--- conflicted
+++ resolved
@@ -27,9 +27,10 @@
 
 ### Writing Code
 
-<<<<<<< HEAD
 To contribute to feature development or bug fixes. Check our [issue tracker](https://github.com/yeagerai/genlayer-simulator/issues) for tasks labeled `help wanted`.
+
 #### Setup Simulator manually
+
 ##### Window One
 
 ```
@@ -41,48 +42,44 @@
 
 1. Installing the Ollama model
 
-    ```
-    $ docker exec -it ollama ollama run llama3
-    ```
+   ```
+   $ docker exec -it ollama ollama run llama3
+   ```
+
 2. Setup your environment
-    - Linux / MacOS
 
-        ```
-        $ virtualenv .venv
-        $ source .venv/bin/activate
-        (.venv) $ pip install -r requirements.txt
-        (.venv) $ export PYTHONPATH="$(pwd)"
-        ```
+   - Linux / MacOS
 
-    - Windows (cmd)
+     ```
+     $ virtualenv .venv
+     $ source .venv/bin/activate
+     (.venv) $ pip install -r requirements.txt
+     (.venv) $ export PYTHONPATH="$(pwd)"
+     ```
 
-        ```
-        $ virtualenv .venv
-        $  .\.venv\Scripts\activate
-        (.venv) $ pip install -r requirements.txt
-        (.venv) $ set PYTHONPATH=%cd%
-        ```
+   - Windows (cmd)
 
-    - Windows (PowerShell)
+     ```
+     $ virtualenv .venv
+     $  .\.venv\Scripts\activate
+     (.venv) $ pip install -r requirements.txt
+     (.venv) $ set PYTHONPATH=%cd%
+     ```
 
-        ```
-        $ virtualenv .venv
-        $  .\.venv\Scripts\activate
-        (.venv) $ pip install -r requirements.txt
-        (.venv) $ $env:PYTHONPATH = (Get-Location).Path
-        ```
+   - Windows (PowerShell)
+
+     ```
+     $ virtualenv .venv
+     $  .\.venv\Scripts\activate
+     (.venv) $ pip install -r requirements.txt
+     (.venv) $ $env:PYTHONPATH = (Get-Location).Path
+     ```
 
 3. Execute the Demo
 
-    ```
-    (.venv) $ python scripts/debug_simulator.py
-    ```
-=======
-To contribute to feature development or bug fixes.
-
-- Setup Simulator manually following the steps [here](https://github.com/yeagerai/genlayer-simulator?tab=readme-ov-file#installing-manually).
-- Check our [issue tracker](https://github.com/yeagerai/genlayer-simulator/issues) for tasks labeled `help wanted`.
->>>>>>> 754533bc
+   ```
+   (.venv) $ python scripts/debug_simulator.py
+   ```
 
 ### Improving Documentation
 
