services:
  traefik:
    profiles: ["studio"]
    image: traefik:v3.3
    ports:
      - "80:80"
      - "443:443"
    volumes:
      - /var/run/docker.sock:/var/run/docker.sock:ro
      - ./traefik.yaml:/etc/traefik/traefik.yaml:ro

  frontend:
    build:
      context: ./
      dockerfile: ./docker/Dockerfile.frontend
      target: ${FRONTEND_BUILD_TARGET:-final}
      args:
        - VITE_*
    ports:
      - "${FRONTEND_PORT}:8080"
    volumes:
      - ./examples:/app/src/assets/examples
      - ./frontend/src:/app/src
    depends_on:
      jsonrpc:
        condition: service_healthy
    expose:
      - "${FRONTEND_PORT}"
    environment:
      - VITE_*
    restart: always
    security_opt:
      - "no-new-privileges=true"
    logging:
      driver: "json-file"
      options:
        max-size: "10m"
        max-file: "3"
    labels:
      traefik.enable: true
      traefik.http.routers.frontend.rule: Host(`${SERVER_NAME}`)
      traefik.http.routers.frontend.entrypoints: websecure
      traefik.http.routers.frontend.tls: true

  jsonrpc:
    build:
      context: ./
      dockerfile: ./docker/Dockerfile.backend
      target: ${BACKEND_BUILD_TARGET:-prod}
    environment:
      - FLASK_SERVER_PORT=${RPCPORT}
      # TODO: remove this in production
      - PYTHONUNBUFFERED=1
      - RPCDEBUGPORT=${RPCDEBUGPORT}
      - WEBREQUESTPORT=${WEBREQUESTPORT}
      - WEBREQUESTHOST=${WEBREQUESTHOST}
      - WEBDRIVERHOST=${WEBDRIVERHOST}
      - WEBREQUESTPROTOCOL=${WEBREQUESTPROTOCOL}
    ports:
      - "${RPCPORT}:${RPCPORT}"
      - "${RPCDEBUGPORT}:${RPCDEBUGPORT}"
    volumes:
      - ./.env:/app/.env
      - ./backend:/app/backend
      - hardhat_artifacts:/app/hardhat/artifacts
      - hardhat_deployments:/app/hardhat/deployments
    depends_on:
      database-migration:
        condition: service_completed_successfully
      webrequest:
        condition: service_healthy
      webdriver:
        condition: service_healthy
      hardhat:
        condition: service_healthy
        required: false
    expose:
      - "${RPCPORT}"
    healthcheck:
      test: ["CMD", "python3", "backend/healthcheck.py", "--port", "${RPCPORT}"]
      interval: 30s
      timeout: 10s
      retries: 10
      start_period: 30s
    restart: always
    security_opt:
      - "no-new-privileges=true"
    logging:
      driver: "json-file"
      options:
        max-size: "10m"
        max-file: "3"
    deploy:
      replicas: ${JSONRPC_REPLICAS:-1}
    labels:
      traefik.enable: true
      traefik.http.routers.jsonrpc.rule: Host(`${SERVER_NAME}`) && (PathPrefix(`/api`) || PathPrefix(`/socket.io`))
      traefik.http.routers.jsonrpc.entrypoints: websecure
      traefik.http.routers.jsonrpc.tls: true

  webrequest:
    build:
      context: ./
      dockerfile: ./docker/Dockerfile.webrequest
    volumes:
      - ./.env:/app/webrequest/.env
      - ./webrequest:/app/webrequest
    environment:
      - FLASK_SERVER_PORT=${WEBREQUESTPORT}
      - WEBDRIVERPORT=${WEBDRIVERPORT}
      # TODO: remove this in production
      - PYTHONUNBUFFERED=1
    depends_on:
      ollama:
        condition: service_started
        required: false
    expose:
      - "${WEBREQUESTPORT}:${WEBREQUESTPORT}"
    restart: always
    security_opt:
      - "no-new-privileges=true"
    logging:
      driver: "json-file"
      options:
        max-size: "10m"
        max-file: "3"

  webdriver:
    build:
      context: ./
      dockerfile: ./docker/Dockerfile.webdriver
    shm_size: 2gb
    volumes:
      - ./.env:/wd/.env
    environment:
      - WEBDRIVERPORT=${WEBDRIVERPORT}
    expose:
      - "${WEBDRIVERPORT}:${WEBDRIVERPORT}"
    restart: always
    security_opt:
      - "no-new-privileges=true"
    logging:
      driver: "json-file"
      options:
        max-size: "10m"
        max-file: "3"

  ollama:
<<<<<<< HEAD
    profiles: ["ollama"]
    image: ollama/ollama:0.5.7
=======
    image: ollama/ollama:0.6.5
>>>>>>> ee19a3e7
    ports:
      - 11434:11434
    volumes:
      - ./.ollama:/root/.ollama
    container_name: ollama
    tty: true
    restart: always
    security_opt:
      - "no-new-privileges=true"
    logging:
      driver: "json-file"
      options:
        max-size: "10m"
        max-file: "3"

  postgres:
    image: postgres:16-alpine
    ports:
      - "${DBPORT}:5432"
    environment:
      - POSTGRES_USER=${DBUSER}
      - POSTGRES_PASSWORD=${DBPASSWORD}
      - POSTGRES_DB=${DBNAME}
    healthcheck:
      test: pg_isready -U ${DBUSER} -d ${DBNAME}
      interval: 10s
      timeout: 3s
      retries: 3
    restart: always
    security_opt:
      - "no-new-privileges=true"
    logging:
      driver: "json-file"
      options:
        max-size: "10m"
        max-file: "3"
    # If you want your db to persist in dev
    volumes:
     - "./data/postgres:/var/lib/postgresql/data"

  database-migration:
    build:
      context: .
      dockerfile: docker/Dockerfile.database-migration
    environment:
      - DB_URL=postgresql://${DBUSER}:${DBUSER}@postgres/${DBNAME}
      - WEBREQUESTPORT=${WEBREQUESTPORT}
      - WEBREQUESTHOST=${WEBREQUESTHOST}
      - WEBDRIVERHOST=${WEBDRIVERHOST}
      - WEBREQUESTPROTOCOL=${WEBREQUESTPROTOCOL}
    depends_on:
      postgres:
        condition: service_healthy
      webrequest:
        condition: service_healthy

  hardhat:
    profiles: ["hardhat"]
    build:
      context: .
      dockerfile: docker/Dockerfile.hardhat
    ports:
      - "${HARDHAT_PORT:-8545}:8545"
    volumes:
      - ./hardhat:/app/hardhat_src
      - hardhat_artifacts:/app/artifacts
      - hardhat_cache:/app/cache
      - hardhat_deployments:/app/deployments
      - hardhat_snapshots:/app/snapshots
    restart: always
    labels:
      traefik.enable: true
      traefik.http.routers.hardhat.rule: Host(`${SERVER_NAME}`) && PathPrefix(`/hardhat`)
      traefik.http.routers.hardhat.entrypoints: websecure
      traefik.http.routers.hardhat.tls: true

volumes:
  hardhat_artifacts:
  hardhat_cache:
  hardhat_deployments:
  ignition_deployments:
  hardhat_snapshots:<|MERGE_RESOLUTION|>--- conflicted
+++ resolved
@@ -146,12 +146,8 @@
         max-file: "3"
 
   ollama:
-<<<<<<< HEAD
     profiles: ["ollama"]
-    image: ollama/ollama:0.5.7
-=======
     image: ollama/ollama:0.6.5
->>>>>>> ee19a3e7
     ports:
       - 11434:11434
     volumes:
