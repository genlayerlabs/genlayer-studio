--- conflicted
+++ resolved
@@ -198,7 +198,6 @@
     ports:
       - "${HARDHAT_PORT:-8545}:8545"
     volumes:
-<<<<<<< HEAD
       - ./hardhat/contracts:/app/contracts:ro
       - ./hardhat/scripts:/app/scripts:ro
       - ./hardhat/test:/app/test:ro
@@ -210,19 +209,6 @@
     environment:
       - HARDHAT_NETWORK=hardhat
     restart: always
-
-volumes:
-  hardhat_artifacts:
-  hardhat_cache:
-  hardhat_deployments:
-=======
-      - ./hardhat/contracts:/app/contracts
-      - ./hardhat/scripts:/app/scripts
-      - ./hardhat/test:/app/test
-      - ./hardhat/hardhat.config.js:/app/hardhat.config.js
-      - hardhat_artifacts:/app/artifacts
-    environment:
-      - HARDHAT_NETWORK=hardhat
     healthcheck:
       test: ["CMD", "curl", "-X", "POST", "-H", "Content-Type: application/json", "--fail", "http://localhost:8545", "-d", '{"jsonrpc":"2.0","method":"net_version","params":[],"id":1}']
       interval: 10s
@@ -232,4 +218,5 @@
 
 volumes:
   hardhat_artifacts:
->>>>>>> d31d258c
+  hardhat_cache:
+  hardhat_deployments: