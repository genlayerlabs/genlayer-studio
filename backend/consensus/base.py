# backend/consensus/base.py

DEFAULT_VALIDATORS_COUNT = 5
DEFAULT_CONSENSUS_SLEEP_TIME = 5

import os
import asyncio
import traceback
from typing import Callable, Iterator, List, Iterable, Literal
import time
from abc import ABC, abstractmethod
import threading
import random

from sqlalchemy.orm import Session
from backend.consensus.vrf import get_validators_for_transaction
from backend.database_handler.chain_snapshot import ChainSnapshot
from backend.database_handler.contract_snapshot import ContractSnapshot
from backend.database_handler.transactions_processor import (
    TransactionsProcessor,
    TransactionStatus,
)
from backend.database_handler.accounts_manager import AccountsManager
from backend.database_handler.types import ConsensusData
from backend.domain.types import (
    Transaction,
    TransactionType,
    LLMProvider,
    Validator,
)
from backend.node.base import Node
from backend.node.types import (
    ExecutionMode,
    Receipt,
    Vote,
    ExecutionResultStatus,
    PendingTransaction,
)
from backend.protocol_rpc.message_handler.base import MessageHandler
from backend.protocol_rpc.message_handler.types import (
    LogEvent,
    EventType,
    EventScope,
)
from backend.rollup.consensus_service import ConsensusService


def node_factory(
    validator: dict,
    validator_mode: ExecutionMode,
    contract_snapshot: ContractSnapshot,
    leader_receipt: Receipt | None,
    msg_handler: MessageHandler,
    contract_snapshot_factory: Callable[[str], ContractSnapshot],
) -> Node:
    """
    Factory function to create a Node instance.

    Args:
        validator (dict): Validator information.
        validator_mode (ExecutionMode): Mode of execution for the validator.
        contract_snapshot (ContractSnapshot): Snapshot of the contract state.
        leader_receipt (Receipt | None): Receipt of the leader node.
        msg_handler (MessageHandler): Handler for messaging.
        contract_snapshot_factory (Callable[[str], ContractSnapshot]): Factory function to create contract snapshots.

    Returns:
        Node: A new Node instance.
    """
    # Create a node instance with the provided parameters
    return Node(
        contract_snapshot=contract_snapshot,
        validator_mode=validator_mode,
        leader_receipt=leader_receipt,
        msg_handler=msg_handler,
        validator=Validator(
            address=validator["address"],
            private_key=validator["private_key"],
            stake=validator["stake"],
            llmprovider=LLMProvider(
                provider=validator["provider"],
                model=validator["model"],
                config=validator["config"],
                plugin=validator["plugin"],
                plugin_config=validator["plugin_config"],
            ),
        ),
        contract_snapshot_factory=contract_snapshot_factory,
    )


def contract_snapshot_factory(
    contract_address: str,
    session: Session,
    transaction: Transaction,
):
    """
    Factory function to create a ContractSnapshot instance.

    Args:
        contract_address (str): The address of the contract.
        session (Session): The database session.
        transaction (Transaction): The transaction related to the contract.

    Returns:
        ContractSnapshot: A new ContractSnapshot instance.
    """
    # Check if the transaction is a contract deployment and the contract address matches the transaction's to address
    if (
        transaction.type == TransactionType.DEPLOY_CONTRACT
        and contract_address == transaction.to_address
        and transaction.status != TransactionStatus.ACCEPTED
    ):
        # Create a new ContractSnapshot instance for the new contract
        ret = ContractSnapshot(None, session)
        ret.contract_address = transaction.to_address
        ret.contract_code = transaction.data["contract_code"]
        ret.balance = transaction.value or 0
        ret.states = {"accepted": {}, "finalized": {}}
        ret.encoded_state = ret.states["accepted"]
        ret.ghost_contract_address = transaction.ghost_contract_address
        return ret

    # Return a ContractSnapshot instance for an existing contract
    return ContractSnapshot(contract_address, session)


def chain_snapshot_factory(session: Session):
    """
    Factory function to create a ChainSnapshot instance.

    Args:
        session (Session): The database session.

    Returns:
        ChainSnapshot: A new ChainSnapshot instance.
    """
    return ChainSnapshot(session)


def transactions_processor_factory(session: Session):
    """
    Factory function to create a TransactionsProcessor instance.

    Args:
        session (Session): The database session.

    Returns:
        TransactionsProcessor: A new TransactionsProcessor instance.
    """
    return TransactionsProcessor(session)


def accounts_manager_factory(session: Session):
    """
    Factory function to create an AccountsManager instance.

    Args:
        session (Session): The database session.

    Returns:
        AccountsManager: A new AccountsManager instance.
    """
    return AccountsManager(session)


class TransactionContext:
    """
    Class representing the context of a transaction.

    Attributes:
        transaction (Transaction): The transaction.
        transactions_processor (TransactionsProcessor): Instance responsible for handling transaction operations within the database.
        chain_snapshot (ChainSnapshot): Snapshot of the chain state.
        accounts_manager (AccountsManager): Manager for accounts.
        contract_snapshot_factory (Callable[[str], ContractSnapshot]): Factory function to create contract snapshots.
        node_factory (Callable[[dict, ExecutionMode, ContractSnapshot, Receipt | None, MessageHandler, Callable[[str], ContractSnapshot]], Node]): Factory function to create nodes.
        msg_handler (MessageHandler): Handler for messaging.
        consensus_data (ConsensusData): Data related to the consensus process.
        iterator_rotation (Iterator[list] | None): Iterator for rotating validators.
        remaining_validators (list): List of remaining validators.
        num_validators (int): Number of validators.
        contract_snapshot (ContractSnapshot | None): Snapshot of the contract state.
        votes (dict): Dictionary of votes.
        validator_nodes (list): List of validator nodes.
        validation_results (list): List of validation results.
        consensus_service (ConsensusService): Consensus service to interact with the rollup.
    """

    def __init__(
        self,
        transaction: Transaction,
        transactions_processor: TransactionsProcessor,
        chain_snapshot: ChainSnapshot,
        accounts_manager: AccountsManager,
        contract_snapshot_factory: Callable[[str], ContractSnapshot],
        node_factory: Callable[
            [
                dict,
                ExecutionMode,
                ContractSnapshot,
                Receipt | None,
                MessageHandler,
                Callable[[str], ContractSnapshot],
            ],
            Node,
        ],
        msg_handler: MessageHandler,
        consensus_service: ConsensusService,
    ):
        """
        Initialize the TransactionContext.

        Args:
            transaction (Transaction): The transaction.
            transactions_processor (TransactionsProcessor): Instance responsible for handling transaction operations within the database.
            chain_snapshot (ChainSnapshot): Snapshot of the chain state.
            accounts_manager (AccountsManager): Manager for accounts.
            contract_snapshot_factory (Callable[[str], ContractSnapshot]): Factory function to create contract snapshots.
            node_factory (Callable[[dict, ExecutionMode, ContractSnapshot, Receipt | None, MessageHandler, Callable[[str], ContractSnapshot]], Node]): Factory function to create nodes.
            msg_handler (MessageHandler): Handler for messaging.
            consensus_service (ConsensusService): Consensus service to interact with the rollup.
        """
        self.transaction = transaction
        self.transactions_processor = transactions_processor
        self.chain_snapshot = chain_snapshot
        self.accounts_manager = accounts_manager
        self.contract_snapshot_factory = contract_snapshot_factory
        self.node_factory = node_factory
        self.msg_handler = msg_handler
        self.consensus_data = ConsensusData(
            votes={}, leader_receipt=None, validators=[]
        )
        self.involved_validators: list[dict] = []
        self.remaining_validators: list = []
        self.num_validators: int = 0
        self.contract_snapshot_supplier: Callable[[], ContractSnapshot] | None = None
        self.votes: dict = {}
        self.validator_nodes: list = []
        self.validation_results: list = []
        self.rotation_count: int = 0
        self.consensus_service = consensus_service


class ConsensusAlgorithm:
    """
    Class representing the consensus algorithm.

    Attributes:
        get_session (Callable[[], Session]): Function to get a database session.
        msg_handler (MessageHandler): Handler for messaging.
        consensus_service (ConsensusService): Consensus service to interact with the rollup.
        pending_queues (dict[str, asyncio.Queue]): Dictionary of pending_queues for transactions.
        finality_window_time (int): Time in seconds for the finality window.
        consensus_sleep_time (int): Time in seconds for the consensus sleep time.
    """

    def __init__(
        self,
        get_session: Callable[[], Session],
        msg_handler: MessageHandler,
        consensus_service: ConsensusService,
    ):
        """
        Initialize the ConsensusAlgorithm.

        Args:
            get_session (Callable[[], Session]): Function to get a database session.
            msg_handler (MessageHandler): Handler for messaging.
            consensus_service (ConsensusService): Consensus service to interact with the rollup.
        """
        self.get_session = get_session
        self.msg_handler = msg_handler
        self.consensus_service = consensus_service
        self.pending_queues: dict[str, asyncio.Queue] = {}
        self.finality_window_time = int(os.getenv("VITE_FINALITY_WINDOW"))
        self.consensus_sleep_time = DEFAULT_CONSENSUS_SLEEP_TIME
        self.pending_queue_stop_events: dict[str, asyncio.Event] = (
            {}
        )  # Events to stop tasks for each pending queue
        self.pending_queue_task_running: dict[str, bool] = (
            {}
        )  # Track running state for each pending queue

    def run_crawl_snapshot_loop(
        self,
        chain_snapshot_factory: Callable[
            [Session], ChainSnapshot
        ] = chain_snapshot_factory,
        transactions_processor_factory: Callable[
            [Session], TransactionsProcessor
        ] = transactions_processor_factory,
        stop_event: threading.Event = threading.Event(),
    ):
        """
        Run the loop to crawl snapshots.

        Args:
            chain_snapshot_factory (Callable[[Session], ChainSnapshot]): Creates snapshots of the blockchain state at specific points in time.
            transactions_processor_factory (Callable[[Session], TransactionsProcessor]): Creates processors to modify transactions.
            stop_event (threading.Event): Control signal to terminate the loop.
        """
        # Create a new event loop for crawling snapshots
        loop = asyncio.new_event_loop()
        asyncio.set_event_loop(loop)
        loop.run_until_complete(
            self._crawl_snapshot(
                chain_snapshot_factory, transactions_processor_factory, stop_event
            )
        )
        loop.close()

    async def _crawl_snapshot(
        self,
        chain_snapshot_factory: Callable[[Session], ChainSnapshot],
        transactions_processor_factory: Callable[[Session], TransactionsProcessor],
        stop_event: threading.Event,
    ):
        """
        Crawl snapshots and process pending transactions.

        Args:
            chain_snapshot_factory (Callable[[Session], ChainSnapshot]): Creates snapshots of the blockchain state at specific points in time.
            transactions_processor_factory (Callable[[Session], TransactionsProcessor]): Creates processors to modify transactions.
            stop_event (threading.Event): Control signal to terminate the loop.
        """
        while not stop_event.is_set():
            with self.get_session() as session:
                chain_snapshot = chain_snapshot_factory(session)
                transactions_processor = transactions_processor_factory(session)
                pending_transactions = chain_snapshot.get_pending_transactions()
                for transaction in pending_transactions:
                    transaction = Transaction.from_dict(transaction)
                    address = transaction.to_address

                    # Initialize queue and stop event for the address if not present
                    if address not in self.pending_queues:
                        self.pending_queues[address] = asyncio.Queue()

                    if address not in self.pending_queue_stop_events:
                        self.pending_queue_stop_events[address] = asyncio.Event()

                    # Only add to the queue if the stop event is not set
                    if not self.pending_queue_stop_events[address].is_set():
                        await self.pending_queues[address].put(transaction)

                        # Set the transaction as activated so it is not added to the queue again
                        ConsensusAlgorithm.dispatch_transaction_status_update(
                            transactions_processor,
                            transaction.hash,
                            TransactionStatus.ACTIVATED,
                            self.msg_handler,
                        )

            await asyncio.sleep(self.consensus_sleep_time)

    def run_process_pending_transactions_loop(
        self,
        chain_snapshot_factory: Callable[
            [Session], ChainSnapshot
        ] = chain_snapshot_factory,
        transactions_processor_factory: Callable[
            [Session], TransactionsProcessor
        ] = transactions_processor_factory,
        accounts_manager_factory: Callable[
            [Session], AccountsManager
        ] = accounts_manager_factory,
        contract_snapshot_factory: Callable[
            [str, Session, Transaction], ContractSnapshot
        ] = contract_snapshot_factory,
        node_factory: Callable[
            [
                dict,
                ExecutionMode,
                ContractSnapshot,
                Receipt | None,
                MessageHandler,
                Callable[[str], ContractSnapshot],
            ],
            Node,
        ] = node_factory,
        stop_event: threading.Event = threading.Event(),
    ):
        """
        Run the process pending transactions loop.

        Args:
            chain_snapshot_factory (Callable[[Session], ChainSnapshot]): Creates snapshots of the blockchain state at specific points in time.
            transactions_processor_factory (Callable[[Session], TransactionsProcessor]): Creates processors to modify transactions.
            accounts_manager_factory (Callable[[Session], AccountsManager]): Creates managers to handle account state.
            contract_snapshot_factory (Callable[[str, Session, Transaction], ContractSnapshot]): Creates snapshots of contract states.
            node_factory (Callable[[dict, ExecutionMode, ContractSnapshot, Receipt | None, MessageHandler, Callable[[str], ContractSnapshot]], Node]): Creates node instances that can execute contracts and process transactions.
            stop_event (threading.Event): Control signal to terminate the pending transactions process.
        """
        # Create a new event loop for running the processing of pending transactions
        loop = asyncio.new_event_loop()
        asyncio.set_event_loop(loop)
        loop.run_until_complete(
            self._process_pending_transactions(
                chain_snapshot_factory,
                transactions_processor_factory,
                accounts_manager_factory,
                contract_snapshot_factory,
                node_factory,
                stop_event,
            )
        )
        loop.close()

    async def _process_pending_transactions(
        self,
        chain_snapshot_factory: Callable[[Session], ChainSnapshot],
        transactions_processor_factory: Callable[[Session], TransactionsProcessor],
        accounts_manager_factory: Callable[[Session], AccountsManager],
        contract_snapshot_factory: Callable[
            [str, Session, Transaction], ContractSnapshot
        ],
        node_factory: Callable[
            [
                dict,
                ExecutionMode,
                ContractSnapshot,
                Receipt | None,
                MessageHandler,
                Callable[[str], ContractSnapshot],
            ],
            Node,
        ],
        stop_event: threading.Event,
    ):
        """
        Process pending transactions.

        Args:
            chain_snapshot_factory (Callable[[Session], ChainSnapshot]): Creates snapshots of the blockchain state at specific points in time.
            transactions_processor_factory (Callable[[Session], TransactionsProcessor]): Creates processors to modify transactions.
            accounts_manager_factory (Callable[[Session], AccountsManager]): Creates managers to handle account state.
            contract_snapshot_factory (Callable[[str, Session, Transaction], ContractSnapshot]): Creates snapshots of contract states.
            node_factory (Callable[[dict, ExecutionMode, ContractSnapshot, Receipt | None, MessageHandler, Callable[[str], ContractSnapshot]], Node]): Creates node instances that can execute contracts and process transactions.
            stop_event (threading.Event): Control signal to terminate the pending transactions process.
        """
        # Set a new event loop for the processing of pending transactions
        asyncio.set_event_loop(asyncio.new_event_loop())
        # Note: ollama uses GPU resources and webrequest aka selenium uses RAM
        # TODO: Consider using async sessions to avoid blocking the current thread
        while not stop_event.is_set():
            try:
                async with asyncio.TaskGroup() as tg:
                    for queue_address, queue in self.pending_queues.items():
                        if (
                            not queue.empty()
                            and not self.pending_queue_stop_events.get(
                                queue_address, asyncio.Event()
                            ).is_set()
                        ):
                            # Sessions cannot be shared between coroutines; create a new session for each coroutine
                            # Reference: https://docs.sqlalchemy.org/en/20/orm/session_basics.html#is-the-session-thread-safe-is-asyncsession-safe-to-share-in-concurrent-tasks
                            self.pending_queue_task_running[queue_address] = True
                            transaction: Transaction = await queue.get()
                            with self.get_session() as session:

                                async def exec_transaction_with_session_handling(
                                    session: Session,
                                    transaction: Transaction,
                                    queue_address: str,
                                ):
                                    transactions_processor = (
                                        transactions_processor_factory(session)
                                    )
                                    await self.exec_transaction(
                                        transaction,
                                        transactions_processor,
                                        chain_snapshot_factory(session),
                                        accounts_manager_factory(session),
                                        lambda contract_address: contract_snapshot_factory(
                                            contract_address, session, transaction
                                        ),
                                        node_factory,
                                    )
                                    session.commit()
                                    self.pending_queue_task_running[queue_address] = (
                                        False
                                    )

                            tg.create_task(
                                exec_transaction_with_session_handling(
                                    session, transaction, queue_address
                                )
                            )

            except Exception as e:
                print("Error running consensus", e)
                print(traceback.format_exc())
            finally:
                for queue_address in self.pending_queues:
                    self.pending_queue_task_running[queue_address] = False
            await asyncio.sleep(self.consensus_sleep_time)

    def is_pending_queue_task_running(self, address: str):
        """
        Check if a task for a specific pending queue is currently running.
        """
        return self.pending_queue_task_running.get(address, False)

    def stop_pending_queue_task(self, address: str):
        """
        Signal the task for a specific pending queue to stop.
        """
        if address in self.pending_queues:
            if address not in self.pending_queue_stop_events:
                self.pending_queue_stop_events[address] = asyncio.Event()
            self.pending_queue_stop_events[address].set()

    def start_pending_queue_task(self, address: str):
        """
        Allow the task for a specific pending queue to start.
        """
        if address in self.pending_queue_stop_events:
            self.pending_queue_stop_events[address].clear()

    async def exec_transaction(
        self,
        transaction: Transaction,
        transactions_processor: TransactionsProcessor,
        chain_snapshot: ChainSnapshot,
        accounts_manager: AccountsManager,
        contract_snapshot_factory: Callable[[str], ContractSnapshot],
        node_factory: Callable[
            [
                dict,
                ExecutionMode,
                ContractSnapshot,
                Receipt | None,
                MessageHandler,
                Callable[[str], ContractSnapshot],
            ],
            Node,
        ],
    ):
        """
        Execute a transaction.

        Args:
            transaction (Transaction): The transaction to execute.
            transactions_processor (TransactionsProcessor): Instance responsible for handling transaction operations within the database.
            chain_snapshot (ChainSnapshot): Snapshot of the chain state.
            accounts_manager (AccountsManager): Manager for accounts.
            contract_snapshot_factory (Callable[[str], ContractSnapshot]): Factory function to create contract snapshots.
            node_factory (Callable[[dict, ExecutionMode, ContractSnapshot, Receipt | None, MessageHandler, Callable[[str], ContractSnapshot]], Node]): Factory function to create nodes.
        """
        # Create initial state context for the transaction
        context = TransactionContext(
            transaction=transaction,
            transactions_processor=transactions_processor,
            chain_snapshot=chain_snapshot,
            accounts_manager=accounts_manager,
            contract_snapshot_factory=contract_snapshot_factory,
            node_factory=node_factory,
            msg_handler=self.msg_handler,
            consensus_service=self.consensus_service,
        )

        # Begin state transitions starting from PendingState
        state = PendingState()
        while True:
            next_state = await state.handle(context)
            if next_state is None:
                break
            state = next_state

    @staticmethod
    def dispatch_transaction_status_update(
        transactions_processor: TransactionsProcessor,
        transaction_hash: str,
        new_status: TransactionStatus,
        msg_handler: MessageHandler,
    ):
        """
        Dispatch a transaction status update.

        Args:
            transactions_processor (TransactionsProcessor): Instance responsible for handling transaction operations within the database.
            transaction_hash (str): Hash of the transaction.
            new_status (TransactionStatus): New status of the transaction.
            msg_handler (MessageHandler): Handler for messaging.
        """
        # Update the transaction status in the transactions processor
        transactions_processor.update_transaction_status(transaction_hash, new_status)

        # Send a message indicating the transaction status update
        msg_handler.send_message(
            LogEvent(
                "transaction_status_updated",
                EventType.INFO,
                EventScope.CONSENSUS,
                f"{str(new_status.value)} {str(transaction_hash)}",
                {
                    "hash": str(transaction_hash),
                    "new_status": str(new_status.value),
                },
                transaction_hash=transaction_hash,
            )
        )

    @staticmethod
    def execute_transfer(
        transaction: Transaction,
        transactions_processor: TransactionsProcessor,
        accounts_manager: AccountsManager,
        msg_handler: MessageHandler,
    ):
        """
        Executes a native token transfer between Externally Owned Accounts (EOAs).

        This function handles the transfer of native tokens from one EOA to another.
        It updates the balances of both the sender and recipient accounts, and
        manages the transaction status throughout the process.

        Args:
            transaction (dict): The transaction details including from_address, to_address, and value.
            transactions_processor (TransactionsProcessor): Instance responsible for handling transaction operations within the database.
            accounts_manager (AccountsManager): Manager to handle account balance updates.
        """

        # Check if the transaction is a fund_account call
        if not transaction.from_address is None:
            # Get the balance of the sender account
            from_balance = accounts_manager.get_account_balance(
                transaction.from_address
            )

            # Check if the sender has enough balance
            if from_balance < transaction.value:
                # Set the transaction status to UNDETERMINED if balance is insufficient
                ConsensusAlgorithm.dispatch_transaction_status_update(
                    transactions_processor,
                    transaction.hash,
                    TransactionStatus.UNDETERMINED,
                    msg_handler,
                )

<<<<<<< HEAD
=======
                # transactions_processor.create_rollup_transaction(transaction.hash)
>>>>>>> f7900ba3
                return

            # Update the balance of the sender account
            accounts_manager.update_account_balance(
                transaction.from_address, from_balance - transaction.value
            )

        # Check if the transaction is a burn call
        if not transaction.to_address is None:
            # Get the balance of the recipient account
            to_balance = accounts_manager.get_account_balance(transaction.to_address)

            # Update the balance of the recipient account
            accounts_manager.update_account_balance(
                transaction.to_address, to_balance + transaction.value
            )

        # Dispatch a transaction status update to FINALIZED
        ConsensusAlgorithm.dispatch_transaction_status_update(
            transactions_processor,
            transaction.hash,
            TransactionStatus.FINALIZED,
            msg_handler,
        )

<<<<<<< HEAD
=======
        # transactions_processor.create_rollup_transaction(transaction.hash)

>>>>>>> f7900ba3
    def run_appeal_window_loop(
        self,
        chain_snapshot_factory: Callable[
            [Session], ChainSnapshot
        ] = chain_snapshot_factory,
        transactions_processor_factory: Callable[
            [Session], TransactionsProcessor
        ] = transactions_processor_factory,
        accounts_manager_factory: Callable[
            [Session], AccountsManager
        ] = accounts_manager_factory,
        contract_snapshot_factory: Callable[
            [str, Session, Transaction], ContractSnapshot
        ] = contract_snapshot_factory,
        node_factory: Callable[
            [
                dict,
                ExecutionMode,
                ContractSnapshot,
                Receipt | None,
                MessageHandler,
                Callable[[str], ContractSnapshot],
            ],
            Node,
        ] = node_factory,
        stop_event: threading.Event = threading.Event(),
    ):
        """
        Run the loop to handle the appeal window.

        Args:
            chain_snapshot_factory (Callable[[Session], ChainSnapshot]): Creates snapshots of the blockchain state at specific points in time.
            transactions_processor_factory (Callable[[Session], TransactionsProcessor]): Creates processors to modify transactions.
            accounts_manager_factory (Callable[[Session], AccountsManager]): Creates managers to handle account state.
            contract_snapshot_factory (Callable[[str, Session, Transaction], ContractSnapshot]): Creates snapshots of contract states.
            node_factory (Callable[[dict, ExecutionMode, ContractSnapshot, Receipt | None, MessageHandler, Callable[[str], ContractSnapshot]], Node]): Creates node instances that can execute contracts and process transactions.
            stop_event (threading.Event): Control signal to terminate the appeal window process.
        """
        # Create a new event loop for running the appeal window
        loop = asyncio.new_event_loop()
        asyncio.set_event_loop(loop)
        loop.run_until_complete(
            self._appeal_window(
                chain_snapshot_factory,
                transactions_processor_factory,
                accounts_manager_factory,
                contract_snapshot_factory,
                node_factory,
                stop_event,
            )
        )
        loop.close()

    async def _appeal_window(
        self,
        chain_snapshot_factory: Callable[[Session], ChainSnapshot],
        transactions_processor_factory: Callable[[Session], TransactionsProcessor],
        accounts_manager_factory: Callable[[Session], AccountsManager],
        contract_snapshot_factory: Callable[
            [str, Session, Transaction], ContractSnapshot
        ],
        node_factory: Callable[
            [
                dict,
                ExecutionMode,
                ContractSnapshot,
                Receipt | None,
                MessageHandler,
                Callable[[str], ContractSnapshot],
            ],
            Node,
        ],
        stop_event: threading.Event,
    ):
        """
        Handle the appeal window for transactions, during which EOAs can challenge transaction results.

        Args:
            chain_snapshot_factory (Callable[[Session], ChainSnapshot]): Creates snapshots of the blockchain state at specific points in time.
            transactions_processor_factory (Callable[[Session], TransactionsProcessor]): Creates processors to modify transactions.
            accounts_manager_factory (Callable[[Session], AccountsManager]): Creates managers to handle account state.
            contract_snapshot_factory (Callable[[str, Session, Transaction], ContractSnapshot]): Creates snapshots of contract states.
            node_factory (Callable[[dict, ExecutionMode, ContractSnapshot, Receipt | None, MessageHandler, Callable[[str], ContractSnapshot]], Node]): Creates node instances that can execute contracts and process transactions.
            stop_event (threading.Event): Control signal to terminate the appeal window process.
        """
        # Set a new event loop for the appeal window
        asyncio.set_event_loop(asyncio.new_event_loop())

        while not stop_event.is_set():
            try:
                async with asyncio.TaskGroup() as tg:
                    with self.get_session() as session:
                        # Get the accepted and undetermined transactions per contract address
                        chain_snapshot = chain_snapshot_factory(session)
                        accepted_undetermined_transactions = (
                            chain_snapshot.get_accepted_undetermined_transactions()
                        )

                        # Iterate over the contracts
                        for (
                            accepted_undetermined_queue
                        ) in accepted_undetermined_transactions.values():

                            # Create a new session for each task so tasks can be run in parallel
                            with self.get_session() as task_session:

                                async def exec_appeal_window_with_session_handling(
                                    task_session: Session,
                                    accepted_undetermined_queue: list[dict],
                                ):
                                    transactions_processor = (
                                        transactions_processor_factory(task_session)
                                    )

                                    # Go through the whole queue to check for appeals and finalizations
                                    for index, transaction in enumerate(
                                        accepted_undetermined_queue
                                    ):
                                        transaction = Transaction.from_dict(transaction)

                                        # Check if the transaction is appealed
                                        if not transaction.appealed:

                                            # Check if the transaction can be finalized
                                            if self.can_finalize_transaction(
                                                transactions_processor,
                                                transaction,
                                                index,
                                                accepted_undetermined_queue,
                                            ):

                                                # Handle transactions that need to be finalized
                                                await self.process_finalization(
                                                    transaction,
                                                    transactions_processor,
                                                    chain_snapshot,
                                                    accounts_manager_factory(
                                                        task_session
                                                    ),
                                                    lambda contract_address: contract_snapshot_factory(
                                                        contract_address,
                                                        task_session,
                                                        transaction,
                                                    ),
                                                    node_factory,
                                                )
                                                task_session.commit()

                                        else:
                                            # Handle transactions that are appealed
                                            if (
                                                transaction.status
                                                == TransactionStatus.UNDETERMINED
                                            ):
                                                # Leader appeal
                                                await self.process_leader_appeal(
                                                    transaction,
                                                    transactions_processor,
                                                    chain_snapshot,
                                                    accounts_manager_factory(
                                                        task_session
                                                    ),
                                                    lambda contract_address: contract_snapshot_factory(
                                                        contract_address,
                                                        task_session,
                                                        transaction,
                                                    ),
                                                    node_factory,
                                                )
                                                task_session.commit()

                                            else:
                                                # Validator appeal
                                                await self.process_validator_appeal(
                                                    transaction,
                                                    transactions_processor,
                                                    chain_snapshot,
                                                    accounts_manager_factory(
                                                        task_session
                                                    ),
                                                    lambda contract_address: contract_snapshot_factory(
                                                        contract_address,
                                                        task_session,
                                                        transaction,
                                                    ),
                                                    node_factory,
                                                )
                                                task_session.commit()

                                tg.create_task(
                                    exec_appeal_window_with_session_handling(
                                        task_session, accepted_undetermined_queue
                                    )
                                )

            except Exception as e:
                print("Error running consensus", e)
                print(traceback.format_exc())
            await asyncio.sleep(self.consensus_sleep_time)

    def can_finalize_transaction(
        self,
        transactions_processor: TransactionsProcessor,
        transaction: Transaction,
        index: int,
        accepted_undetermined_queue: list[dict],
    ) -> bool:
        """
        Check if the transaction can be finalized based on the following criteria:
        - The transaction is a leader only transaction
        - The transaction has exceeded the finality window
        - The previous transaction has been finalized

        Args:
            transactions_processor (TransactionsProcessor): The transactions processor instance.
            transaction (Transaction): The transaction to be possibly finalized.
            index (int): The index of the current transaction in the accepted_undetermined_queue.
            accepted_undetermined_queue (list[dict]): The list of accepted and undetermined transactions for one contract.

        Returns:
            bool: True if the transaction can be finalized, False otherwise.
        """
        if (transaction.leader_only) or (
            (
                int(time.time())
                - transaction.timestamp_awaiting_finalization
                - transaction.appeal_processing_time
            )
            > self.finality_window_time
        ):
            if index == 0:
                return True
            else:
                previous_transaction_hash = accepted_undetermined_queue[index - 1][
                    "hash"
                ]
                previous_transaction = transactions_processor.get_transaction_by_hash(
                    previous_transaction_hash
                )
                if previous_transaction["status"] == TransactionStatus.FINALIZED.value:
                    return True
                else:
                    return False
        else:
            return False

    async def process_finalization(
        self,
        transaction: Transaction,
        transactions_processor: TransactionsProcessor,
        chain_snapshot: ChainSnapshot,
        accounts_manager: AccountsManager,
        contract_snapshot_factory: Callable[[str], ContractSnapshot],
        node_factory: Callable[
            [
                dict,
                ExecutionMode,
                ContractSnapshot,
                Receipt | None,
                MessageHandler,
                Callable[[str], ContractSnapshot],
            ],
            Node,
        ],
    ):
        """
        Process the finalization of a transaction.

        Args:
            transaction (Transaction): The transaction to finalize.
            transactions_processor (TransactionsProcessor): Instance responsible for handling transaction operations within the database.
            chain_snapshot (ChainSnapshot): Snapshot of the chain state.
            accounts_manager (AccountsManager): Manager for accounts.
            contract_snapshot_factory (Callable[[str], ContractSnapshot]): Factory function to create contract snapshots.
            node_factory (Callable[[dict, ExecutionMode, ContractSnapshot, Receipt | None, MessageHandler, Callable[[str], ContractSnapshot]], Node]): Factory function to create nodes.
        """
        # Create a transaction context for finalizing the transaction
        context = TransactionContext(
            transaction=transaction,
            transactions_processor=transactions_processor,
            chain_snapshot=chain_snapshot,
            accounts_manager=accounts_manager,
            contract_snapshot_factory=contract_snapshot_factory,
            node_factory=node_factory,
            msg_handler=self.msg_handler,
            consensus_service=self.consensus_service,
        )

        # Transition to the FinalizingState
        state = FinalizingState()
        await state.handle(context)

    async def process_leader_appeal(
        self,
        transaction: Transaction,
        transactions_processor: TransactionsProcessor,
        chain_snapshot: ChainSnapshot,
        accounts_manager: AccountsManager,
        contract_snapshot_factory: Callable[[str], ContractSnapshot],
        node_factory: Callable[
            [
                dict,
                ExecutionMode,
                ContractSnapshot,
                Receipt | None,
                MessageHandler,
                Callable[[str], ContractSnapshot],
            ],
            Node,
        ],
    ):
        """
        Process the leader appeal of a transaction.

        Args:
            transaction (Transaction): The transaction to appeal.
            transactions_processor (TransactionsProcessor): Instance responsible for handling transaction operations within the database.
            chain_snapshot (ChainSnapshot): Snapshot of the chain state.
            accounts_manager (AccountsManager): Manager for accounts.
            contract_snapshot_factory (Callable[[str], ContractSnapshot]): Factory function to create contract snapshots.
            node_factory (Callable[[dict, ExecutionMode, ContractSnapshot, Receipt | None, MessageHandler, Callable[[str], ContractSnapshot]], Node]): Factory function to create nodes.
        """
        # Create a transaction context for the appeal
        context = TransactionContext(
            transaction=transaction,
            transactions_processor=transactions_processor,
            chain_snapshot=chain_snapshot,
            accounts_manager=accounts_manager,
            contract_snapshot_factory=contract_snapshot_factory,
            node_factory=node_factory,
            msg_handler=self.msg_handler,
            consensus_service=self.consensus_service,
        )

        transactions_processor.set_transaction_appeal(transaction.hash, False)
        transaction.appealed = False

        if len(transaction.consensus_data.validators) + 1 == len(
            chain_snapshot.get_all_validators()
        ):
            self.msg_handler.send_message(
                LogEvent(
                    "consensus_event",
                    EventType.ERROR,
                    EventScope.CONSENSUS,
                    "Appeal failed, no validators found to process the appeal",
                    {
                        "transaction_hash": transaction.hash,
                    },
                    transaction_hash=transaction.hash,
                )
            )
            self.msg_handler.send_message(
                log_event=LogEvent(
                    "transaction_appeal_updated",
                    EventType.INFO,
                    EventScope.CONSENSUS,
                    "Set transaction appealed",
                    {
                        "hash": context.transaction.hash,
                    },
                ),
                log_to_terminal=False,
            )

        else:
            # Appeal data member is used in the frontend for both types of appeals
            # Here the type is refined based on the status
            transactions_processor.set_transaction_appeal_undetermined(
                transaction.hash, True
            )
            transaction.appeal_undetermined = True

            # Begin state transitions starting from PendingState
            state = PendingState()
            while True:
                next_state = await state.handle(context)
                if next_state is None:
                    break
                elif next_state == "leader_appeal_success":
                    self.rollback_transactions(context)
                    break
                state = next_state

    async def process_validator_appeal(
        self,
        transaction: Transaction,
        transactions_processor: TransactionsProcessor,
        chain_snapshot: ChainSnapshot,
        accounts_manager: AccountsManager,
        contract_snapshot_factory: Callable[[str], ContractSnapshot],
        node_factory: Callable[
            [
                dict,
                ExecutionMode,
                ContractSnapshot,
                Receipt | None,
                MessageHandler,
                Callable[[str], ContractSnapshot],
            ],
            Node,
        ],
    ):
        """
        Process the validator appeal of a transaction.

        Args:
            transaction (Transaction): The transaction to appeal.
            transactions_processor (TransactionsProcessor): Instance responsible for handling transaction operations within the database.
            chain_snapshot (ChainSnapshot): Snapshot of the chain state.
            accounts_manager (AccountsManager): Manager for accounts.
            contract_snapshot_factory (Callable[[str], ContractSnapshot]): Factory function to create contract snapshots.
            node_factory (Callable[[dict, ExecutionMode, ContractSnapshot, Receipt | None, MessageHandler, Callable[[str], ContractSnapshot]], Node]): Factory function to create nodes.
        """
        # Create a transaction context for the appeal
        context = TransactionContext(
            transaction=transaction,
            transactions_processor=transactions_processor,
            chain_snapshot=chain_snapshot,
            accounts_manager=accounts_manager,
            contract_snapshot_factory=contract_snapshot_factory,
            node_factory=node_factory,
            msg_handler=self.msg_handler,
            consensus_service=self.consensus_service,
        )

        # Set the leader receipt in the context
        context.consensus_data.leader_receipt = (
            transaction.consensus_data.leader_receipt
        )
        try:
            # Attempt to get extra validators for the appeal process
            _, context.remaining_validators = ConsensusAlgorithm.get_extra_validators(
                chain_snapshot.get_all_validators(),
                transaction.consensus_history,
                transaction.consensus_data,
                transaction.appeal_failed,
            )
        except ValueError as e:
            # When no validators are found, then the appeal failed
            context.msg_handler.send_message(
                LogEvent(
                    "consensus_event",
                    EventType.ERROR,
                    EventScope.CONSENSUS,
                    "Appeal failed, no validators found to process the appeal",
                    {
                        "transaction_hash": context.transaction.hash,
                    },
                    transaction_hash=context.transaction.hash,
                )
            )
            context.transactions_processor.set_transaction_appeal(
                context.transaction.hash, False
            )
            context.transaction.appealed = False
            self.msg_handler.send_message(
                log_event=LogEvent(
                    "transaction_appeal_updated",
                    EventType.INFO,
                    EventScope.CONSENSUS,
                    "Set transaction appealed",
                    {
                        "hash": context.transaction.hash,
                    },
                ),
                log_to_terminal=False,
            )
            context.transactions_processor.set_transaction_appeal_processing_time(
                context.transaction.hash
            )
        else:
            # Set up the context for the committing state
            context.num_validators = len(context.remaining_validators)
            context.votes = {}
            context.contract_snapshot_supplier = (
                lambda: context.contract_snapshot_factory(
                    context.transaction.to_address
                )
            )

            # Send events in rollup to communicate the appeal is started
            context.consensus_service.emit_transaction_event(
                "emitAppealStarted",
                context.remaining_validators[0],
                context.transaction.hash,
                context.remaining_validators[0]["address"],
                0,
                [v["address"] for v in context.remaining_validators],
            )

            # Begin state transitions starting from CommittingState
            state = CommittingState()
            while True:
                next_state = await state.handle(context)
                if next_state is None:
                    break
                elif next_state == "validator_appeal_success":
                    self.rollback_transactions(context)
                    ConsensusAlgorithm.dispatch_transaction_status_update(
                        context.transactions_processor,
                        context.transaction.hash,
                        TransactionStatus.PENDING,
                        context.msg_handler,
                    )

                    # Get the previous state of the contract
                    if context.transaction.contract_snapshot:
                        previous_contact_state = (
                            context.transaction.contract_snapshot.encoded_state
                        )
                    else:
                        previous_contact_state = {}

                    # Restore the contract state
                    # Get the contract snapshot for the transaction's target address
                    leaders_contract_snapshot = context.contract_snapshot_factory(
                        context.transaction.to_address
                    )

                    # Update the contract state with the previous state
                    leaders_contract_snapshot.update_contract_state(
                        accepted_state=previous_contact_state
                    )

                    # Reset the contract snapshot for the transaction
                    context.transactions_processor.set_transaction_contract_snapshot(
                        context.transaction.hash, None
                    )

                    # Transaction will be picked up by _crawl_snapshot
                    break
                state = next_state

    def rollback_transactions(self, context: TransactionContext):
        """
        Rollback newer transactions.
        """
        # Rollback all future transactions for the current contract
        # Stop the _crawl_snapshot and the _run_consensus for the current contract
        address = context.transaction.to_address
        self.stop_pending_queue_task(address)

        # Wait until task is finished
        while self.is_pending_queue_task_running(address):
            time.sleep(1)

        # Empty the pending queue
        self.pending_queues[address] = asyncio.Queue()

        # Set all transactions with higher created_at to PENDING
        future_transactions = context.transactions_processor.get_newer_transactions(
            context.transaction.hash
        )
        for future_transaction in future_transactions:
            ConsensusAlgorithm.dispatch_transaction_status_update(
                context.transactions_processor,
                future_transaction["hash"],
                TransactionStatus.PENDING,
                context.msg_handler,
            )

            # Reset the contract snapshot for the transaction
            context.transactions_processor.set_transaction_contract_snapshot(
                future_transaction["hash"], None
            )

        # Start the queue loop again
        self.start_pending_queue_task(address)

    @staticmethod
    def get_extra_validators(
        all_validators: List[dict],
        consensus_history: dict,
        consensus_data: ConsensusData,
        appeal_failed: int,
    ):
        """
        Get extra validators for the appeal process according to the following formula:
        - when appeal_failed = 0, add n + 2 validators
        - when appeal_failed > 0, add (2 * appeal_failed * n + 1) + 2 validators
        Note that for appeal_failed > 0, the returned set contains the old validators
        from the previous appeal round and new validators.

        Selection of the extra validators:
        appeal_failed | PendingState | Reused validators | Extra selected     | Total
                      | validators   | from the previous | validators for the | validators
                      |              | appeal round      | appeal             |
        ----------------------------------------------------------------------------------
               0      |       n      |          0        |        n+2         |    2n+2
               1      |       n      |        n+2        |        n+1         |    3n+3
               2      |       n      |       2n+3        |         2n         |    5n+3
               3      |       n      |       4n+3        |         2n         |    7n+3
                              └───────┬──────┘  └─────────┬────────┘
                                      │                   |
        Validators after the ◄────────┘                   └──► Validators during the appeal
        appeal. This equals                                    for appeal_failed > 0
        the Total validators                                   = (2*appeal_failed*n+1)+2
        of the row above,                                      This is the formula from
        and are in consensus_data.                             above and it is what is
        For appeal_failed > 0                                  returned by this function
        = (2*appeal_failed-1)*n+3
        This is used to calculate n

        Args:
            all_validators (List[dict]): List of all validators.
            consensus_history (dict): Dictionary of consensus rounds results and status changes.
            consensus_data (ConsensusData): Data related to the consensus process.
            appeal_failed (int): Number of times the appeal has failed.

        Returns:
            list: List of current validators.
            list: List of extra validators.
        """
        # Get current validators and a dictionary mapping addresses to validators not used in the consensus process
        current_validators, validator_map = (
            ConsensusAlgorithm.get_validators_from_consensus_data(
                all_validators, consensus_data, False
            )
        )

        # Remove used leaders from validator_map
        used_leader_addresses = (
            ConsensusAlgorithm.get_used_leader_addresses_from_consensus_history(
                consensus_history
            )
        )
        for used_leader_address in used_leader_addresses:
            if used_leader_address in validator_map:
                validator_map.pop(used_leader_address)

        # Set not_used_validators to the remaining validators in validator_map
        not_used_validators = list(validator_map.values())

        if len(not_used_validators) == 0:
            raise ValueError("No validators found")

        nb_current_validators = len(current_validators) + 1  # including the leader
        if appeal_failed == 0:
            # Calculate extra validators when no appeal has failed
            extra_validators = get_validators_for_transaction(
                not_used_validators, nb_current_validators + 2
            )
        elif appeal_failed == 1:
            # Calculate extra validators when one appeal has failed
            n = (nb_current_validators - 2) // 2
            extra_validators = get_validators_for_transaction(
                not_used_validators, n + 1
            )
            extra_validators = current_validators[n - 1 :] + extra_validators
        else:
            # Calculate extra validators when more than one appeal has failed
            n = (nb_current_validators - 3) // (2 * appeal_failed - 1)
            extra_validators = get_validators_for_transaction(
                not_used_validators, 2 * n
            )
            extra_validators = current_validators[n - 1 :] + extra_validators

        return current_validators, extra_validators

    @staticmethod
    def get_validators_from_consensus_data(
        all_validators: List[dict], consensus_data: ConsensusData, include_leader: bool
    ):
        """
        Get validators from consensus data.

        Args:
            all_validators (List[dict]): List of all validators.
            consensus_data (ConsensusData): Data related to the consensus process.
            include_leader (bool): Whether to get the leader in the validator set.
        Returns:
            list: List of validators involved in the consensus process (can include the leader).
            dict: Dictionary mapping addresses to validators not used in the consensus process.
        """
        # Create a dictionary to map addresses to a validator
        validator_map = {
            validator["address"]: validator for validator in all_validators
        }

        # Extract address of the leader from consensus data
        if include_leader:
            receipt_addresses = [consensus_data.leader_receipt.node_config["address"]]
        else:
            receipt_addresses = []

        # Extract addresses of validators from consensus data
        receipt_addresses += [
            receipt.node_config["address"] for receipt in consensus_data.validators
        ]

        # Return validators whose addresses are in the receipt addresses
        validators = [
            validator_map.pop(receipt_address)
            for receipt_address in receipt_addresses
            if receipt_address in validator_map
        ]

        return validators, validator_map

    @staticmethod
    def add_new_validator(
        all_validators: List[dict], validators: List[dict], leader_addresses: set[str]
    ):
        """
        Add a new validator to the list of validators.

        Args:
            all_validators (List[dict]): List of all validators.
            validators (list[dict]): List of validators.
            leader_addresses (set[str]): Set of leader addresses.

        Returns:
            list: List of validators.
        """
        # Check if there is a validator to be possibly selected
        if len(leader_addresses) + len(validators) >= len(all_validators):
            raise ValueError("No more validators found to add a new validator")

        # Extract a set of addresses of validators and leaders
        addresses = {validator["address"] for validator in validators}
        addresses.update(leader_addresses)

        # Get not used validators
        not_used_validators = [
            validator
            for validator in all_validators
            if validator["address"] not in addresses
        ]

        # Get new validator
        new_validator = get_validators_for_transaction(not_used_validators, 1)

        return new_validator + validators

    @staticmethod
    def get_used_leader_addresses_from_consensus_history(
        consensus_history: dict, current_leader_receipt: Receipt | None = None
    ):
        """
        Get the used leader addresses from the consensus history.

        Args:
            consensus_history (dict): Dictionary of consensus rounds results and status changes.
            current_leader_receipt (Receipt | None): Current leader receipt.

        Returns:
            set[str]: Set of used leader addresses.
        """
        used_leader_addresses = set()
        if "consensus_results" in consensus_history:
            for consensus_round in consensus_history["consensus_results"]:
                leader_receipt = consensus_round["leader_result"]
                if leader_receipt:
                    used_leader_addresses.update(
                        [leader_receipt["node_config"]["address"]]
                    )

        # consensus_history does not contain the latest consensus_data
        if current_leader_receipt:
            used_leader_addresses.update(
                [current_leader_receipt.node_config["address"]]
            )

        return used_leader_addresses

    def set_finality_window_time(self, time: int):
        """
        Set the finality window time.

        Args:
            time (int): The finality window time.
        """
        self.finality_window_time = time

        # Send log event to update the frontend value
        self.msg_handler.send_message(
            LogEvent(
                name="finality_window_time_updated",
                type=EventType.INFO,
                scope=EventScope.RPC,
                message=f"Finality window time updated to {time}",
                data={"time": time},
            ),
            log_to_terminal=False,
        )


class TransactionState(ABC):
    """
    Abstract base class representing a state in the transaction process.
    """

    @abstractmethod
    async def handle(self, context: TransactionContext):
        """
        Handle the state transition.

        Args:
            context (TransactionContext): The context of the transaction.
        """
        pass


class PendingState(TransactionState):
    """
    Class representing the pending state of a transaction.
    """

    async def handle(self, context):
        """
        Handle the pending state transition.

        Args:
            context (TransactionContext): The context of the transaction.

        Returns:
            TransactionState | None: The ProposingState or None if the transaction is already in process, when it is a transaction or when there are no validators.
        """
        # Transactions that are put back to pending are processed again, so we need to get the latest data of the transaction
        context.transaction = Transaction.from_dict(
            context.transactions_processor.get_transaction_by_hash(
                context.transaction.hash
            )
        )

        context.msg_handler.send_message(
            LogEvent(
                "consensus_event",
                EventType.INFO,
                EventScope.CONSENSUS,
                "Executing transaction",
                {
                    "transaction_hash": context.transaction.hash,
                    "transaction": context.transaction.to_dict(),
                },
                transaction_hash=context.transaction.hash,
            )
        )

        # If transaction is a transfer, execute it
        # TODO: consider when the transfer involves a contract account, bridging, etc.
        if context.transaction.type == TransactionType.SEND:
            ConsensusAlgorithm.execute_transfer(
                context.transaction,
                context.transactions_processor,
                context.accounts_manager,
                context.msg_handler,
            )
            return None

        # Retrieve all validators from the snapshot
        all_validators = context.chain_snapshot.get_all_validators()

        # Check if there are validators available
        if not all_validators:
            context.msg_handler.send_message(
                LogEvent(
                    "consensus_event",
                    EventType.ERROR,
                    EventScope.CONSENSUS,
                    "No validators found to process transaction",
                    {
                        "transaction_hash": context.transaction.hash,
                    },
                    transaction_hash=context.transaction.hash,
                )
            )
            return None

        # Determine the involved validators based on whether the transaction is appealed
        if context.transaction.appealed:
            # If the transaction is appealed, remove the old leader
            context.involved_validators, _ = (
                ConsensusAlgorithm.get_validators_from_consensus_data(
                    all_validators, context.transaction.consensus_data, False
                )
            )

            # Reset the transaction appeal status
            context.transactions_processor.set_transaction_appeal(
                context.transaction.hash, False
            )
            context.transaction.appealed = False

        elif context.transaction.appeal_undetermined:
            # Add n+2 validators, remove the old leader
            current_validators, extra_validators = (
                ConsensusAlgorithm.get_extra_validators(
                    all_validators,
                    context.transaction.consensus_history,
                    context.transaction.consensus_data,
                    0,
                )
            )
            context.involved_validators = current_validators + extra_validators

            # Send events in rollup to communicate the appeal is started
            context.consensus_service.emit_transaction_event(
                "emitAppealStarted",
                context.involved_validators[0],
                context.transaction.hash,
                context.involved_validators[0]["address"],
                0,
                [v["address"] for v in context.involved_validators],
            )

        else:
            # If there was no validator appeal or leader appeal
            if context.transaction.consensus_data:
                # Transaction was rolled back, so we need to reuse the validators and leader
                context.involved_validators, _ = (
                    ConsensusAlgorithm.get_validators_from_consensus_data(
                        all_validators, context.transaction.consensus_data, True
                    )
                )

            else:
                # Transaction was never executed, get the default number of validators for the transaction
                context.involved_validators = get_validators_for_transaction(
                    all_validators, DEFAULT_VALIDATORS_COUNT
                )

        # Transition to the ProposingState
        return ProposingState(
            activate=False if context.transaction.appeal_undetermined else True
        )


class ProposingState(TransactionState):
    """
    Class representing the proposing state of a transaction.
    """

    def __init__(self, activate: bool = False):
        self.activate = activate

    async def handle(self, context):
        """
        Handle the proposing state transition.

        Args:
            context (TransactionContext): The context of the transaction.

        Returns:
            TransactionState: The CommittingState or UndeterminedState if all rotations are done.
        """
        # Dispatch a transaction status update to PROPOSING
        ConsensusAlgorithm.dispatch_transaction_status_update(
            context.transactions_processor,
            context.transaction.hash,
            TransactionStatus.PROPOSING,
            context.msg_handler,
        )

<<<<<<< HEAD
=======
        # context.transactions_processor.create_rollup_transaction(
        #     context.transaction.hash
        # )

>>>>>>> f7900ba3
        # The leader is elected randomly
        random.shuffle(context.involved_validators)

        # Unpack the leader and validators
        [leader, *context.remaining_validators] = context.involved_validators

        # If the transaction is leader-only, clear the validators
        if context.transaction.leader_only:
            context.remaining_validators = []

<<<<<<< HEAD
        # Send event in rollup to communicate the transaction is activated
        if self.activate:
            context.consensus_service.emit_transaction_event(
                "emitTransactionActivated",
                leader,
                context.transaction.hash,
                leader["address"],
                [leader["address"]]
                + [v["address"] for v in context.remaining_validators],
            )

        # Create a contract snapshot for the transaction if not exists
        if context.transaction.contract_snapshot:
            contract_snapshot = deepcopy(context.transaction.contract_snapshot)
        else:
            contract_snapshot_supplier = lambda: context.contract_snapshot_factory(
                context.transaction.to_address
            )
            context.contract_snapshot_supplier = contract_snapshot_supplier
            contract_snapshot = contract_snapshot_supplier()
=======
        # Create a contract snapshot for the transaction
        contract_snapshot_supplier = lambda: context.contract_snapshot_factory(
            context.transaction.to_address
        )
>>>>>>> f7900ba3

        # Create a leader node for executing the transaction
        leader_node = context.node_factory(
            leader,
            ExecutionMode.LEADER,
            contract_snapshot_supplier(),
            None,
            context.msg_handler,
            context.contract_snapshot_factory,
        )

        # Execute the transaction and obtain the leader receipt
        leader_receipt = await leader_node.exec_transaction(context.transaction)

        # Send event in rollup to communicate the receipt proposed
        context.consensus_service.emit_transaction_event(
            "emitTransactionReceiptProposed",
            leader,
            context.transaction.hash,
        )

        # Update the consensus data with the leader's vote and receipt
        votes = {leader["address"]: leader_receipt.vote.value}
        context.consensus_data.votes = votes
        context.consensus_data.leader_receipt = leader_receipt
        context.consensus_data.validators = []
        context.transactions_processor.set_transaction_result(
            context.transaction.hash, context.consensus_data.to_dict()
        )

        # Set the validators and other context attributes
        context.num_validators = len(context.remaining_validators) + 1
        context.contract_snapshot_supplier = contract_snapshot_supplier
        context.votes = votes

        # Transition to the CommittingState
        return CommittingState()


class CommittingState(TransactionState):
    """
    Class representing the committing state of a transaction.
    """

    async def handle(self, context):
        """
        Handle the committing state transition. There are no encrypted votes.

        Args:
            context (TransactionContext): The context of the transaction.

        Returns:
            TransactionState: The RevealingState.
        """
        # Dispatch a transaction status update to COMMITTING
        ConsensusAlgorithm.dispatch_transaction_status_update(
            context.transactions_processor,
            context.transaction.hash,
            TransactionStatus.COMMITTING,
            context.msg_handler,
        )

<<<<<<< HEAD
=======
        # context.transactions_processor.create_rollup_transaction(
        #     context.transaction.hash
        # )

>>>>>>> f7900ba3
        # Create validator nodes for each validator
        context.validator_nodes = [
            context.node_factory(
                validator,
                ExecutionMode.VALIDATOR,
                context.contract_snapshot_supplier(),
                context.consensus_data.leader_receipt,
                context.msg_handler,
                context.contract_snapshot_factory,
            )
            for validator in context.remaining_validators
        ]

        # Execute the transaction on each validator node and gather the results
        sem = asyncio.Semaphore(8)

        async def run_single_validator(validator: Node) -> Receipt:
            async with sem:
                return await validator.exec_transaction(context.transaction)

        validation_tasks = [
            run_single_validator(validator) for validator in context.validator_nodes
        ]
        context.validation_results = await asyncio.gather(*validation_tasks)

        # Send events in rollup to communicate the votes are committed
        context.consensus_service.emit_transaction_event(
            "emitVoteCommitted",
            context.consensus_data.leader_receipt.node_config,
            context.transaction.hash,
            context.consensus_data.leader_receipt.node_config["address"],
            False,
        )
        for i, validator in enumerate(context.remaining_validators):
            context.consensus_service.emit_transaction_event(
                "emitVoteCommitted",
                validator,
                context.transaction.hash,
                validator["address"],
                True if i == len(context.remaining_validators) - 1 else False,
            )

        # Transition to the RevealingState
        return RevealingState()


class RevealingState(TransactionState):
    """
    Class representing the revealing state of a transaction.
    """

    async def handle(self, context):
        """
        Handle the revealing state transition.

        Args:
            context (TransactionContext): The context of the transaction.

        Returns:
            TransactionState | None: The AcceptedState or ProposingState or None if the transaction is successfully appealed.
        """
        # Update the transaction status to REVEALING
        ConsensusAlgorithm.dispatch_transaction_status_update(
            context.transactions_processor,
            context.transaction.hash,
            TransactionStatus.REVEALING,
            context.msg_handler,
        )

<<<<<<< HEAD
=======
        # context.transactions_processor.create_rollup_transaction(
        #     context.transaction.hash
        # )

>>>>>>> f7900ba3
        # Process each validation result and update the context
        for i, validation_result in enumerate(context.validation_results):
            # Store the vote from each validator node
            context.votes[context.validator_nodes[i].address] = (
                validation_result.vote.value
            )

        # Determine if the majority of validators agree
        majority_agrees = (
            len([vote for vote in context.votes.values() if vote == Vote.AGREE.value])
            > context.num_validators // 2
        )

        # Send event in rollup to communicate the votes are revealed
        context.consensus_service.emit_transaction_event(
            "emitVoteRevealed",
            context.consensus_data.leader_receipt.node_config,
            context.transaction.hash,
            context.consensus_data.leader_receipt.node_config["address"],
            1,
            False,
            0,
        )
        for i, validation_result in enumerate(context.validation_results):
            if validation_result.vote == Vote.AGREE:
                type_vote = 1
            elif validation_result.vote == Vote.DISAGREE:
                type_vote = 2
            else:
                type_vote = 0

            if i == len(context.validation_results) - 1:
                last_vote = True
                if majority_agrees:
                    result_vote = 6
                else:
                    result_vote = 7
            else:
                last_vote = False
                result_vote = 0

            context.consensus_service.emit_transaction_event(
                "emitVoteRevealed",
                validation_result.node_config,
                context.transaction.hash,
                validation_result.node_config["address"],
                type_vote,
                last_vote,
                result_vote,
            )

        if context.transaction.appealed:

            # Update the consensus results with all new votes and validators
            context.consensus_data.votes = (
                context.transaction.consensus_data.votes | context.votes
            )

            # Overwrite old validator results based on the number of appeal failures
            if context.transaction.appeal_failed == 0:
                context.consensus_data.validators = (
                    context.transaction.consensus_data.validators
                    + context.validation_results
                )

            elif context.transaction.appeal_failed == 1:
                n = (len(context.transaction.consensus_data.validators) - 1) // 2
                context.consensus_data.validators = (
                    context.transaction.consensus_data.validators[: n - 1]
                    + context.validation_results
                )

            else:
                n = len(context.validation_results) - (
                    len(context.transaction.consensus_data.validators) + 1
                )
                context.consensus_data.validators = (
                    context.transaction.consensus_data.validators[: n - 1]
                    + context.validation_results
                )

            if majority_agrees:
                # Appeal failed, increment the appeal_failed counter
                context.transactions_processor.set_transaction_appeal_failed(
                    context.transaction.hash,
                    context.transaction.appeal_failed + 1,
                )
                return AcceptedState()

            else:
                # Appeal succeeded, set the status to PENDING and reset the appeal_failed counter
                context.transactions_processor.set_transaction_result(
                    context.transaction.hash, context.consensus_data.to_dict()
                )

                context.transactions_processor.set_transaction_appeal_failed(
                    context.transaction.hash,
                    0,
                )
                context.transactions_processor.update_consensus_history(
                    context.transaction.hash,
                    "Validator Appeal Successful",
                    None,
                    context.validation_results,
                )

                # Reset the appeal processing time
                context.transactions_processor.reset_transaction_appeal_processing_time(
                    context.transaction.hash
                )
                context.transactions_processor.set_transaction_timestamp_appeal(
                    context.transaction.hash, None
                )

                return "validator_appeal_success"

        else:
            # Not appealed, update consensus data with current votes and validators
            context.consensus_data.votes = context.votes
            context.consensus_data.validators = context.validation_results

            if majority_agrees:
                return AcceptedState()

            # If all rotations are done and no consensus is reached, transition to UndeterminedState
            elif context.rotation_count >= context.transaction.config_rotation_rounds:
                return UndeterminedState()

            else:
                used_leader_addresses = (
                    ConsensusAlgorithm.get_used_leader_addresses_from_consensus_history(
                        context.transactions_processor.get_transaction_by_hash(
                            context.transaction.hash
                        )["consensus_history"],
                        context.consensus_data.leader_receipt,
                    )
                )
                # Add a new validator to the list of current validators when a rotation happens
                try:
                    context.involved_validators = ConsensusAlgorithm.add_new_validator(
                        context.chain_snapshot.get_all_validators(),
                        context.remaining_validators,
                        used_leader_addresses,
                    )
                except ValueError as e:
                    # No more validators
                    context.msg_handler.send_message(
                        LogEvent(
                            "consensus_event",
                            EventType.ERROR,
                            EventScope.CONSENSUS,
                            str(e),
                            {
                                "transaction_hash": context.transaction.hash,
                            },
                            transaction_hash=context.transaction.hash,
                        )
                    )
                    return UndeterminedState()

                context.rotation_count += 1

                # Log the failure to reach consensus and transition to ProposingState
                context.msg_handler.send_message(
                    LogEvent(
                        "consensus_event",
                        EventType.INFO,
                        EventScope.CONSENSUS,
                        "Majority disagreement, rotating the leader",
                        {
                            "transaction_hash": context.transaction.hash,
                        },
                        transaction_hash=context.transaction.hash,
                    )
                )

                # Send events in rollup to communicate the leader rotation
                context.consensus_service.emit_transaction_event(
                    "emitTransactionLeaderRotated",
                    context.consensus_data.leader_receipt.node_config,
                    context.transaction.hash,
                    context.involved_validators[0]["address"],
                )

                # Update the consensus history
                if context.transaction.appeal_undetermined:
                    consensus_round = "Leader Rotation Appeal"
                else:
                    consensus_round = "Leader Rotation"
                context.transactions_processor.update_consensus_history(
                    context.transaction.hash,
                    consensus_round,
                    context.consensus_data.leader_receipt,
                    context.validation_results,
                )
                return ProposingState()


class AcceptedState(TransactionState):
    """
    Class representing the accepted state of a transaction.
    """

    async def handle(self, context):
        """
        Handle the accepted state transition.

        Args:
            context (TransactionContext): The context of the transaction.

        Returns:
            None: The transaction is accepted.
        """
        # When appeal fails, the appeal window is not reset
        if context.transaction.appeal_undetermined:
            consensus_round = "Leader Appeal Successful"
            context.transactions_processor.set_transaction_timestamp_awaiting_finalization(
                context.transaction.hash
            )
            context.transactions_processor.reset_transaction_appeal_processing_time(
                context.transaction.hash
            )
            context.transactions_processor.set_transaction_timestamp_appeal(
                context.transaction.hash, None
            )
            context.transaction.timestamp_appeal = None
        elif not context.transaction.appealed:
            consensus_round = "Accepted"
            context.transactions_processor.set_transaction_timestamp_awaiting_finalization(
                context.transaction.hash
            )
        else:
            consensus_round = "Validator Appeal Failed"
            # Set the transaction appeal status to False
            context.transactions_processor.set_transaction_appeal(
                context.transaction.hash, False
            )

            # Increment the appeal processing time when the transaction was appealed
            context.transactions_processor.set_transaction_appeal_processing_time(
                context.transaction.hash
            )

        # Set the transaction result
        context.transactions_processor.set_transaction_result(
            context.transaction.hash, context.consensus_data.to_dict()
        )

        # Update the transaction status to ACCEPTED
        ConsensusAlgorithm.dispatch_transaction_status_update(
            context.transactions_processor,
            context.transaction.hash,
            TransactionStatus.ACCEPTED,
            context.msg_handler,
        )

        context.transactions_processor.update_consensus_history(
            context.transaction.hash,
            consensus_round,
            (
                None
                if consensus_round == "Validator Appeal Failed"
                else context.consensus_data.leader_receipt
            ),
            context.validation_results,
        )

<<<<<<< HEAD
        # Send events in rollup to communicate the transaction is accepted
        context.consensus_service.emit_transaction_event(
            "emitTransactionAccepted",
            context.consensus_data.leader_receipt.node_config,
            context.transaction.hash,
        )
=======
        # context.transactions_processor.create_rollup_transaction(
        #     context.transaction.hash
        # )
>>>>>>> f7900ba3

        # Send a message indicating consensus was reached
        context.msg_handler.send_message(
            LogEvent(
                "consensus_event",
                EventType.SUCCESS,
                EventScope.CONSENSUS,
                "Reached consensus",
                {
                    "transaction_hash": context.transaction.hash,
                    "consensus_data": context.consensus_data.to_dict(),
                },
                transaction_hash=context.transaction.hash,
            )
        )

        # Retrieve the leader's receipt from the consensus data
        leader_receipt = context.consensus_data.leader_receipt

        # Do not deploy or update the contract if validator appeal failed
        if not context.transaction.appealed:
            # Get the contract snapshot for the transaction's target address
            leaders_contract_snapshot = context.contract_snapshot_supplier()

            # Set the contract snapshot for the transaction for a future rollback
            context.transactions_processor.set_transaction_contract_snapshot(
                context.transaction.hash, leaders_contract_snapshot.to_dict()
            )

            # Do not deploy or update the contract if the execution failed
            if leader_receipt.execution_result == ExecutionResultStatus.SUCCESS:
                # Register contract if it is a new contract
                if context.transaction.type == TransactionType.DEPLOY_CONTRACT:
                    new_contract = {
                        "id": context.transaction.data["contract_address"],
                        "data": {
                            "state": {
                                "accepted": leader_receipt.contract_state,
                                "finalized": {},
                            },
                            "code": context.transaction.data["contract_code"],
                            "ghost_contract_address": context.transaction.ghost_contract_address,
                        },
                    }
                    leaders_contract_snapshot.register_contract(new_contract)

                    # Send a message indicating successful contract deployment
                    context.msg_handler.send_message(
                        LogEvent(
                            "deployed_contract",
                            EventType.SUCCESS,
                            EventScope.GENVM,
                            "Contract deployed",
                            new_contract,
                            transaction_hash=context.transaction.hash,
                        )
                    )
                # Update contract state if it is an existing contract
                else:
                    leaders_contract_snapshot.update_contract_state(
                        accepted_state=leader_receipt.contract_state
                    )

                _emit_transactions(
                    context, leader_receipt.pending_transactions, "accepted"
                )

        else:
            context.transaction.appealed = False

        # Set the transaction appeal undetermined status to false and return appeal status
        if context.transaction.appeal_undetermined:
            context.transactions_processor.set_transaction_appeal_undetermined(
                context.transaction.hash, False
            )
            context.transaction.appeal_undetermined = False
            return "leader_appeal_success"
        else:
            return None


class UndeterminedState(TransactionState):
    """
    Class representing the undetermined state of a transaction.
    """

    async def handle(self, context):
        """
        Handle the undetermined state transition.

        Args:
            context (TransactionContext): The context of the transaction.

        Returns:
            None: The transaction remains in an undetermined state.
        """
        # Send a message indicating consensus failure
        context.msg_handler.send_message(
            LogEvent(
                "consensus_event",
                EventType.ERROR,
                EventScope.CONSENSUS,
                "Failed to reach consensus",
                {
                    "transaction_hash": context.transaction.hash,
                    "consensus_data": context.consensus_data.to_dict(),
                },
                transaction_hash=context.transaction.hash,
            )
        )

        # When appeal fails, the appeal window is not reset
        if not context.transaction.appeal_undetermined:
            context.transactions_processor.set_transaction_timestamp_awaiting_finalization(
                context.transaction.hash
            )

        # Set the transaction appeal undetermined status to false
        if context.transaction.appeal_undetermined:
            context.transactions_processor.set_transaction_appeal_undetermined(
                context.transaction.hash, False
            )
            context.transaction.appeal_undetermined = False
            consensus_round = "Leader Appeal Failed"
        else:
            consensus_round = "Undetermined"

        # Set the transaction result with the current consensus data
        context.transactions_processor.set_transaction_result(
            context.transaction.hash,
            context.consensus_data.to_dict(),
        )

        # Increment the appeal processing time when the transaction was appealed
        if context.transaction.timestamp_appeal is not None:
            context.transactions_processor.set_transaction_appeal_processing_time(
                context.transaction.hash
            )

        # Update the transaction status to undetermined
        ConsensusAlgorithm.dispatch_transaction_status_update(
            context.transactions_processor,
            context.transaction.hash,
            TransactionStatus.UNDETERMINED,
            context.msg_handler,
        )

        context.transactions_processor.update_consensus_history(
            context.transaction.hash,
            consensus_round,
            context.consensus_data.leader_receipt,
            context.consensus_data.validators,
        )

<<<<<<< HEAD
=======
        # context.transactions_processor.create_rollup_transaction(
        #     context.transaction.hash
        # )

>>>>>>> f7900ba3
        return None


class FinalizingState(TransactionState):
    """
    Class representing the finalizing state of a transaction.
    """

    async def handle(self, context):
        """
        Handle the finalizing state transition.

        Args:
            context (TransactionContext): The context of the transaction.

        Returns:
            None: The transaction is finalized.
        """
        # Retrieve the leader's receipt from the consensus data
        leader_receipt = context.transaction.consensus_data.leader_receipt

        # Update contract state
        if (context.transaction.status == TransactionStatus.ACCEPTED) and (
            leader_receipt.execution_result == ExecutionResultStatus.SUCCESS
        ):
            # Get the contract snapshot for the transaction's target address
            leaders_contract_snapshot = context.contract_snapshot_factory(
                context.transaction.to_address
            )
            leaders_contract_snapshot.update_contract_state(
                finalized_state=leader_receipt.contract_state
            )

        # Update the transaction status to FINALIZED
        ConsensusAlgorithm.dispatch_transaction_status_update(
            context.transactions_processor,
            context.transaction.hash,
            TransactionStatus.FINALIZED,
            context.msg_handler,
        )

<<<<<<< HEAD
        # Send events in rollup to communicate the transaction is finalized
        context.consensus_service.emit_transaction_event(
            "emitTransactionFinalized",
            leader_receipt.node_config,
            context.transaction.hash,
        )
=======
        # context.transactions_processor.create_rollup_transaction(
        #     context.transaction.hash
        # )
>>>>>>> f7900ba3

        if context.transaction.status != TransactionStatus.UNDETERMINED:
            # Insert pending transactions generated by contract-to-contract calls
            _emit_transactions(
                context,
                context.transaction.consensus_data.leader_receipt.pending_transactions,
                "finalized",
            )


def _emit_transactions(
    context: TransactionContext,
    pending_transactions: Iterable[PendingTransaction],
    on: Literal["accepted", "finalized"],
):
    for pending_transaction in filter(lambda t: t.on == on, pending_transactions):
        nonce = context.transactions_processor.get_transaction_count(
            context.transaction.to_address
        )
        data: dict
        transaction_type: TransactionType
        if pending_transaction.is_deploy():
            transaction_type = TransactionType.DEPLOY_CONTRACT
            new_contract_address: str
            if pending_transaction.salt_nonce == 0:
                # NOTE: this address is random, which doesn't 100% align with consensus spec
                new_contract_address = (
                    context.accounts_manager.create_new_account().address
                )
            else:
                from eth_utils.crypto import keccak
                from backend.node.types import Address
                from backend.node.base import SIMULATOR_CHAIN_ID

                arr = bytearray()
                arr.append(1)
                arr.extend(Address(context.transaction.to_address).as_bytes)
                arr.extend(
                    pending_transaction.salt_nonce.to_bytes(32, "big", signed=False)
                )
                arr.extend(SIMULATOR_CHAIN_ID.to_bytes(32, "big", signed=False))
                new_contract_address = Address(keccak(arr)[:20]).as_hex
                context.accounts_manager.create_new_account_with_address(
                    new_contract_address
                )
            pending_transaction.address = new_contract_address
            data = {
                "contract_address": new_contract_address,
                "contract_code": pending_transaction.code,
                "calldata": pending_transaction.calldata,
            }
        else:
            transaction_type = TransactionType.RUN_CONTRACT
            data = {
                "calldata": pending_transaction.calldata,
            }
        context.transactions_processor.insert_transaction(
            context.transaction.to_address,  # new calls are done by the contract
            pending_transaction.address,
            data,
            value=0,  # we only handle EOA transfers at the moment, so no value gets transferred
            type=transaction_type.value,
            nonce=nonce,
            leader_only=context.transaction.leader_only,  # Cascade
            triggered_by_hash=context.transaction.hash,
            consensus_service=context.consensus_service,
        )<|MERGE_RESOLUTION|>--- conflicted
+++ resolved
@@ -11,6 +11,7 @@
 from abc import ABC, abstractmethod
 import threading
 import random
+from copy import deepcopy
 
 from sqlalchemy.orm import Session
 from backend.consensus.vrf import get_validators_for_transaction
@@ -639,10 +640,6 @@
                     msg_handler,
                 )
 
-<<<<<<< HEAD
-=======
-                # transactions_processor.create_rollup_transaction(transaction.hash)
->>>>>>> f7900ba3
                 return
 
             # Update the balance of the sender account
@@ -668,11 +665,6 @@
             msg_handler,
         )
 
-<<<<<<< HEAD
-=======
-        # transactions_processor.create_rollup_transaction(transaction.hash)
-
->>>>>>> f7900ba3
     def run_appeal_window_loop(
         self,
         chain_snapshot_factory: Callable[
@@ -1010,9 +1002,16 @@
         transactions_processor.set_transaction_appeal(transaction.hash, False)
         transaction.appealed = False
 
-        if len(transaction.consensus_data.validators) + 1 == len(
-            chain_snapshot.get_all_validators()
-        ):
+        used_leader_addresses = (
+            ConsensusAlgorithm.get_used_leader_addresses_from_consensus_history(
+                context.transactions_processor.get_transaction_by_hash(
+                    context.transaction.hash
+                )["consensus_history"]
+            )
+        )
+        if len(transaction.consensus_data.validators) + len(
+            used_leader_addresses
+        ) >= len(chain_snapshot.get_all_validators()):
             self.msg_handler.send_message(
                 LogEvent(
                     "consensus_event",
@@ -1045,6 +1044,12 @@
                 transaction.hash, True
             )
             transaction.appeal_undetermined = True
+
+            context.contract_snapshot_supplier = (
+                lambda: context.contract_snapshot_factory(
+                    context.transaction.to_address
+                )
+            )
 
             # Begin state transitions starting from PendingState
             state = PendingState()
@@ -1628,13 +1633,6 @@
             context.msg_handler,
         )
 
-<<<<<<< HEAD
-=======
-        # context.transactions_processor.create_rollup_transaction(
-        #     context.transaction.hash
-        # )
-
->>>>>>> f7900ba3
         # The leader is elected randomly
         random.shuffle(context.involved_validators)
 
@@ -1645,7 +1643,6 @@
         if context.transaction.leader_only:
             context.remaining_validators = []
 
-<<<<<<< HEAD
         # Send event in rollup to communicate the transaction is activated
         if self.activate:
             context.consensus_service.emit_transaction_event(
@@ -1666,18 +1663,12 @@
             )
             context.contract_snapshot_supplier = contract_snapshot_supplier
             contract_snapshot = contract_snapshot_supplier()
-=======
-        # Create a contract snapshot for the transaction
-        contract_snapshot_supplier = lambda: context.contract_snapshot_factory(
-            context.transaction.to_address
-        )
->>>>>>> f7900ba3
 
         # Create a leader node for executing the transaction
         leader_node = context.node_factory(
             leader,
             ExecutionMode.LEADER,
-            contract_snapshot_supplier(),
+            contract_snapshot,
             None,
             context.msg_handler,
             context.contract_snapshot_factory,
@@ -1704,7 +1695,6 @@
 
         # Set the validators and other context attributes
         context.num_validators = len(context.remaining_validators) + 1
-        context.contract_snapshot_supplier = contract_snapshot_supplier
         context.votes = votes
 
         # Transition to the CommittingState
@@ -1734,19 +1724,16 @@
             context.msg_handler,
         )
 
-<<<<<<< HEAD
-=======
-        # context.transactions_processor.create_rollup_transaction(
-        #     context.transaction.hash
-        # )
-
->>>>>>> f7900ba3
         # Create validator nodes for each validator
         context.validator_nodes = [
             context.node_factory(
                 validator,
                 ExecutionMode.VALIDATOR,
-                context.contract_snapshot_supplier(),
+                (
+                    context.transaction.contract_snapshot
+                    if context.transaction.contract_snapshot
+                    else context.contract_snapshot_supplier()
+                ),
                 context.consensus_data.leader_receipt,
                 context.msg_handler,
                 context.contract_snapshot_factory,
@@ -1810,13 +1797,6 @@
             context.msg_handler,
         )
 
-<<<<<<< HEAD
-=======
-        # context.transactions_processor.create_rollup_transaction(
-        #     context.transaction.hash
-        # )
-
->>>>>>> f7900ba3
         # Process each validation result and update the context
         for i, validation_result in enumerate(context.validation_results):
             # Store the vote from each validator node
@@ -2084,18 +2064,12 @@
             context.validation_results,
         )
 
-<<<<<<< HEAD
         # Send events in rollup to communicate the transaction is accepted
         context.consensus_service.emit_transaction_event(
             "emitTransactionAccepted",
             context.consensus_data.leader_receipt.node_config,
             context.transaction.hash,
         )
-=======
-        # context.transactions_processor.create_rollup_transaction(
-        #     context.transaction.hash
-        # )
->>>>>>> f7900ba3
 
         # Send a message indicating consensus was reached
         context.msg_handler.send_message(
@@ -2121,9 +2095,10 @@
             leaders_contract_snapshot = context.contract_snapshot_supplier()
 
             # Set the contract snapshot for the transaction for a future rollback
-            context.transactions_processor.set_transaction_contract_snapshot(
-                context.transaction.hash, leaders_contract_snapshot.to_dict()
-            )
+            if not context.transaction.contract_snapshot:
+                context.transactions_processor.set_transaction_contract_snapshot(
+                    context.transaction.hash, leaders_contract_snapshot.to_dict()
+                )
 
             # Do not deploy or update the contract if the execution failed
             if leader_receipt.execution_result == ExecutionResultStatus.SUCCESS:
@@ -2223,6 +2198,12 @@
         else:
             consensus_round = "Undetermined"
 
+        # Save the contract snapshot for potential future appeals
+        if not context.transaction.contract_snapshot:
+            context.transactions_processor.set_transaction_contract_snapshot(
+                context.transaction.hash, context.contract_snapshot_supplier().to_dict()
+            )
+
         # Set the transaction result with the current consensus data
         context.transactions_processor.set_transaction_result(
             context.transaction.hash,
@@ -2250,13 +2231,6 @@
             context.consensus_data.validators,
         )
 
-<<<<<<< HEAD
-=======
-        # context.transactions_processor.create_rollup_transaction(
-        #     context.transaction.hash
-        # )
-
->>>>>>> f7900ba3
         return None
 
 
@@ -2298,18 +2272,12 @@
             context.msg_handler,
         )
 
-<<<<<<< HEAD
         # Send events in rollup to communicate the transaction is finalized
         context.consensus_service.emit_transaction_event(
             "emitTransactionFinalized",
             leader_receipt.node_config,
             context.transaction.hash,
         )
-=======
-        # context.transactions_processor.create_rollup_transaction(
-        #     context.transaction.hash
-        # )
->>>>>>> f7900ba3
 
         if context.transaction.status != TransactionStatus.UNDETERMINED:
             # Insert pending transactions generated by contract-to-contract calls
