# backend/consensus/base.py

DEFAULT_VALIDATORS_COUNT = 5
DEFAULT_CONSENSUS_SLEEP_TIME = 5

import os
import asyncio
import traceback
from typing import Callable, List, Iterable, Literal
import time
from abc import ABC, abstractmethod
import threading
import random
from copy import deepcopy
import json
import base64

from sqlalchemy.orm import Session
from backend.consensus.vrf import get_validators_for_transaction
from backend.database_handler.chain_snapshot import ChainSnapshot
from backend.database_handler.contract_snapshot import ContractSnapshot
from backend.database_handler.contract_processor import ContractProcessor
from backend.database_handler.transactions_processor import (
    TransactionsProcessor,
    TransactionStatus,
)
from backend.database_handler.accounts_manager import AccountsManager
from backend.database_handler.types import ConsensusData
from backend.domain.types import (
    Transaction,
    TransactionType,
    LLMProvider,
    Validator,
)
from backend.node.base import Node
from backend.node.types import (
    ExecutionMode,
    Receipt,
    Vote,
    ExecutionResultStatus,
    PendingTransaction,
)
from backend.protocol_rpc.message_handler.base import MessageHandler
from backend.protocol_rpc.message_handler.types import (
    LogEvent,
    EventType,
    EventScope,
)
from backend.rollup.consensus_service import ConsensusService

import backend.validators as validators
from backend.database_handler.validators_registry import ValidatorsRegistry
from backend.node.genvm.origin.result_codes import ResultCode
from backend.consensus.types import ConsensusResult, ConsensusRound
from backend.consensus.utils import determine_consensus_from_votes
from backend.node.genvm.origin.base_host import get_code_slot

type NodeFactory = Callable[
    [
        dict,
        ExecutionMode,
        ContractSnapshot,
        Receipt | None,
        MessageHandler,
        Callable[[str], ContractSnapshot],
        validators.Snapshot,
    ],
    Node,
]


def node_factory(
    validator: dict,
    validator_mode: ExecutionMode,
    contract_snapshot: ContractSnapshot,
    leader_receipt: Receipt | None,
    msg_handler: MessageHandler,
    contract_snapshot_factory: Callable[[str], ContractSnapshot],
    validators_manager_snapshot: validators.Snapshot,
) -> Node:
    """
    Factory function to create a Node instance.

    Args:
        validator (dict): Validator information.
        validator_mode (ExecutionMode): Mode of execution for the validator.
        contract_snapshot (ContractSnapshot): Snapshot of the contract state.
        leader_receipt (Receipt | None): Receipt of the leader node.
        msg_handler (MessageHandler): Handler for messaging.
        contract_snapshot_factory (Callable[[str], ContractSnapshot]): Factory function to create contract snapshots.

    Returns:
        Node: A new Node instance.
    """
    # Create a node instance with the provided parameters
    return Node(
        contract_snapshot=contract_snapshot,
        validator_mode=validator_mode,
        leader_receipt=leader_receipt,
        msg_handler=msg_handler,
        validator=Validator(
            address=validator["address"],
            private_key=validator["private_key"],
            stake=validator["stake"],
            llmprovider=LLMProvider(
                provider=validator["provider"],
                model=validator["model"],
                config=validator["config"],
                plugin=validator["plugin"],
                plugin_config=validator["plugin_config"],
            ),
        ),
        contract_snapshot_factory=contract_snapshot_factory,
        validators_snapshot=validators_manager_snapshot,
    )


def contract_snapshot_factory(
    contract_address: str,
    session: Session,
    transaction: Transaction,
):
    """
    Factory function to create a ContractSnapshot instance.

    Args:
        contract_address (str): The address of the contract.
        session (Session): The database session.
        transaction (Transaction): The transaction related to the contract.

    Returns:
        ContractSnapshot: A new ContractSnapshot instance.
    """
    # Check if the transaction is a contract deployment and the contract address matches the transaction's to address
    if (
        transaction.type == TransactionType.DEPLOY_CONTRACT
        and contract_address == transaction.to_address
        and transaction.status
        not in [TransactionStatus.ACCEPTED, TransactionStatus.FINALIZED]
    ):
        # Create a new ContractSnapshot instance for the new contract
        ret = ContractSnapshot(None, session)
        ret.contract_address = transaction.to_address
        ret.contract_code = transaction.data["contract_code"]
        ret.balance = transaction.value or 0
        ret.states = {"accepted": {}, "finalized": {}}
        return ret

    # Return a ContractSnapshot instance for an existing contract
    return ContractSnapshot(contract_address, session)


def contract_processor_factory(session: Session):
    """
    Factory function to create a ContractProcessor instance.
    """
    return ContractProcessor(session)


def chain_snapshot_factory(session: Session):
    """
    Factory function to create a ChainSnapshot instance.

    Args:
        session (Session): The database session.

    Returns:
        ChainSnapshot: A new ChainSnapshot instance.
    """
    return ChainSnapshot(session)


def transactions_processor_factory(session: Session):
    """
    Factory function to create a TransactionsProcessor instance.

    Args:
        session (Session): The database session.

    Returns:
        TransactionsProcessor: A new TransactionsProcessor instance.
    """
    return TransactionsProcessor(session)


def accounts_manager_factory(session: Session):
    """
    Factory function to create an AccountsManager instance.

    Args:
        session (Session): The database session.

    Returns:
        AccountsManager: A new AccountsManager instance.
    """
    return AccountsManager(session)


class TransactionContext:
    """
    Class representing the context of a transaction.

    Attributes:
        transaction (Transaction): The transaction.
        transactions_processor (TransactionsProcessor): Instance responsible for handling transaction operations within the database.
        chain_snapshot (ChainSnapshot): Snapshot of the chain state.
        accounts_manager (AccountsManager): Manager for accounts.
        contract_snapshot_factory (Callable[[str], ContractSnapshot]): Factory function to create contract snapshots.
        node_factory (Callable[[dict, ExecutionMode, ContractSnapshot, Receipt | None, MessageHandler, Callable[[str], ContractSnapshot]], Node]): Factory function to create nodes.
        msg_handler (MessageHandler): Handler for messaging.
        consensus_data (ConsensusData): Data related to the consensus process.
        iterator_rotation (Iterator[list] | None): Iterator for rotating validators.
        remaining_validators (list): List of remaining validators.
        num_validators (int): Number of validators.
        contract_snapshot (ContractSnapshot | None): Snapshot of the contract state.
        votes (dict): Dictionary of votes.
        validator_nodes (list): List of validator nodes.
        validation_results (list): List of validation results.
        consensus_service (ConsensusService): Consensus service to interact with the rollup.
    """

    def __init__(
        self,
        transaction: Transaction,
        transactions_processor: TransactionsProcessor,
        chain_snapshot: ChainSnapshot,
        accounts_manager: AccountsManager,
        contract_snapshot_factory: Callable[[str], ContractSnapshot],
        contract_processor: ContractProcessor,
        node_factory: NodeFactory,
        msg_handler: MessageHandler,
        consensus_service: ConsensusService,
        validators_snapshot: validators.Snapshot | None,
    ):
        """
        Initialize the TransactionContext.

        Args:
            transaction (Transaction): The transaction.
            transactions_processor (TransactionsProcessor): Instance responsible for handling transaction operations within the database.
            chain_snapshot (ChainSnapshot): Snapshot of the chain state.
            accounts_manager (AccountsManager): Manager for accounts.
            contract_snapshot_factory (Callable[[str], ContractSnapshot]): Factory function to create contract snapshots.
            node_factory (Callable[[dict, ExecutionMode, ContractSnapshot, Receipt | None, MessageHandler, Callable[[str], ContractSnapshot]], Node]): Factory function to create nodes.
            msg_handler (MessageHandler): Handler for messaging.
            consensus_service (ConsensusService): Consensus service to interact with the rollup.
        """
        self.transaction = transaction
        self.transactions_processor = transactions_processor
        self.chain_snapshot = chain_snapshot
        self.accounts_manager = accounts_manager
        self.contract_snapshot_factory = contract_snapshot_factory
        self.contract_processor = contract_processor
        self.node_factory = node_factory
        self.msg_handler = msg_handler
        self.consensus_data = ConsensusData(
            votes={}, leader_receipt=None, validators=[]
        )
        self.involved_validators: list[dict] = []
        self.remaining_validators: list = []
        self.num_validators: int = 0
        self.votes: dict = {}
        self.validator_nodes: list = []
        self.validation_results: list = []
        self.rotation_count: int = 0
        self.consensus_service = consensus_service
        self.leader: dict = {}

        if self.transaction.type != TransactionType.SEND:
            if self.transaction.contract_snapshot:
                self.contract_snapshot = self.transaction.contract_snapshot
            else:
                self.contract_snapshot = self.contract_snapshot_factory(
                    self.transaction.to_address
                )

        self.validators_snapshot = validators_snapshot


class ConsensusAlgorithm:
    """
    Class representing the consensus algorithm.

    Attributes:
        get_session (Callable[[], Session]): Function to get a database session.
        msg_handler (MessageHandler): Handler for messaging.
        consensus_service (ConsensusService): Consensus service to interact with the rollup.
        pending_queues (dict[str, asyncio.Queue]): Dictionary of pending_queues for transactions.
        finality_window_time (int): Time in seconds for the finality window.
        consensus_sleep_time (int): Time in seconds for the consensus sleep time.
    """

    def __init__(
        self,
        get_session: Callable[[], Session],
        msg_handler: MessageHandler,
        consensus_service: ConsensusService,
        validators_manager: validators.Manager,
    ):
        """
        Initialize the ConsensusAlgorithm.

        Args:
            get_session (Callable[[], Session]): Function to get a database session.
            msg_handler (MessageHandler): Handler for messaging.
            consensus_service (ConsensusService): Consensus service to interact with the rollup.
        """
        self.get_session = get_session
        self.msg_handler = msg_handler
        self.consensus_service = consensus_service
        self.pending_queues: dict[str, asyncio.Queue] = {}
        self.finality_window_time = int(os.environ["VITE_FINALITY_WINDOW"])
        self.finality_window_appeal_failed_reduction = float(
            os.environ["VITE_FINALITY_WINDOW_APPEAL_FAILED_REDUCTION"]
        )
        self.consensus_sleep_time = DEFAULT_CONSENSUS_SLEEP_TIME
        self.pending_queue_stop_events: dict[str, asyncio.Event] = (
            {}
        )  # Events to stop tasks for each pending queue
        self.pending_queue_task_running: dict[str, bool] = (
            {}
        )  # Track running state for each pending queue
        self.validators_manager = validators_manager

    async def run_crawl_snapshot_loop(
        self,
        chain_snapshot_factory: Callable[
            [Session], ChainSnapshot
        ] = chain_snapshot_factory,
        transactions_processor_factory: Callable[
            [Session], TransactionsProcessor
        ] = transactions_processor_factory,
        stop_event: threading.Event = threading.Event(),
    ):
        """
        Run the loop to crawl snapshots.

        Args:
            chain_snapshot_factory (Callable[[Session], ChainSnapshot]): Creates snapshots of the blockchain state at specific points in time.
            transactions_processor_factory (Callable[[Session], TransactionsProcessor]): Creates processors to modify transactions.
            stop_event (threading.Event): Control signal to terminate the loop.
        """
        # Create a new event loop for crawling snapshots

        try:
            await self._crawl_snapshot(
                chain_snapshot_factory, transactions_processor_factory, stop_event
            )
        except BaseException as e:
            import traceback

            traceback.print_exception(e)
            raise

    async def _crawl_snapshot(
        self,
        chain_snapshot_factory: Callable[[Session], ChainSnapshot],
        transactions_processor_factory: Callable[[Session], TransactionsProcessor],
        stop_event: threading.Event,
    ):
        """
        Crawl snapshots and process pending transactions.

        Args:
            chain_snapshot_factory (Callable[[Session], ChainSnapshot]): Creates snapshots of the blockchain state at specific points in time.
            transactions_processor_factory (Callable[[Session], TransactionsProcessor]): Creates processors to modify transactions.
            stop_event (threading.Event): Control signal to terminate the loop.
        """
        while not stop_event.is_set():
            with self.get_session() as session:
                chain_snapshot = chain_snapshot_factory(session)
                transactions_processor = transactions_processor_factory(session)
                pending_transactions = chain_snapshot.get_pending_transactions()
                for transaction in pending_transactions:
                    transaction = Transaction.from_dict(transaction)
                    address = transaction.to_address

                    if address is None:
                        # it happens in tests/integration/accounts/test_accounts.py::test_accounts_burn
                        print(f"_crawl_snapshot: address is None, tx {transaction}")
                        traceback.print_stack()

                    # Initialize queue and stop event for the address if not present
                    if address not in self.pending_queues:
                        self.pending_queues[address] = asyncio.Queue()

                    if address not in self.pending_queue_stop_events:
                        self.pending_queue_stop_events[address] = asyncio.Event()

                    # Only add to the queue if the stop event is not set
                    if not self.pending_queue_stop_events[address].is_set():
                        await self.pending_queues[address].put(transaction)

                        # Set the transaction as activated so it is not added to the queue again
                        ConsensusAlgorithm.dispatch_transaction_status_update(
                            transactions_processor,
                            transaction.hash,
                            TransactionStatus.ACTIVATED,
                            self.msg_handler,
                        )

            await asyncio.sleep(self.consensus_sleep_time)

    async def run_process_pending_transactions_loop(
        self,
        chain_snapshot_factory: Callable[
            [Session], ChainSnapshot
        ] = chain_snapshot_factory,
        transactions_processor_factory: Callable[
            [Session], TransactionsProcessor
        ] = transactions_processor_factory,
        accounts_manager_factory: Callable[
            [Session], AccountsManager
        ] = accounts_manager_factory,
        contract_snapshot_factory: Callable[
            [str, Session, Transaction], ContractSnapshot
        ] = contract_snapshot_factory,
        contract_processor_factory: Callable[
            [Session], ContractProcessor
        ] = contract_processor_factory,
        node_factory: NodeFactory = node_factory,
        stop_event: threading.Event = threading.Event(),
    ):
        """
        Run the process pending transactions loop.

        Args:
            chain_snapshot_factory (Callable[[Session], ChainSnapshot]): Creates snapshots of the blockchain state at specific points in time.
            transactions_processor_factory (Callable[[Session], TransactionsProcessor]): Creates processors to modify transactions.
            accounts_manager_factory (Callable[[Session], AccountsManager]): Creates managers to handle account state.
            contract_snapshot_factory (Callable[[str, Session, Transaction], ContractSnapshot]): Creates snapshots of contract states.
            node_factory (Callable[[dict, ExecutionMode, ContractSnapshot, Receipt | None, MessageHandler, Callable[[str], ContractSnapshot]], Node]): Creates node instances that can execute contracts and process transactions.
            stop_event (threading.Event): Control signal to terminate the pending transactions process.
        """

        try:
            await self._process_pending_transactions(
                chain_snapshot_factory,
                transactions_processor_factory,
                accounts_manager_factory,
                contract_snapshot_factory,
                contract_processor_factory,
                node_factory,
                stop_event,
            )
        except BaseException as e:
            import traceback

            traceback.print_exception(e)
            raise

    async def _process_pending_transactions(
        self,
        chain_snapshot_factory: Callable[[Session], ChainSnapshot],
        transactions_processor_factory: Callable[[Session], TransactionsProcessor],
        accounts_manager_factory: Callable[[Session], AccountsManager],
        contract_snapshot_factory: Callable[
            [str, Session, Transaction], ContractSnapshot
        ],
        contract_processor_factory: Callable[[Session], ContractProcessor],
        node_factory: NodeFactory,
        stop_event: threading.Event,
    ):
        """
        Process pending transactions.

        Args:
            chain_snapshot_factory (Callable[[Session], ChainSnapshot]): Creates snapshots of the blockchain state at specific points in time.
            transactions_processor_factory (Callable[[Session], TransactionsProcessor]): Creates processors to modify transactions.
            accounts_manager_factory (Callable[[Session], AccountsManager]): Creates managers to handle account state.
            contract_snapshot_factory (Callable[[str, Session, Transaction], ContractSnapshot]): Creates snapshots of contract states.
            node_factory (Callable[[dict, ExecutionMode, ContractSnapshot, Receipt | None, MessageHandler, Callable[[str], ContractSnapshot]], Node]): Creates node instances that can execute contracts and process transactions.
            stop_event (threading.Event): Control signal to terminate the pending transactions process.
        """
        # Note: ollama uses GPU resources and webrequest aka selenium uses RAM
        # TODO: Consider using async sessions to avoid blocking the current thread
        while not stop_event.is_set():
            try:
                async with asyncio.TaskGroup() as tg:
                    for queue_address, queue in self.pending_queues.items():
                        if (
                            not queue.empty()
                            and not self.pending_queue_stop_events.get(
                                queue_address, asyncio.Event()
                            ).is_set()
                        ):
                            # Sessions cannot be shared between coroutines; create a new session for each coroutine
                            # Reference: https://docs.sqlalchemy.org/en/20/orm/session_basics.html#is-the-session-thread-safe-is-asyncsession-safe-to-share-in-concurrent-tasks
                            self.pending_queue_task_running[queue_address] = True
                            transaction: Transaction = await queue.get()
                            with self.get_session() as session:

                                async def exec_transaction_with_session_handling(
                                    session: Session,
                                    transaction: Transaction,
                                    queue_address: str,
                                ):
                                    transactions_processor = (
                                        transactions_processor_factory(session)
                                    )
                                    async with (
                                        self.validators_manager.snapshot() as validators_snapshot
                                    ):
                                        await self.exec_transaction(
                                            transaction,
                                            transactions_processor,
                                            chain_snapshot_factory(session),
                                            accounts_manager_factory(session),
                                            lambda contract_address: contract_snapshot_factory(
                                                contract_address, session, transaction
                                            ),
                                            contract_processor_factory(session),
                                            node_factory,
                                            validators_snapshot,
                                        )
                                    session.commit()
                                    self.pending_queue_task_running[queue_address] = (
                                        False
                                    )

                            tg.create_task(
                                exec_transaction_with_session_handling(
                                    session, transaction, queue_address
                                )
                            )

            except Exception as e:
                print("Error running consensus", e)
                print(traceback.format_exc())
            finally:
                for queue_address in self.pending_queues:
                    self.pending_queue_task_running[queue_address] = False
            await asyncio.sleep(self.consensus_sleep_time)

    def is_pending_queue_task_running(self, address: str):
        """
        Check if a task for a specific pending queue is currently running.
        """
        return self.pending_queue_task_running.get(address, False)

    def stop_pending_queue_task(self, address: str):
        """
        Signal the task for a specific pending queue to stop.
        """
        if address in self.pending_queues:
            if address not in self.pending_queue_stop_events:
                self.pending_queue_stop_events[address] = asyncio.Event()
            self.pending_queue_stop_events[address].set()

    def start_pending_queue_task(self, address: str):
        """
        Allow the task for a specific pending queue to start.
        """
        if address in self.pending_queue_stop_events:
            self.pending_queue_stop_events[address].clear()

    async def exec_transaction(
        self,
        transaction: Transaction,
        transactions_processor: TransactionsProcessor,
        chain_snapshot: ChainSnapshot,
        accounts_manager: AccountsManager,
        contract_snapshot_factory: Callable[[str], ContractSnapshot],
        contract_processor: ContractProcessor,
        node_factory: NodeFactory,
        validators_snapshot: validators.Snapshot,
    ):
        """
        Execute a transaction.

        Args:
            transaction (Transaction): The transaction to execute.
            transactions_processor (TransactionsProcessor): Instance responsible for handling transaction operations within the database.
            chain_snapshot (ChainSnapshot): Snapshot of the chain state.
            accounts_manager (AccountsManager): Manager for accounts.
            contract_snapshot_factory (Callable[[str], ContractSnapshot]): Factory function to create contract snapshots.
            node_factory (Callable[[dict, ExecutionMode, ContractSnapshot, Receipt | None, MessageHandler, Callable[[str], ContractSnapshot]], Node]): Factory function to create nodes.
        """
        # Create initial state context for the transaction
        context = TransactionContext(
            transaction=transaction,
            transactions_processor=transactions_processor,
            chain_snapshot=chain_snapshot,
            accounts_manager=accounts_manager,
            contract_snapshot_factory=contract_snapshot_factory,
            contract_processor=contract_processor,
            node_factory=node_factory,
            msg_handler=self.msg_handler,
            consensus_service=self.consensus_service,
            validators_snapshot=validators_snapshot,
        )

        previous_transaction = transactions_processor.get_previous_transaction(
            transaction.hash,
        )

        if (
            (previous_transaction is None)
            or (previous_transaction["appealed"])
            or (previous_transaction["appeal_undetermined"])
            or (previous_transaction["appeal_leader_timeout"])
            or (previous_transaction["appeal_validators_timeout"])
            or (
                previous_transaction["status"]
                in [
                    TransactionStatus.ACCEPTED.value,
                    TransactionStatus.UNDETERMINED.value,
                    TransactionStatus.FINALIZED.value,
                    TransactionStatus.LEADER_TIMEOUT.value,
                    TransactionStatus.VALIDATORS_TIMEOUT.value,
                ]
            )
        ):
            # Begin state transitions starting from PendingState
            state = PendingState()
            while True:
                next_state = await state.handle(context)
                if next_state is None:
                    break
                elif next_state == ConsensusRound.ACCEPTED:
                    if (
                        ("consensus_results" in context.transaction.consensus_history)
                        and (
                            len(
                                context.transaction.consensus_history[
                                    "consensus_results"
                                ]
                            )
                            >= 1
                        )
                        and (
                            context.transaction.consensus_history["consensus_results"][
                                -1
                            ]["consensus_round"]
                            == ConsensusRound.VALIDATOR_TIMEOUT_APPEAL_SUCCESSFUL.value
                        )
                    ):
                        self.rollback_transactions(
                            context, False
                        )  # Put on False because this happens in the pending queue, so we don't need to stop it
                    break
                state = next_state

    @staticmethod
    def dispatch_transaction_status_update(
        transactions_processor: TransactionsProcessor,
        transaction_hash: str,
        new_status: TransactionStatus,
        msg_handler: MessageHandler,
        update_current_status_changes: bool = True,
    ):
        """
        Dispatch a transaction status update.

        Args:
            transactions_processor (TransactionsProcessor): Instance responsible for handling transaction operations within the database.
            transaction_hash (str): Hash of the transaction.
            new_status (TransactionStatus): New status of the transaction.
            msg_handler (MessageHandler): Handler for messaging.
        """
        # Update the transaction status in the transactions processor
        transactions_processor.update_transaction_status(
            transaction_hash,
            new_status,
            update_current_status_changes,
        )

        # Send a message indicating the transaction status update
        msg_handler.send_message(
            LogEvent(
                "transaction_status_updated",
                EventType.INFO,
                EventScope.CONSENSUS,
                f"{str(new_status.value)} {str(transaction_hash)}",
                {
                    "hash": str(transaction_hash),
                    "new_status": str(new_status.value),
                },
                transaction_hash=transaction_hash,
            )
        )

    @staticmethod
    def execute_transfer(
        transaction: Transaction,
        transactions_processor: TransactionsProcessor,
        accounts_manager: AccountsManager,
        msg_handler: MessageHandler,
    ):
        """
        Executes a native token transfer between Externally Owned Accounts (EOAs).

        This function handles the transfer of native tokens from one EOA to another.
        It updates the balances of both the sender and recipient accounts, and
        manages the transaction status throughout the process.

        Args:
            transaction (dict): The transaction details including from_address, to_address, and value.
            transactions_processor (TransactionsProcessor): Instance responsible for handling transaction operations within the database.
            accounts_manager (AccountsManager): Manager to handle account balance updates.
        """

        # Check if the transaction is a fund_account call
        if not transaction.from_address is None:
            try:
                # Update the balance of the sender account
                accounts_manager.update_account_balance(
                    address=transaction.from_address,
                    value=-transaction.value if transaction.value else None,
                )
            except ValueError:
                # Set the transaction status to UNDETERMINED if balance is insufficient
                ConsensusAlgorithm.dispatch_transaction_status_update(
                    transactions_processor,
                    transaction.hash,
                    TransactionStatus.UNDETERMINED,
                    msg_handler,
                )
                return

        # Check if the transaction is a burn call
        if transaction.to_address is not None:
            # Update the balance of the recipient account
            accounts_manager.update_account_balance(
                address=transaction.to_address, value=transaction.value
            )

        # Dispatch a transaction status update to FINALIZED
        ConsensusAlgorithm.dispatch_transaction_status_update(
            transactions_processor,
            transaction.hash,
            TransactionStatus.FINALIZED,
            msg_handler,
        )

    async def run_appeal_window_loop(
        self,
        chain_snapshot_factory: Callable[
            [Session], ChainSnapshot
        ] = chain_snapshot_factory,
        transactions_processor_factory: Callable[
            [Session], TransactionsProcessor
        ] = transactions_processor_factory,
        accounts_manager_factory: Callable[
            [Session], AccountsManager
        ] = accounts_manager_factory,
        contract_snapshot_factory: Callable[
            [str, Session, Transaction], ContractSnapshot
        ] = contract_snapshot_factory,
        contract_processor_factory: Callable[
            [Session], ContractProcessor
        ] = contract_processor_factory,
        node_factory: NodeFactory = node_factory,
        stop_event: threading.Event = threading.Event(),
    ):
        """
        Run the loop to handle the appeal window.

        Args:
            chain_snapshot_factory (Callable[[Session], ChainSnapshot]): Creates snapshots of the blockchain state at specific points in time.
            transactions_processor_factory (Callable[[Session], TransactionsProcessor]): Creates processors to modify transactions.
            accounts_manager_factory (Callable[[Session], AccountsManager]): Creates managers to handle account state.
            contract_snapshot_factory (Callable[[str, Session, Transaction], ContractSnapshot]): Creates snapshots of contract states.
            node_factory (Callable[[dict, ExecutionMode, ContractSnapshot, Receipt | None, MessageHandler, Callable[[str], ContractSnapshot]], Node]): Creates node instances that can execute contracts and process transactions.
            stop_event (threading.Event): Control signal to terminate the appeal window process.
        """
        try:
            await self._appeal_window(
                chain_snapshot_factory,
                transactions_processor_factory,
                accounts_manager_factory,
                contract_snapshot_factory,
                contract_processor_factory,
                node_factory,
                stop_event,
            )
        except BaseException as e:
            import traceback

            traceback.print_exception(e)
            raise

    async def _appeal_window(
        self,
        chain_snapshot_factory: Callable[[Session], ChainSnapshot],
        transactions_processor_factory: Callable[[Session], TransactionsProcessor],
        accounts_manager_factory: Callable[[Session], AccountsManager],
        contract_snapshot_factory: Callable[
            [str, Session, Transaction], ContractSnapshot
        ],
        contract_processor_factory: Callable[[Session], ContractProcessor],
        node_factory: NodeFactory,
        stop_event: threading.Event,
    ):
        """
        Handle the appeal window for transactions, during which EOAs can challenge transaction results.

        Args:
            chain_snapshot_factory (Callable[[Session], ChainSnapshot]): Creates snapshots of the blockchain state at specific points in time.
            transactions_processor_factory (Callable[[Session], TransactionsProcessor]): Creates processors to modify transactions.
            accounts_manager_factory (Callable[[Session], AccountsManager]): Creates managers to handle account state.
            contract_snapshot_factory (Callable[[str, Session, Transaction], ContractSnapshot]): Creates snapshots of contract states.
            node_factory (Callable[[dict, ExecutionMode, ContractSnapshot, Receipt | None, MessageHandler, Callable[[str], ContractSnapshot]], Node]): Creates node instances that can execute contracts and process transactions.
            stop_event (threading.Event): Control signal to terminate the appeal window process.
        """
        while not stop_event.is_set():
            try:
                async with asyncio.TaskGroup() as tg:
                    with self.get_session() as session:
                        # Get the accepted and undetermined transactions per contract address
                        chain_snapshot = chain_snapshot_factory(session)
                        awaiting_finalization_transactions = (
                            chain_snapshot.get_awaiting_finalization_transactions()
                        )

                        # Iterate over the contracts
                        for (
                            awaiting_finalization_queue
                        ) in awaiting_finalization_transactions.values():

                            # Create a new session for each task so tasks can be run concurrently
                            with self.get_session() as task_session:

                                async def exec_appeal_window_with_session_handling(
                                    task_session: Session,
                                    awaiting_finalization_queue: list[dict],
                                    captured_chain_snapshot: ChainSnapshot = chain_snapshot,
                                ):
                                    transactions_processor = (
                                        transactions_processor_factory(task_session)
                                    )

                                    # Go through the whole queue to check for appeals and finalizations
                                    for index, transaction in enumerate(
                                        awaiting_finalization_queue
                                    ):
                                        current_transaction = Transaction.from_dict(
                                            transaction
                                        )

                                        # Check if the transaction is appealed
                                        if not current_transaction.appealed:

                                            # Check if the transaction can be finalized
                                            if self.can_finalize_transaction(
                                                transactions_processor,
                                                current_transaction,
                                                index,
                                                awaiting_finalization_queue,
                                            ):

                                                # Handle transactions that need to be finalized
                                                await self.process_finalization(
                                                    current_transaction,
                                                    transactions_processor,
                                                    captured_chain_snapshot,
                                                    accounts_manager_factory(
                                                        task_session
                                                    ),
                                                    lambda contract_address: contract_snapshot_factory(
                                                        contract_address,
                                                        task_session,
                                                        current_transaction,
                                                    ),
                                                    contract_processor_factory(
                                                        task_session
                                                    ),
                                                    node_factory,
                                                )
                                                task_session.commit()

                                        else:
                                            async with (
                                                self.validators_manager.snapshot() as validators_snapshot
                                            ):
                                                # Handle transactions that are appealed
                                                if (
                                                    current_transaction.status
                                                    == TransactionStatus.UNDETERMINED
                                                ):
                                                    # Leader appeal
                                                    await self.process_leader_appeal(
                                                        current_transaction,
                                                        transactions_processor,
                                                        captured_chain_snapshot,
                                                        accounts_manager_factory(
                                                            task_session
                                                        ),
                                                        lambda contract_address: contract_snapshot_factory(
                                                            contract_address,
                                                            task_session,
                                                            current_transaction,
                                                        ),
                                                        contract_processor_factory(
                                                            task_session
                                                        ),
                                                        node_factory,
                                                        validators_snapshot,
                                                    )
                                                    task_session.commit()
                                                elif (
                                                    current_transaction.status
                                                    == TransactionStatus.LEADER_TIMEOUT
                                                ):
                                                    # Leader timeout
                                                    await self.process_leader_timeout_appeal(
                                                        current_transaction,
                                                        transactions_processor,
                                                        captured_chain_snapshot,
                                                        accounts_manager_factory(
                                                            task_session
                                                        ),
                                                        lambda contract_address: contract_snapshot_factory(
                                                            contract_address,
                                                            task_session,
                                                            current_transaction,
                                                        ),
                                                        contract_processor_factory(
                                                            task_session
                                                        ),
                                                        node_factory,
                                                        validators_snapshot,
                                                    )
                                                    task_session.commit()
                                                else:
                                                    # Validator appeal
                                                    await self.process_validator_appeal(
                                                        current_transaction,
                                                        transactions_processor,
                                                        captured_chain_snapshot,
                                                        accounts_manager_factory(
                                                            task_session
                                                        ),
                                                        lambda contract_address: contract_snapshot_factory(
                                                            contract_address,
                                                            task_session,
                                                            current_transaction,
                                                        ),
                                                        contract_processor_factory(
                                                            task_session
                                                        ),
                                                        node_factory,
                                                        validators_snapshot,
                                                    )
                                                    task_session.commit()

                                tg.create_task(
                                    exec_appeal_window_with_session_handling(
                                        task_session, awaiting_finalization_queue
                                    )
                                )

            except Exception as e:
                print("Error running consensus", e)
                print(traceback.format_exc())
            await asyncio.sleep(self.consensus_sleep_time)

    def can_finalize_transaction(
        self,
        transactions_processor: TransactionsProcessor,
        transaction: Transaction,
        index: int,
        awaiting_finalization_queue: list[dict],
    ) -> bool:
        """
        Check if the transaction can be finalized based on the following criteria:
        - The transaction is a leader only transaction
        - The transaction has exceeded the finality window
        - The previous transaction has been finalized

        Args:
            transactions_processor (TransactionsProcessor): The transactions processor instance.
            transaction (Transaction): The transaction to be possibly finalized.
            index (int): The index of the current transaction in the awaiting_finalization_queue.
            awaiting_finalization_queue (list[dict]): The list of accepted and undetermined transactions for one contract.

        Returns:
            bool: True if the transaction can be finalized, False otherwise.
        """
        if (transaction.leader_only) or (
            (
                time.time()
                - transaction.timestamp_awaiting_finalization
                - transaction.appeal_processing_time
            )
            > self.finality_window_time
            * (
                (1 - self.finality_window_appeal_failed_reduction)
                ** transaction.appeal_failed
            )
        ):
            if index == 0:
                return True
            else:
                previous_transaction_hash = awaiting_finalization_queue[index - 1][
                    "hash"
                ]
                previous_transaction = transactions_processor.get_transaction_by_hash(
                    previous_transaction_hash
                )
                if previous_transaction["status"] == TransactionStatus.FINALIZED.value:
                    return True
                else:
                    return False
        else:
            return False

    async def process_finalization(
        self,
        transaction: Transaction,
        transactions_processor: TransactionsProcessor,
        chain_snapshot: ChainSnapshot,
        accounts_manager: AccountsManager,
        contract_snapshot_factory: Callable[[str], ContractSnapshot],
        contract_processor: ContractProcessor,
        node_factory: NodeFactory,
    ):
        """
        Process the finalization of a transaction.

        Args:
            transaction (Transaction): The transaction to finalize.
            transactions_processor (TransactionsProcessor): Instance responsible for handling transaction operations within the database.
            chain_snapshot (ChainSnapshot): Snapshot of the chain state.
            accounts_manager (AccountsManager): Manager for accounts.
            contract_snapshot_factory (Callable[[str], ContractSnapshot]): Factory function to create contract snapshots.
            node_factory (Callable[[dict, ExecutionMode, ContractSnapshot, Receipt | None, MessageHandler, Callable[[str], ContractSnapshot]], Node]): Factory function to create nodes.
        """
        # Create a transaction context for finalizing the transaction
        context = TransactionContext(
            transaction=transaction,
            transactions_processor=transactions_processor,
            chain_snapshot=chain_snapshot,
            accounts_manager=accounts_manager,
            contract_snapshot_factory=contract_snapshot_factory,
            contract_processor=contract_processor,
            node_factory=node_factory,
            msg_handler=self.msg_handler,
            consensus_service=self.consensus_service,
            validators_snapshot=None,
        )

        # Transition to the FinalizingState
        state = FinalizingState()
        await state.handle(context)

    async def process_leader_appeal(
        self,
        transaction: Transaction,
        transactions_processor: TransactionsProcessor,
        chain_snapshot: ChainSnapshot,
        accounts_manager: AccountsManager,
        contract_snapshot_factory: Callable[[str], ContractSnapshot],
        contract_processor: ContractProcessor,
        node_factory: NodeFactory,
        validators_snapshot: validators.Snapshot,
    ):
        """
        Process the leader appeal of a transaction.

        Args:
            transaction (Transaction): The transaction to appeal.
            transactions_processor (TransactionsProcessor): Instance responsible for handling transaction operations within the database.
            chain_snapshot (ChainSnapshot): Snapshot of the chain state.
            accounts_manager (AccountsManager): Manager for accounts.
            contract_snapshot_factory (Callable[[str], ContractSnapshot]): Factory function to create contract snapshots.
            node_factory (Callable[[dict, ExecutionMode, ContractSnapshot, Receipt | None, MessageHandler, Callable[[str], ContractSnapshot]], Node]): Factory function to create nodes.
        """
        # Create a transaction context for the appeal
        context = TransactionContext(
            transaction=transaction,
            transactions_processor=transactions_processor,
            chain_snapshot=chain_snapshot,
            accounts_manager=accounts_manager,
            contract_snapshot_factory=contract_snapshot_factory,
            contract_processor=contract_processor,
            node_factory=node_factory,
            msg_handler=self.msg_handler,
            validators_snapshot=validators_snapshot,
            consensus_service=self.consensus_service,
        )

        transactions_processor.set_transaction_appeal(transaction.hash, False)
        transaction.appealed = False

        used_leader_addresses = (
            ConsensusAlgorithm.get_used_leader_addresses_from_consensus_history(
                context.transactions_processor.get_transaction_by_hash(
                    context.transaction.hash
                )["consensus_history"]
            )
        )

        if len(transaction.consensus_data.validators) + len(
            used_leader_addresses
        ) >= len(validators_snapshot.nodes):
            self.msg_handler.send_message(
                LogEvent(
                    "consensus_event",
                    EventType.ERROR,
                    EventScope.CONSENSUS,
                    "Appeal failed, no validators found to process the appeal",
                    {
                        "transaction_hash": transaction.hash,
                    },
                    transaction_hash=transaction.hash,
                )
            )
            self.msg_handler.send_message(
                log_event=LogEvent(
                    "transaction_appeal_updated",
                    EventType.INFO,
                    EventScope.CONSENSUS,
                    "Set transaction appealed",
                    {
                        "hash": context.transaction.hash,
                    },
                ),
                log_to_terminal=False,
            )

        else:
            # Appeal data member is used in the frontend for all types of appeals
            # Here the type is refined based on the status
            transactions_processor.set_transaction_appeal_undetermined(
                transaction.hash, True
            )
            transaction.appeal_undetermined = True

            # Begin state transitions starting from PendingState
            state = PendingState()
            while True:
                next_state = await state.handle(context)
                if next_state is None:
                    break
                elif next_state == ConsensusRound.LEADER_APPEAL_SUCCESSFUL:
                    self.rollback_transactions(context, True)
                    break
                state = next_state

    async def process_leader_timeout_appeal(
        self,
        transaction: Transaction,
        transactions_processor: TransactionsProcessor,
        chain_snapshot: ChainSnapshot,
        accounts_manager: AccountsManager,
        contract_snapshot_factory: Callable[[str], ContractSnapshot],
        contract_processor: ContractProcessor,
        node_factory: NodeFactory,
        validators_snapshot: validators.Snapshot,
    ):
        """
        Handle the appeal process for a transaction that experienced a leader timeout.

        Args:
            transaction (Transaction): The transaction undergoing the appeal process.
            transactions_processor (TransactionsProcessor): Manages transaction operations within the database.
            chain_snapshot (ChainSnapshot): Represents the current state of the blockchain.
            accounts_manager (AccountsManager): Handles account-related operations.
            contract_snapshot_factory (Callable[[str], ContractSnapshot]): Function to generate contract snapshots.
            contract_processor (ContractProcessor): Responsible for processing contract-related operations.
            node_factory (Callable[[dict, ExecutionMode, ContractSnapshot, Receipt | None, MessageHandler, Callable[[str], ContractSnapshot]], Node]): Function to create nodes for processing.
            validators_snapshot (validators.Snapshot): Snapshot of the current validators' state.
        """
        # Create a transaction context for the appeal
        context = TransactionContext(
            transaction=transaction,
            transactions_processor=transactions_processor,
            chain_snapshot=chain_snapshot,
            accounts_manager=accounts_manager,
            contract_snapshot_factory=contract_snapshot_factory,
            contract_processor=contract_processor,
            node_factory=node_factory,
            msg_handler=self.msg_handler,
            validators_snapshot=validators_snapshot,
            consensus_service=self.consensus_service,
        )

        transactions_processor.set_transaction_appeal(transaction.hash, False)
        transaction.appealed = False

        if context.transaction.appeal_undetermined:
            context.transactions_processor.set_transaction_appeal_undetermined(
                context.transaction.hash, False
            )
            context.transaction.appeal_undetermined = False

        used_leader_addresses = (
            ConsensusAlgorithm.get_used_leader_addresses_from_consensus_history(
                context.transactions_processor.get_transaction_by_hash(
                    context.transaction.hash
                )["consensus_history"]
            )
        )

        if len(transaction.leader_timeout_validators) + len(
            used_leader_addresses
        ) >= len(validators_snapshot.nodes):
            self.msg_handler.send_message(
                LogEvent(
                    "consensus_event",
                    EventType.ERROR,
                    EventScope.CONSENSUS,
                    "Appeal failed, no validators found to process the appeal",
                    {
                        "transaction_hash": transaction.hash,
                    },
                    transaction_hash=transaction.hash,
                )
            )
            self.msg_handler.send_message(
                log_event=LogEvent(
                    "transaction_appeal_updated",
                    EventType.INFO,
                    EventScope.CONSENSUS,
                    "Set transaction appealed",
                    {
                        "hash": context.transaction.hash,
                    },
                ),
                log_to_terminal=False,
            )

        else:
            # Appeal data member is used in the frontend for all types of appeals
            # Here the type is refined based on the status
            transaction.appeal_leader_timeout = (
                transactions_processor.set_transaction_appeal_leader_timeout(
                    transaction.hash, True
                )
            )

            # Begin state transitions starting from PendingState
            state = PendingState()
            while True:
                next_state = await state.handle(context)
                if next_state is None:
                    break
                elif next_state == ConsensusRound.LEADER_TIMEOUT_APPEAL_SUCCESSFUL:
                    self.rollback_transactions(context, True)
                    break
                state = next_state

    async def process_validator_appeal(
        self,
        transaction: Transaction,
        transactions_processor: TransactionsProcessor,
        chain_snapshot: ChainSnapshot,
        accounts_manager: AccountsManager,
        contract_snapshot_factory: Callable[[str], ContractSnapshot],
        contract_processor: ContractProcessor,
        node_factory: NodeFactory,
        validators_snapshot: validators.Snapshot,
    ):
        """
        Process the validator appeal of a transaction.

        Args:
            transaction (Transaction): The transaction to appeal.
            transactions_processor (TransactionsProcessor): Instance responsible for handling transaction operations within the database.
            chain_snapshot (ChainSnapshot): Snapshot of the chain state.
            accounts_manager (AccountsManager): Manager for accounts.
            contract_snapshot_factory (Callable[[str], ContractSnapshot]): Factory function to create contract snapshots.
            node_factory (Callable[[dict, ExecutionMode, ContractSnapshot, Receipt | None, MessageHandler, Callable[[str], ContractSnapshot]], Node]): Factory function to create nodes.
        """
        # Create a transaction context for the appeal
        context = TransactionContext(
            transaction=transaction,
            transactions_processor=transactions_processor,
            chain_snapshot=chain_snapshot,
            accounts_manager=accounts_manager,
            contract_snapshot_factory=contract_snapshot_factory,
            contract_processor=contract_processor,
            node_factory=node_factory,
            msg_handler=self.msg_handler,
            consensus_service=self.consensus_service,
            validators_snapshot=validators_snapshot,
        )

        # Set the leader receipt in the context
        context.consensus_data.leader_receipt = (
            transaction.consensus_data.leader_receipt
        )
        try:
            # Attempt to get extra validators for the appeal process
            _, context.remaining_validators = ConsensusAlgorithm.get_extra_validators(
                [x.validator.to_dict() for x in validators_snapshot.nodes],
                transaction.consensus_history,
                transaction.consensus_data,
                transaction.appeal_failed,
            )
        except ValueError as e:
            # When no validators are found, then the appeal failed
            context.msg_handler.send_message(
                LogEvent(
                    "consensus_event",
                    EventType.ERROR,
                    EventScope.CONSENSUS,
                    "Appeal failed, no validators found to process the appeal",
                    {
                        "transaction_hash": context.transaction.hash,
                    },
                    transaction_hash=context.transaction.hash,
                )
            )
            context.transactions_processor.set_transaction_appeal(
                context.transaction.hash, False
            )
            context.transaction.appealed = False
            self.msg_handler.send_message(
                log_event=LogEvent(
                    "transaction_appeal_updated",
                    EventType.INFO,
                    EventScope.CONSENSUS,
                    "Set transaction appealed",
                    {
                        "hash": context.transaction.hash,
                    },
                ),
                log_to_terminal=False,
            )
            context.transactions_processor.set_transaction_appeal_processing_time(
                context.transaction.hash
            )
        else:
            # Appeal data member is used in the frontend for all types of appeals
            # Here the type is refined based on the status
            if transaction.status == TransactionStatus.VALIDATORS_TIMEOUT:
                context.transactions_processor.set_transaction_appeal(
                    context.transaction.hash, False
                )
                context.transaction.appealed = False
                transaction.appeal_validators_timeout = (
                    transactions_processor.set_transaction_appeal_validators_timeout(
                        transaction.hash, True
                    )
                )

            # Set up the context for the committing state
            context.num_validators = len(context.remaining_validators)
            context.votes = {}

            # Send events in rollup to communicate the appeal is started
            context.consensus_service.emit_transaction_event(
                "emitAppealStarted",
                context.remaining_validators[0],
                context.transaction.hash,
                context.remaining_validators[0]["address"],
                0,
                [v["address"] for v in context.remaining_validators],
            )

            # Begin state transitions starting from CommittingState
            state = CommittingState()
            while True:
                next_state = await state.handle(context)
                if next_state is None:
                    break
                elif next_state == ConsensusRound.VALIDATOR_APPEAL_SUCCESSFUL:
                    if context.transaction.appealed:
                        self.rollback_transactions(context, True)

                        # Get the previous state of the contract
                        if context.transaction.contract_snapshot:
                            previous_contact_state = (
                                context.transaction.contract_snapshot.states["accepted"]
                            )
                        else:
                            previous_contact_state = {}

                        # Restore the contract state
                        context.contract_processor.update_contract_state(
                            context.transaction.to_address,
                            accepted_state=previous_contact_state,
                        )

                        # Reset the contract snapshot for the transaction
                        context.transactions_processor.set_transaction_contract_snapshot(
                            context.transaction.hash, None
                        )

                    ConsensusAlgorithm.dispatch_transaction_status_update(
                        context.transactions_processor,
                        context.transaction.hash,
                        TransactionStatus.PENDING,
                        context.msg_handler,
                    )

<<<<<<< HEAD
                    # Restore the balance of the recipient account
                    context.accounts_manager.update_account_balance(
                        address=context.transaction.to_address,
                        value=(
                            -context.transaction.value
                            if context.transaction.value
                            else None
                        ),
                    )

                    # Get the previous state of the contract
                    if context.transaction.contract_snapshot:
                        previous_contact_state = (
                            context.transaction.contract_snapshot.states["accepted"]
                        )
                    else:
                        previous_contact_state = {}

                    # Restore the contract state
                    context.contract_processor.update_contract_state(
                        context.transaction.to_address,
                        accepted_state=previous_contact_state,
                    )

                    # Reset the contract snapshot for the transaction
                    context.transactions_processor.set_transaction_contract_snapshot(
                        context.transaction.hash, None
                    )

=======
>>>>>>> b65f7f20
                    # Transaction will be picked up by _crawl_snapshot
                    break
                state = next_state

    def rollback_transactions(self, context: TransactionContext, stop_pending_queue):
        """
        Rollback newer transactions.
        """
        # Rollback all future transactions for the current contract
        address = context.transaction.to_address

        # Stop the _crawl_snapshot and the _run_consensus for the current contract
        if stop_pending_queue:
            self.stop_pending_queue_task(address)

            # Wait until task is finished
            while self.is_pending_queue_task_running(address):
                time.sleep(1)

        # Empty the pending queue
        self.pending_queues[address] = asyncio.Queue()

        # Set all transactions with higher created_at to PENDING
        future_transactions = context.transactions_processor.get_newer_transactions(
            context.transaction.hash
        )
        for future_transaction in future_transactions:
            # Restore the balance of the recipient account
            if future_transaction["status"] == TransactionStatus.ACCEPTED.value:
                context.accounts_manager.update_account_balance(
                    address=future_transaction["to_address"],
                    value=(
                        -future_transaction["value"]
                        if future_transaction["value"]
                        else None
                    ),
                )

            ConsensusAlgorithm.dispatch_transaction_status_update(
                context.transactions_processor,
                future_transaction["hash"],
                TransactionStatus.PENDING,
                context.msg_handler,
            )

            # Reset the contract snapshot for the transaction
            context.transactions_processor.set_transaction_contract_snapshot(
                future_transaction["hash"], None
            )

        # Start the queue loop again
        if stop_pending_queue:
            self.start_pending_queue_task(address)

    @staticmethod
    def get_extra_validators(
        all_validators: List[dict],
        consensus_history: dict,
        consensus_data: ConsensusData,
        appeal_failed: int,
    ):
        """
        Get extra validators for the appeal process according to the following formula:
        - when appeal_failed = 0, add n + 2 validators
        - when appeal_failed > 0, add (2 * appeal_failed * n + 1) + 2 validators
        Note that for appeal_failed > 0, the returned set contains the old validators
        from the previous appeal round and new validators.

        Selection of the extra validators:
        appeal_failed | PendingState | Reused validators | Extra selected     | Total
                      | validators   | from the previous | validators for the | validators
                      |              | appeal round      | appeal             |
        ----------------------------------------------------------------------------------
               0      |       n      |          0        |        n+2         |    2n+2
               1      |       n      |        n+2        |        n+1         |    3n+3
               2      |       n      |       2n+3        |         2n         |    5n+3
               3      |       n      |       4n+3        |         2n         |    7n+3
                              └───────┬──────┘  └─────────┬────────┘
                                      │                   |
        Validators after the ◄────────┘                   └──► Validators during the appeal
        appeal. This equals                                    for appeal_failed > 0
        the Total validators                                   = (2*appeal_failed*n+1)+2
        of the row above,                                      This is the formula from
        and are in consensus_data.                             above and it is what is
        For appeal_failed > 0                                  returned by this function
        = (2*appeal_failed-1)*n+3
        This is used to calculate n

        Args:
            all_validators (List[dict]): List of all validators.
            consensus_history (dict): Dictionary of consensus rounds results and status changes.
            consensus_data (ConsensusData): Data related to the consensus process.
            appeal_failed (int): Number of times the appeal has failed.

        Returns:
            list: List of current validators.
            list: List of extra validators.
        """
        # Get current validators and a dictionary mapping addresses to validators not used in the consensus process
        current_validators, validator_map = (
            ConsensusAlgorithm.get_validators_from_consensus_data(
                all_validators, consensus_data, False
            )
        )

        # Remove used leaders from validator_map
        used_leader_addresses = (
            ConsensusAlgorithm.get_used_leader_addresses_from_consensus_history(
                consensus_history
            )
        )
        for used_leader_address in used_leader_addresses:
            if used_leader_address in validator_map:
                validator_map.pop(used_leader_address)

        # Set not_used_validators to the remaining validators in validator_map
        not_used_validators = list(validator_map.values())

        if len(not_used_validators) == 0:
            raise ValueError("No validators found")

        nb_current_validators = len(current_validators) + 1  # including the leader
        if appeal_failed == 0:
            # Calculate extra validators when no appeal has failed
            extra_validators = get_validators_for_transaction(
                not_used_validators, nb_current_validators + 2
            )
        elif appeal_failed == 1:
            # Calculate extra validators when one appeal has failed
            n = (nb_current_validators - 2) // 2
            extra_validators = get_validators_for_transaction(
                not_used_validators, n + 1
            )
            extra_validators = current_validators[n - 1 :] + extra_validators
        else:
            # Calculate extra validators when more than one appeal has failed
            n = (nb_current_validators - 3) // (2 * appeal_failed - 1)
            extra_validators = get_validators_for_transaction(
                not_used_validators, 2 * n
            )
            extra_validators = current_validators[n - 1 :] + extra_validators

        return current_validators, extra_validators

    @staticmethod
    def get_validators_from_consensus_data(
        all_validators: List[dict], consensus_data: ConsensusData, include_leader: bool
    ):
        """
        Get validators from consensus data.

        Args:
            all_validators (List[dict]): List of all validators.
            consensus_data (ConsensusData): Data related to the consensus process.
            include_leader (bool): Whether to get the leader in the validator set.
        Returns:
            list: List of validators involved in the consensus process (can include the leader).
            dict: Dictionary mapping addresses to validators not used in the consensus process.
        """
        # Create a dictionary to map addresses to a validator
        validator_map = {
            validator["address"]: validator for validator in all_validators
        }

        # Extract address of the leader from consensus data
        if include_leader:
            receipt_addresses = [
                consensus_data.leader_receipt[0].node_config["address"]
            ]
        else:
            receipt_addresses = []

        # Extract addresses of validators from consensus data
        receipt_addresses += [
            receipt.node_config["address"] for receipt in consensus_data.validators
        ]

        # Return validators whose addresses are in the receipt addresses
        validators = [
            validator_map.pop(receipt_address)
            for receipt_address in receipt_addresses
            if receipt_address in validator_map
        ]

        return validators, validator_map

    @staticmethod
    def add_new_validator(
        all_validators: List[dict], validators: List[dict], leader_addresses: set[str]
    ):
        """
        Add a new validator to the list of validators.

        Args:
            all_validators (List[dict]): List of all validators.
            validators (list[dict]): List of validators.
            leader_addresses (set[str]): Set of leader addresses.

        Returns:
            list: List of validators.
        """
        # Check if there is a validator to be possibly selected
        if len(leader_addresses) + len(validators) >= len(all_validators):
            raise ValueError("No more validators found to add a new validator")

        # Extract a set of addresses of validators and leaders
        addresses = {validator["address"] for validator in validators}
        addresses.update(leader_addresses)

        # Get not used validators
        not_used_validators = [
            validator
            for validator in all_validators
            if validator["address"] not in addresses
        ]

        # Get new validator
        new_validator = get_validators_for_transaction(not_used_validators, 1)

        return new_validator + validators

    @staticmethod
    def get_used_leader_addresses_from_consensus_history(
        consensus_history: dict, current_leader_receipt: Receipt | None = None
    ):
        """
        Get the used leader addresses from the consensus history.

        Args:
            consensus_history (dict): Dictionary of consensus rounds results and status changes.
            current_leader_receipt (Receipt | None): Current leader receipt.

        Returns:
            set[str]: Set of used leader addresses.
        """
        used_leader_addresses = set()
        if "consensus_results" in consensus_history:
            for consensus_round in consensus_history["consensus_results"]:
                leader_receipt = consensus_round["leader_result"]
                if leader_receipt:
                    used_leader_addresses.update(
                        [leader_receipt[0]["node_config"]["address"]]
                    )

        # consensus_history does not contain the latest consensus_data
        if current_leader_receipt:
            used_leader_addresses.update(
                [current_leader_receipt.node_config["address"]]
            )

        return used_leader_addresses

    def set_finality_window_time(self, time: int):
        """
        Set the finality window time.

        Args:
            time (int): The finality window time.
        """
        self.finality_window_time = time

        # Send log event to update the frontend value
        self.msg_handler.send_message(
            LogEvent(
                name="finality_window_time_updated",
                type=EventType.INFO,
                scope=EventScope.RPC,
                message=f"Finality window time updated to {time}",
                data={"time": time},
            ),
            log_to_terminal=False,
        )


class TransactionState(ABC):
    """
    Abstract base class representing a state in the transaction process.
    """

    @abstractmethod
    async def handle(
        self, context: TransactionContext
    ) -> "TransactionState | ConsensusRound | None":
        """
        Handle the state transition.

        Args:
            context (TransactionContext): The context of the transaction.
        """
        pass


class PendingState(TransactionState):
    """
    Class representing the pending state of a transaction.
    """

    async def handle(self, context):
        """
        Handle the pending state transition.

        Args:
            context (TransactionContext): The context of the transaction.

        Returns:
            TransactionState | None: The ProposingState or None if the transaction is already in process, when it is a transaction or when there are no validators.
        """
        context.transactions_processor.reset_transaction_rotation_count(
            context.transaction.hash
        )

        # Transactions that are put back to pending are processed again, so we need to get the latest data of the transaction
        context.transaction = Transaction.from_dict(
            context.transactions_processor.get_transaction_by_hash(
                context.transaction.hash
            )
        )

        if (
            not context.transaction.appeal_leader_timeout
            and not context.transaction.appeal_undetermined
        ):
            context.msg_handler.send_message(
                LogEvent(
                    "consensus_event",
                    EventType.INFO,
                    EventScope.CONSENSUS,
                    "Executing transaction",
                    {
                        "transaction_hash": context.transaction.hash,
                        "transaction": context.transaction.to_dict(),
                    },
                    transaction_hash=context.transaction.hash,
                )
            )

        # If transaction is a transfer, execute it
        # TODO: consider when the transfer involves a contract account, bridging, etc.
        if context.transaction.type == TransactionType.SEND:
            ConsensusAlgorithm.execute_transfer(
                context.transaction,
                context.transactions_processor,
                context.accounts_manager,
                context.msg_handler,
            )
            return None

        # Retrieve all validators from the snapshot
        if context.validators_snapshot is None:
            all_validators = None
        else:
            all_validators = [
                n.validator.to_dict() for n in context.validators_snapshot.nodes
            ]

        # Check if there are validators available
        if not all_validators:
            context.msg_handler.send_message(
                LogEvent(
                    "consensus_event",
                    EventType.ERROR,
                    EventScope.CONSENSUS,
                    "No validators found to process transaction",
                    {
                        "transaction_hash": context.transaction.hash,
                    },
                    transaction_hash=context.transaction.hash,
                )
            )
            return None

        # Determine the involved validators based on whether the transaction is appealed
        if (
            context.transaction.appealed
            or context.transaction.appeal_validators_timeout
        ):
            # If the transaction is appealed, remove the old leader
            context.involved_validators, _ = (
                ConsensusAlgorithm.get_validators_from_consensus_data(
                    all_validators, context.transaction.consensus_data, False
                )
            )

            # Reset the transaction appeal status
            context.transactions_processor.set_transaction_appeal(
                context.transaction.hash, False
            )
            context.transaction.appealed = False

            context.transaction.appeal_validators_timeout = context.transactions_processor.set_transaction_appeal_validators_timeout(
                context.transaction.hash, False
            )

        elif context.transaction.appeal_undetermined:
            # Add n+2 validators, remove the old leader
            current_validators, extra_validators = (
                ConsensusAlgorithm.get_extra_validators(
                    all_validators,
                    context.transaction.consensus_history,
                    context.transaction.consensus_data,
                    0,
                )
            )
            context.involved_validators = current_validators + extra_validators

            # Send events in rollup to communicate the appeal is started
            context.consensus_service.emit_transaction_event(
                "emitAppealStarted",
                context.involved_validators[0],
                context.transaction.hash,
                context.involved_validators[0]["address"],
                0,
                [v["address"] for v in context.involved_validators],
            )

        elif context.transaction.appeal_leader_timeout:
            used_leader_addresses = (
                ConsensusAlgorithm.get_used_leader_addresses_from_consensus_history(
                    context.transaction.consensus_history
                )
            )

            assert context.validators_snapshot is not None
            old_validators = [
                x.validator.to_dict() for x in context.validators_snapshot.nodes
            ]

            context.involved_validators = ConsensusAlgorithm.add_new_validator(
                old_validators,
                context.transaction.leader_timeout_validators,
                used_leader_addresses,
            )

        else:
            # If there was no validator appeal or leader appeal
            if context.transaction.consensus_data:
                # Transaction was rolled back, so we need to reuse the validators and leader
                context.involved_validators, _ = (
                    ConsensusAlgorithm.get_validators_from_consensus_data(
                        all_validators, context.transaction.consensus_data, True
                    )
                )

            else:
                # Transaction was never executed, get the default number of validators for the transaction
                context.involved_validators = get_validators_for_transaction(
                    all_validators, context.transaction.num_of_initial_validators
                )

        # Transition to the ProposingState
        return ProposingState(
            activate=(
                False
                if context.transaction.appeal_undetermined
                or context.transaction.appeal_leader_timeout
                else True
            )
        )


class ProposingState(TransactionState):
    """
    Class representing the proposing state of a transaction.
    """

    def __init__(self, activate: bool = False):
        self.activate = activate

    async def handle(self, context):
        """
        Handle the proposing state transition.

        Args:
            context (TransactionContext): The context of the transaction.

        Returns:
            TransactionState: The CommittingState or UndeterminedState if all rotations are done.
        """
        # Dispatch a transaction status update to PROPOSING
        ConsensusAlgorithm.dispatch_transaction_status_update(
            context.transactions_processor,
            context.transaction.hash,
            TransactionStatus.PROPOSING,
            context.msg_handler,
        )

        # The leader is elected randomly
        random.shuffle(context.involved_validators)

        # Unpack the leader and validators
        [context.leader, *context.remaining_validators] = context.involved_validators

        # If the transaction is leader-only, clear the validators
        if context.transaction.leader_only:
            context.remaining_validators = []

        # Send event in rollup to communicate the transaction is activated
        if self.activate:
            context.consensus_service.emit_transaction_event(
                "emitTransactionActivated",
                context.leader,
                context.transaction.hash,
                context.leader["address"],
                [context.leader["address"]]
                + [v["address"] for v in context.remaining_validators],
            )

        assert context.validators_snapshot is not None
        # Create a leader node for executing the transaction
        leader_node = context.node_factory(
            context.leader,
            ExecutionMode.LEADER,
            deepcopy(context.contract_snapshot),
            None,
            context.msg_handler,
            context.contract_snapshot_factory,
            context.validators_snapshot,
        )

        # Execute the transaction and obtain the leader receipt
        context.consensus_data.leader_receipt = [
            await leader_node.exec_transaction(context.transaction)
        ]

        # Update the consensus data with the leader's vote and receipt
        context.consensus_data.votes = {}
        context.consensus_data.validators = []
        context.transactions_processor.set_transaction_result(
            context.transaction.hash, context.consensus_data.to_dict()
        )

        # Set the validators and other context attributes
        context.num_validators = len(context.remaining_validators) + 1

        # Check if the leader timed out
        if (
            context.consensus_data.leader_receipt[0].result[0] == ResultCode.VM_ERROR
        ) and (context.consensus_data.leader_receipt[0].result[1:] == b"timeout"):
            return LeaderTimeoutState()

        if context.transaction.appeal_leader_timeout:
            # Successful leader timeout appeal
            context.transactions_processor.set_transaction_timestamp_awaiting_finalization(
                context.transaction.hash
            )
            context.transactions_processor.reset_transaction_appeal_processing_time(
                context.transaction.hash
            )
            context.transactions_processor.set_transaction_timestamp_appeal(
                context.transaction.hash, None
            )
            context.transaction.timestamp_appeal = None

        context.transactions_processor.set_leader_timeout_validators(
            context.transaction.hash, []
        )

        # Send event in rollup to communicate the receipt proposed
        context.consensus_service.emit_transaction_event(
            "emitTransactionReceiptProposed",
            context.leader,
            context.transaction.hash,
        )

        # Transition to the CommittingState
        return CommittingState()


class CommittingState(TransactionState):
    """
    Class representing the committing state of a transaction.
    """

    async def handle(self, context):
        """
        Handle the committing state transition. There are no encrypted votes.

        Args:
            context (TransactionContext): The context of the transaction.

        Returns:
            TransactionState: The RevealingState.
        """

        def create_validator_node(context: TransactionContext, validator: dict):
            assert context.validators_snapshot is not None
            return context.node_factory(
                validator,
                ExecutionMode.VALIDATOR,
                deepcopy(context.contract_snapshot),
                (
                    context.consensus_data.leader_receipt[0]
                    if context.consensus_data.leader_receipt
                    else None
                ),
                context.msg_handler,
                context.contract_snapshot_factory,
                context.validators_snapshot,
            )

        # Dispatch a transaction status update to COMMITTING
        ConsensusAlgorithm.dispatch_transaction_status_update(
            context.transactions_processor,
            context.transaction.hash,
            TransactionStatus.COMMITTING,
            context.msg_handler,
        )

        # Leader evaluates validation function
        if (
            context.consensus_data.leader_receipt
            and len(context.consensus_data.leader_receipt) == 1
        ):
            leader_node = create_validator_node(context, context.leader)
            leader_receipt = await leader_node.exec_transaction(context.transaction)
            context.consensus_data.leader_receipt.append(leader_receipt)
            context.votes = {context.leader["address"]: leader_receipt.vote.value}

        # Create validator nodes for each validator

        assert context.validators_snapshot is not None

        # Create validator nodes for each validator
        context.validator_nodes = [
            create_validator_node(context, validator)
            for validator in context.remaining_validators
        ]

        # Execute the transaction on each validator node and gather the results
        sem = asyncio.Semaphore(8)

        async def run_single_validator(validator: Node) -> Receipt:
            async with sem:
                return await validator.exec_transaction(context.transaction)

        validation_tasks = [
            run_single_validator(validator) for validator in context.validator_nodes
        ]
        context.validation_results = await asyncio.gather(*validation_tasks)

        # Send events in rollup to communicate the votes are committed
        if (
            context.consensus_data.leader_receipt
            and len(context.consensus_data.leader_receipt) == 1
        ):
            context.consensus_service.emit_transaction_event(
                "emitVoteCommitted",
                context.consensus_data.leader_receipt[0].node_config,
                context.transaction.hash,
                context.consensus_data.leader_receipt[0].node_config["address"],
                False,
            )
        for i, validator in enumerate(context.remaining_validators):
            context.consensus_service.emit_transaction_event(
                "emitVoteCommitted",
                validator,
                context.transaction.hash,
                validator["address"],
                True if i == len(context.remaining_validators) - 1 else False,
            )
        context.transactions_processor.set_transaction_timestamp_last_vote(
            context.transaction.hash
        )

        # Transition to the RevealingState
        return RevealingState()


class RevealingState(TransactionState):
    """
    Class representing the revealing state of a transaction.
    """

    async def handle(self, context):
        """
        Handle the revealing state transition.

        Args:
            context (TransactionContext): The context of the transaction.

        Returns:
            TransactionState | None: The AcceptedState or ProposingState or None if the transaction is successfully appealed.
        """
        # Update the transaction status to REVEALING
        ConsensusAlgorithm.dispatch_transaction_status_update(
            context.transactions_processor,
            context.transaction.hash,
            TransactionStatus.REVEALING,
            context.msg_handler,
        )

        # Process each validation result and update the context
        for i, validation_result in enumerate(context.validation_results):
            # Store the vote from each validator node
            context.votes[context.validator_nodes[i].address] = (
                validation_result.vote.value
            )

        # Determine the consensus result
        votes_list = list(context.votes.values())
        consensus_result = determine_consensus_from_votes(votes_list)

        # Send event in rollup to communicate the votes are revealed
        if len(context.consensus_data.leader_receipt) == 1:
            context.consensus_service.emit_transaction_event(
                "emitVoteRevealed",
                context.consensus_data.leader_receipt[0].node_config,
                context.transaction.hash,
                context.consensus_data.leader_receipt[0].node_config["address"],
                int(context.consensus_data.leader_receipt[0].vote),
                False,
                int(ConsensusResult.IDLE),
            )
        for i, validation_result in enumerate(context.validation_results):
            last_vote = i == len(context.validation_results) - 1
            context.consensus_service.emit_transaction_event(
                "emitVoteRevealed",
                validation_result.node_config,
                context.transaction.hash,
                validation_result.node_config["address"],
                int(validation_result.vote),
                last_vote,
                int(consensus_result) if last_vote else int(ConsensusResult.IDLE),
            )
        context.transactions_processor.set_transaction_timestamp_last_vote(
            context.transaction.hash
        )

        if (
            context.transaction.appealed
            or context.transaction.appeal_validators_timeout
        ):

            # Update the consensus results with all new votes and validators
            context.consensus_data.votes = (
                context.transaction.consensus_data.votes | context.votes
            )

            # Overwrite old validator results based on the number of appeal failures
            if context.transaction.appeal_failed == 0:
                context.consensus_data.validators = (
                    context.transaction.consensus_data.validators
                    + context.validation_results
                )

            elif context.transaction.appeal_failed == 1:
                n = (len(context.transaction.consensus_data.validators) - 1) // 2
                context.consensus_data.validators = (
                    context.transaction.consensus_data.validators[: n - 1]
                    + context.validation_results
                )

            else:
                n = len(context.validation_results) - (
                    len(context.transaction.consensus_data.validators) + 1
                )
                context.consensus_data.validators = (
                    context.transaction.consensus_data.validators[: n - 1]
                    + context.validation_results
                )

            if (context.transaction.appealed) and (
                consensus_result == ConsensusResult.MAJORITY_AGREE
            ):
                return AcceptedState()

            elif (context.transaction.appeal_validators_timeout) and (
                consensus_result == ConsensusResult.TIMEOUT
            ):
                return ValidatorsTimeoutState()

            else:
                # Appeal succeeded, set the status to PENDING and reset the appeal_failed counter
                context.transactions_processor.set_transaction_result(
                    context.transaction.hash, context.consensus_data.to_dict()
                )

                context.transactions_processor.set_transaction_appeal_failed(
                    context.transaction.hash,
                    0,
                )
                context.transactions_processor.update_consensus_history(
                    context.transaction.hash,
                    (
                        ConsensusRound.VALIDATOR_APPEAL_SUCCESSFUL
                        if context.transaction.appealed
                        else ConsensusRound.VALIDATOR_TIMEOUT_APPEAL_SUCCESSFUL
                    ),
                    None,
                    context.validation_results,
                )

                # Reset the appeal processing time
                context.transactions_processor.reset_transaction_appeal_processing_time(
                    context.transaction.hash
                )
                context.transactions_processor.set_transaction_timestamp_appeal(
                    context.transaction.hash, None
                )

                return ConsensusRound.VALIDATOR_APPEAL_SUCCESSFUL

        else:
            # Not appealed, update consensus data with current votes and validators
            context.consensus_data.votes = context.votes
            context.consensus_data.validators = context.validation_results

            if consensus_result == ConsensusResult.MAJORITY_AGREE:
                return AcceptedState()

            elif consensus_result == ConsensusResult.TIMEOUT:
                return ValidatorsTimeoutState()

            elif consensus_result in [
                ConsensusResult.MAJORITY_DISAGREE,
                ConsensusResult.NO_MAJORITY,
            ]:
                # If all rotations are done and no consensus is reached, transition to UndeterminedState
                if context.rotation_count >= context.transaction.config_rotation_rounds:
                    if context.transaction.appeal_leader_timeout:
                        context.transaction.appeal_leader_timeout = context.transactions_processor.set_transaction_appeal_leader_timeout(
                            context.transaction.hash, False
                        )
                    return UndeterminedState()

                else:
                    if context.transaction.appeal_leader_timeout:
                        context.transaction.appeal_leader_timeout = context.transactions_processor.set_transaction_appeal_leader_timeout(
                            context.transaction.hash, False
                        )
                    used_leader_addresses = ConsensusAlgorithm.get_used_leader_addresses_from_consensus_history(
                        context.transactions_processor.get_transaction_by_hash(
                            context.transaction.hash
                        )["consensus_history"],
                        context.consensus_data.leader_receipt[0],
                    )
                    # Add a new validator to the list of current validators when a rotation happens
                    try:
                        assert context.validators_snapshot is not None
                        old_validators = [
                            x.validator.to_dict()
                            for x in context.validators_snapshot.nodes
                        ]

                        context.involved_validators = (
                            ConsensusAlgorithm.add_new_validator(
                                old_validators,
                                context.remaining_validators,
                                used_leader_addresses,
                            )
                        )
                    except ValueError as e:
                        # No more validators
                        context.msg_handler.send_message(
                            LogEvent(
                                "consensus_event",
                                EventType.ERROR,
                                EventScope.CONSENSUS,
                                str(e),
                                {
                                    "transaction_hash": context.transaction.hash,
                                },
                                transaction_hash=context.transaction.hash,
                            )
                        )
                        return UndeterminedState()

                    context.rotation_count += 1
                    context.transactions_processor.increase_transaction_rotation_count(
                        context.transaction.hash
                    )

                    # Log the failure to reach consensus and transition to ProposingState
                    context.msg_handler.send_message(
                        LogEvent(
                            "consensus_event",
                            EventType.INFO,
                            EventScope.CONSENSUS,
                            "Majority disagreement, rotating the leader",
                            {
                                "transaction_hash": context.transaction.hash,
                            },
                            transaction_hash=context.transaction.hash,
                        )
                    )

                    # Send events in rollup to communicate the leader rotation
                    context.consensus_service.emit_transaction_event(
                        "emitTransactionLeaderRotated",
                        context.consensus_data.leader_receipt[0].node_config,
                        context.transaction.hash,
                        context.involved_validators[0]["address"],
                    )

                    # Update the consensus history
                    if context.transaction.appeal_undetermined:
                        consensus_round = ConsensusRound.LEADER_ROTATION_APPEAL
                    else:
                        consensus_round = ConsensusRound.LEADER_ROTATION
                    context.transactions_processor.update_consensus_history(
                        context.transaction.hash,
                        consensus_round,
                        context.consensus_data.leader_receipt,
                        context.validation_results,
                    )
                    return ProposingState()

            else:
                raise ValueError("Invalid consensus result")


class AcceptedState(TransactionState):
    """
    Class representing the accepted state of a transaction.
    """

    async def handle(self, context):
        """
        Handle the accepted state transition.

        Args:
            context (TransactionContext): The context of the transaction.

        Returns:
            None: The transaction is accepted.
        """
        # When appeal fails, the appeal window is not reset
        if context.transaction.appeal_undetermined:
            consensus_round = ConsensusRound.LEADER_APPEAL_SUCCESSFUL
            context.transactions_processor.set_transaction_timestamp_awaiting_finalization(
                context.transaction.hash
            )
            context.transactions_processor.reset_transaction_appeal_processing_time(
                context.transaction.hash
            )
            context.transactions_processor.set_transaction_timestamp_appeal(
                context.transaction.hash, None
            )
            context.transaction.timestamp_appeal = None
            context.transactions_processor.set_transaction_appeal_failed(
                context.transaction.hash,
                0,
            )
        elif not context.transaction.appealed:
            consensus_round = ConsensusRound.ACCEPTED
            context.transactions_processor.set_transaction_timestamp_awaiting_finalization(
                context.transaction.hash
            )
        else:
            consensus_round = ConsensusRound.VALIDATOR_APPEAL_FAILED
            # Set the transaction appeal status to False
            context.transactions_processor.set_transaction_appeal(
                context.transaction.hash, False
            )

            # Increment the appeal processing time when the transaction was appealed
            context.transactions_processor.set_transaction_appeal_processing_time(
                context.transaction.hash
            )

            # Appeal failed, increment the appeal_failed counter
            context.transactions_processor.set_transaction_appeal_failed(
                context.transaction.hash,
                context.transaction.appeal_failed + 1,
            )

        # Set the transaction result
        context.transactions_processor.set_transaction_result(
            context.transaction.hash, context.consensus_data.to_dict()
        )

        context.transactions_processor.update_consensus_history(
            context.transaction.hash,
            consensus_round,
            (
                None
                if consensus_round == ConsensusRound.VALIDATOR_APPEAL_FAILED
                else context.consensus_data.leader_receipt
            ),
            context.validation_results,
            TransactionStatus.ACCEPTED,
        )

        # Update the transaction status to ACCEPTED
        ConsensusAlgorithm.dispatch_transaction_status_update(
            context.transactions_processor,
            context.transaction.hash,
            TransactionStatus.ACCEPTED,
            context.msg_handler,
            False,
        )

        # Send a message indicating consensus was reached
        context.msg_handler.send_message(
            LogEvent(
                "consensus_event",
                EventType.SUCCESS,
                EventScope.CONSENSUS,
                "Reached consensus",
                {
                    "transaction_hash": context.transaction.hash,
                    "consensus_data": context.consensus_data.to_dict(),
                },
                transaction_hash=context.transaction.hash,
            )
        )

        # Retrieve the leader's receipt from the consensus data
        leader_receipt = context.consensus_data.leader_receipt[0]

        # Do not deploy or update the contract if validator appeal failed
        if not context.transaction.appealed:
            # Set the contract snapshot for the transaction for a future rollback
            if not context.transaction.contract_snapshot:
                context.transactions_processor.set_transaction_contract_snapshot(
                    context.transaction.hash, context.contract_snapshot.to_dict()
                )

            # Do not deploy or update the contract if the execution failed
            if leader_receipt.execution_result == ExecutionResultStatus.SUCCESS:
                # Register contract if it is a new contract
                if context.transaction.type == TransactionType.DEPLOY_CONTRACT:
                    code_slot_b64 = base64.b64encode(get_code_slot()).decode("ascii")
                    new_contract = {
                        "id": context.transaction.data["contract_address"],
                        "data": {
                            "state": {
                                "accepted": leader_receipt.contract_state,
                                "finalized": {
                                    code_slot_b64: leader_receipt.contract_state.get(
                                        code_slot_b64, b""
                                    )
                                },
                            },
                            "code": context.transaction.data["contract_code"],
                        },
                    }
                    try:
                        context.contract_processor.register_contract(new_contract)

                        # Send a message indicating successful contract deployment
                        context.msg_handler.send_message(
                            LogEvent(
                                "deployed_contract",
                                EventType.SUCCESS,
                                EventScope.GENVM,
                                "Contract deployed",
                                new_contract,
                                transaction_hash=context.transaction.hash,
                            )
                        )
                    except Exception as e:
                        # Log the error but continue with the transaction processing
                        context.msg_handler.send_message(
                            LogEvent(
                                "consensus_event",
                                EventType.ERROR,
                                EventScope.CONSENSUS,
                                "Failed to register contract",
                                {
                                    "transaction_hash": context.transaction.hash,
                                },
                                transaction_hash=context.transaction.hash,
                            )
                        )
                # Update contract state if it is an existing contract
                else:
                    context.contract_processor.update_contract_state(
                        context.transaction.to_address,
                        accepted_state=leader_receipt.contract_state,
                    )

                internal_messages_data, insert_transactions_data = _get_messages_data(
                    context,
                    leader_receipt.pending_transactions,
                    "accepted",
                )

                rollup_receipt = context.consensus_service.emit_transaction_event(
                    "emitTransactionAccepted",
                    leader_receipt.node_config,
                    context.transaction.hash,
                    internal_messages_data,
                )

                _emit_messages(context, insert_transactions_data, rollup_receipt)

                # Update the balance of the recipient account
                context.accounts_manager.update_account_balance(
                    address=context.transaction.to_address,
                    value=context.transaction.value,
                )

        else:
            context.transaction.appealed = False

            context.consensus_service.emit_transaction_event(
                "emitTransactionAccepted",
                leader_receipt.node_config,
                context.transaction.hash,
                [],
            )

        # Set the transaction appeal undetermined status to false and return appeal status
        if context.transaction.appeal_undetermined:
            context.transactions_processor.set_transaction_appeal_undetermined(
                context.transaction.hash, False
            )
            context.transaction.appeal_undetermined = False
            return consensus_round
        elif context.transaction.appeal_leader_timeout:
            context.transaction.appeal_leader_timeout = (
                context.transactions_processor.set_transaction_appeal_leader_timeout(
                    context.transaction.hash, False
                )
            )
            return ConsensusRound.LEADER_TIMEOUT_APPEAL_SUCCESSFUL
        elif consensus_round == ConsensusRound.ACCEPTED:
            return consensus_round
        else:
            return None


class UndeterminedState(TransactionState):
    """
    Class representing the undetermined state of a transaction.
    """

    async def handle(self, context):
        """
        Handle the undetermined state transition.

        Args:
            context (TransactionContext): The context of the transaction.

        Returns:
            None: The transaction remains in an undetermined state.
        """
        # Send a message indicating consensus failure
        context.msg_handler.send_message(
            LogEvent(
                "consensus_event",
                EventType.ERROR,
                EventScope.CONSENSUS,
                "Failed to reach consensus",
                {
                    "transaction_hash": context.transaction.hash,
                    "consensus_data": context.consensus_data.to_dict(),
                },
                transaction_hash=context.transaction.hash,
            )
        )

        # When appeal fails, the appeal window is not reset
        if not context.transaction.appeal_undetermined:
            context.transactions_processor.set_transaction_timestamp_awaiting_finalization(
                context.transaction.hash
            )

        # Set the transaction appeal undetermined status to false
        if context.transaction.appeal_undetermined:
            context.transactions_processor.set_transaction_appeal_undetermined(
                context.transaction.hash, False
            )
            context.transaction.appeal_undetermined = False
            consensus_round = ConsensusRound.LEADER_APPEAL_FAILED
            context.transactions_processor.set_transaction_appeal_failed(
                context.transaction.hash,
                context.transaction.appeal_failed + 1,
            )
        else:
            consensus_round = ConsensusRound.UNDETERMINED

        # Save the contract snapshot for potential future appeals
        if not context.transaction.contract_snapshot:
            context.transactions_processor.set_transaction_contract_snapshot(
                context.transaction.hash, context.contract_snapshot.to_dict()
            )

        # Set the transaction result with the current consensus data
        context.transactions_processor.set_transaction_result(
            context.transaction.hash,
            context.consensus_data.to_dict(),
        )

        # Increment the appeal processing time when the transaction was appealed
        if context.transaction.timestamp_appeal is not None:
            context.transactions_processor.set_transaction_appeal_processing_time(
                context.transaction.hash
            )

        context.transactions_processor.update_consensus_history(
            context.transaction.hash,
            consensus_round,
            context.consensus_data.leader_receipt,
            context.consensus_data.validators,
            TransactionStatus.UNDETERMINED,
        )

        # Update the transaction status to undetermined
        ConsensusAlgorithm.dispatch_transaction_status_update(
            context.transactions_processor,
            context.transaction.hash,
            TransactionStatus.UNDETERMINED,
            context.msg_handler,
            False,
        )

        return None


class LeaderTimeoutState(TransactionState):
    """
    Class representing the leader timeout state of a transaction.
    """

    async def handle(self, context):
        """
        Handle the leader timeout state transition.

        Args:
            context (TransactionContext): The context of the transaction.

        Returns:
            None: The transaction is in a leader timeout state.
        """
        # Save the contract snapshot for potential future appeals
        if not context.transaction.contract_snapshot:
            context.transactions_processor.set_transaction_contract_snapshot(
                context.transaction.hash, context.contract_snapshot.to_dict()
            )

        if context.transaction.appeal_undetermined:
            consensus_round = ConsensusRound.LEADER_APPEAL_SUCCESSFUL
            context.transactions_processor.set_transaction_timestamp_awaiting_finalization(
                context.transaction.hash
            )
            context.transactions_processor.reset_transaction_appeal_processing_time(
                context.transaction.hash
            )
            context.transactions_processor.set_transaction_timestamp_appeal(
                context.transaction.hash, None
            )
        elif context.transaction.appeal_leader_timeout:
            consensus_round = ConsensusRound.LEADER_TIMEOUT_APPEAL_FAILED
            context.transactions_processor.set_transaction_appeal_processing_time(
                context.transaction.hash
            )
        else:
            consensus_round = ConsensusRound.LEADER_TIMEOUT
            context.transactions_processor.set_transaction_timestamp_awaiting_finalization(
                context.transaction.hash
            )

        # Save involved validators for appeal
        context.transactions_processor.set_leader_timeout_validators(
            context.transaction.hash, context.remaining_validators
        )

        # Update the consensus history
        context.transactions_processor.update_consensus_history(
            context.transaction.hash,
            consensus_round,
            context.consensus_data.leader_receipt,
            [],
            TransactionStatus.LEADER_TIMEOUT,
        )

        # Update the transaction status to LEADER_TIMEOUT
        ConsensusAlgorithm.dispatch_transaction_status_update(
            context.transactions_processor,
            context.transaction.hash,
            TransactionStatus.LEADER_TIMEOUT,
            context.msg_handler,
            False,
        )

        # Send event in rollup to communicate the leader timeout
        context.consensus_service.emit_transaction_event(
            "emitTransactionLeaderTimeout",
            context.leader,
            context.transaction.hash,
        )

        return None


class ValidatorsTimeoutState(TransactionState):
    """
    Class representing the validators timeout state of a transaction.
    """

    async def handle(self, context):
        """
        Handle the validators timeout state transition.

        Args:
            context (TransactionContext): The context of the transaction.

        Returns:
            None: The transaction is in a validators timeout state.
        """
        if context.transaction.appeal_undetermined:
            consensus_round = ConsensusRound.LEADER_APPEAL_SUCCESSFUL
            context.transactions_processor.set_transaction_timestamp_awaiting_finalization(
                context.transaction.hash
            )
            context.transactions_processor.reset_transaction_appeal_processing_time(
                context.transaction.hash
            )
            context.transactions_processor.set_transaction_timestamp_appeal(
                context.transaction.hash, None
            )
            context.transactions_processor.set_transaction_appeal_undetermined(
                context.transaction.hash, False
            )

        elif context.transaction.appeal_validators_timeout:
            consensus_round = ConsensusRound.VALIDATORS_TIMEOUT_APPEAL_FAILED
            # Increment the appeal processing time when the transaction was appealed
            context.transactions_processor.set_transaction_appeal_processing_time(
                context.transaction.hash
            )

            # Appeal failed, increment the appeal_failed counter
            context.transactions_processor.set_transaction_appeal_failed(
                context.transaction.hash,
                context.transaction.appeal_failed + 1,
            )

        else:
            consensus_round = ConsensusRound.VALIDATORS_TIMEOUT
            context.transactions_processor.set_transaction_timestamp_awaiting_finalization(
                context.transaction.hash
            )

        if context.transaction.appeal_leader_timeout:
            context.transaction.appeal_leader_timeout = (
                context.transactions_processor.set_transaction_appeal_leader_timeout(
                    context.transaction.hash, False
                )
            )

        # Set the transaction result
        context.transactions_processor.set_transaction_result(
            context.transaction.hash, context.consensus_data.to_dict()
        )

        context.transactions_processor.update_consensus_history(
            context.transaction.hash,
            consensus_round,
            (
                None
                if consensus_round == ConsensusRound.VALIDATORS_TIMEOUT_APPEAL_FAILED
                else context.consensus_data.leader_receipt
            ),
            context.validation_results,
            TransactionStatus.VALIDATORS_TIMEOUT,
        )

        # Update the transaction status to VALIDATORS_TIMEOUT
        ConsensusAlgorithm.dispatch_transaction_status_update(
            context.transactions_processor,
            context.transaction.hash,
            TransactionStatus.VALIDATORS_TIMEOUT,
            context.msg_handler,
            False,
        )

        if not context.transaction.contract_snapshot:
            context.transactions_processor.set_transaction_contract_snapshot(
                context.transaction.hash, context.contract_snapshot.to_dict()
            )

        return None


class FinalizingState(TransactionState):
    """
    Class representing the finalizing state of a transaction.
    """

    async def handle(self, context):
        """
        Handle the finalizing state transition.

        Args:
            context (TransactionContext): The context of the transaction.

        Returns:
            None: The transaction is finalized.
        """
        # Update the transaction status to FINALIZED
        ConsensusAlgorithm.dispatch_transaction_status_update(
            context.transactions_processor,
            context.transaction.hash,
            TransactionStatus.FINALIZED,
            context.msg_handler,
        )

        # Retrieve the leader's receipt from the consensus data
        leader_receipt = context.transaction.consensus_data.leader_receipt[0]

        if (context.transaction.status == TransactionStatus.ACCEPTED) and (
            leader_receipt.execution_result == ExecutionResultStatus.SUCCESS
        ):
            # Update contract state
            context.contract_processor.update_contract_state(
                context.transaction.to_address,
                finalized_state=leader_receipt.contract_state,
            )

            # Insert pending transactions generated by contract-to-contract calls
            internal_messages_data, insert_transactions_data = _get_messages_data(
                context,
                leader_receipt.pending_transactions,
                "finalized",
            )

            rollup_receipt = context.consensus_service.emit_transaction_event(
                "emitTransactionFinalized",
                leader_receipt.node_config,
                context.transaction.hash,
                internal_messages_data,
            )

            _emit_messages(context, insert_transactions_data, rollup_receipt)
        else:
            # Send events in rollup to communicate the transaction is finalized
            context.consensus_service.emit_transaction_event(
                "emitTransactionFinalized",
                leader_receipt.node_config,
                context.transaction.hash,
                [],
            )

            # Restore value transfer
            if context.transaction.type != TransactionType.SEND:
                context.accounts_manager.update_account_balance(
                    address=context.transaction.from_address,
                    value=context.transaction.value,
                )


def _get_messages_data(
    context: TransactionContext,
    pending_transactions: Iterable[PendingTransaction],
    on: Literal["accepted", "finalized"],
):
    insert_transactions_data = []
    internal_messages_data = []
    for pending_transaction in filter(lambda t: t.on == on, pending_transactions):
        nonce = context.transactions_processor.get_transaction_count(
            context.transaction.to_address
        )
        data: dict
        transaction_type: TransactionType
        if pending_transaction.is_deploy():
            transaction_type = TransactionType.DEPLOY_CONTRACT
            new_contract_address: str
            if pending_transaction.salt_nonce == 0:
                # NOTE: this address is random, which doesn't 100% align with consensus spec
                new_contract_address = (
                    context.accounts_manager.create_new_account().address
                )
            else:
                from eth_utils.crypto import keccak
                from backend.node.types import Address
                from backend.node.base import SIMULATOR_CHAIN_ID

                arr = bytearray()
                arr.append(1)
                arr.extend(Address(context.transaction.to_address).as_bytes)
                arr.extend(
                    pending_transaction.salt_nonce.to_bytes(32, "big", signed=False)
                )
                arr.extend(SIMULATOR_CHAIN_ID.to_bytes(32, "big", signed=False))
                new_contract_address = Address(keccak(arr)[:20]).as_hex
                context.accounts_manager.create_new_account_with_address(
                    new_contract_address
                )
            pending_transaction.address = new_contract_address
            data = {
                "contract_address": new_contract_address,
                "contract_code": pending_transaction.code,
                "calldata": pending_transaction.calldata,
            }
        else:
            transaction_type = TransactionType.RUN_CONTRACT
            data = {
                "calldata": pending_transaction.calldata,
            }

        insert_transactions_data.append(
            [pending_transaction.address, data, transaction_type.value, nonce]
        )

        serializable_data = data.copy()
        if "contract_code" in serializable_data:
            serializable_data["contract_code"] = serializable_data[
                "contract_code"
            ].decode()
        # Encode binary calldata as base64 instead of trying to decode as UTF-8
        serializable_data["calldata"] = base64.b64encode(
            serializable_data["calldata"]
        ).decode("utf-8")

        internal_messages_data.append(
            {
                "sender": context.transaction.to_address,
                "recipient": pending_transaction.address,
                "data": json.dumps(serializable_data).encode(),
            }
        )

    return internal_messages_data, insert_transactions_data


def _emit_messages(
    context: TransactionContext,
    insert_transactions_data: list,
    receipt: dict,
):
    for i, insert_transaction_data in enumerate(insert_transactions_data):
        transaction_hash = (
            receipt["tx_ids_hex"][i] if receipt and "tx_ids_hex" in receipt else None
        )

        context.transactions_processor.insert_transaction(
            from_address=context.transaction.to_address,  # new calls are done by the contract
            to_address=insert_transaction_data[0],
            data=insert_transaction_data[1],
            value=0,  # we only handle EOA transfers at the moment, so no value gets transferred
            type=insert_transaction_data[2],
            nonce=insert_transaction_data[3],
            leader_only=context.transaction.leader_only,  # Cascade
            num_of_initial_validators=context.transaction.num_of_initial_validators,
            triggered_by_hash=context.transaction.hash,
            transaction_hash=transaction_hash,
            config_rotation_rounds=context.transaction.config_rotation_rounds,
        )<|MERGE_RESOLUTION|>--- conflicted
+++ resolved
@@ -1360,6 +1360,16 @@
                     if context.transaction.appealed:
                         self.rollback_transactions(context, True)
 
+                        # Restore the balance of the recipient account
+                        context.accounts_manager.update_account_balance(
+                            address=context.transaction.to_address,
+                            value=(
+                                -context.transaction.value
+                                if context.transaction.value
+                                else None
+                            ),
+                        )
+
                         # Get the previous state of the contract
                         if context.transaction.contract_snapshot:
                             previous_contact_state = (
@@ -1386,38 +1396,6 @@
                         context.msg_handler,
                     )
 
-<<<<<<< HEAD
-                    # Restore the balance of the recipient account
-                    context.accounts_manager.update_account_balance(
-                        address=context.transaction.to_address,
-                        value=(
-                            -context.transaction.value
-                            if context.transaction.value
-                            else None
-                        ),
-                    )
-
-                    # Get the previous state of the contract
-                    if context.transaction.contract_snapshot:
-                        previous_contact_state = (
-                            context.transaction.contract_snapshot.states["accepted"]
-                        )
-                    else:
-                        previous_contact_state = {}
-
-                    # Restore the contract state
-                    context.contract_processor.update_contract_state(
-                        context.transaction.to_address,
-                        accepted_state=previous_contact_state,
-                    )
-
-                    # Reset the contract snapshot for the transaction
-                    context.transactions_processor.set_transaction_contract_snapshot(
-                        context.transaction.hash, None
-                    )
-
-=======
->>>>>>> b65f7f20
                     # Transaction will be picked up by _crawl_snapshot
                     break
                 state = next_state
