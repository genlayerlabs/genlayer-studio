--- conflicted
+++ resolved
@@ -432,7 +432,6 @@
 
                             if transaction.status == TransactionStatus.UNDETERMINED:
                                 # Leader appeal
-<<<<<<< HEAD
                                 transactions_processor.set_transaction_appeal(
                                     transaction.hash, False
                                 )
@@ -516,37 +515,6 @@
                                 # Set the leader receipt in the context
                                 context.consensus_data.leader_receipt = (
                                     transaction.consensus_data.leader_receipt
-=======
-                                # Appeal data member is used in the frontend for both types of appeals
-                                # Here the type is refined based on the status
-                                transactions_processor.set_transaction_appeal_undetermined(
-                                    transaction.hash, True
-                                )
-                                transactions_processor.set_transaction_appeal(
-                                    transaction.hash, False
-                                )
-                                transaction.appeal_undetermined = True
-                                transaction.appealed = False
-
-                                ConsensusAlgorithm.dispatch_transaction_status_update(
-                                    transactions_processor,
-                                    transaction.hash,
-                                    TransactionStatus.PENDING,
-                                    self.msg_handler,
-                                )
-
-                                # Create a transaction context for the appeal process
-                                context = TransactionContext(
-                                    transaction=transaction,
-                                    transactions_processor=transactions_processor,
-                                    snapshot=chain_snapshot,
-                                    accounts_manager=AccountsManager(session),
-                                    contract_snapshot_factory=lambda contract_address: contract_snapshot_factory(
-                                        contract_address, session, transaction
-                                    ),
-                                    node_factory=node_factory,
-                                    msg_handler=self.msg_handler,
->>>>>>> 51e6e091
                                 )
                                 try:
                                     # Attempt to get extra validators for the appeal process
@@ -588,74 +556,6 @@
                                         )
                                     )
 
-<<<<<<< HEAD
-                                    # Begin state transitions starting from CommittingState
-                                    state = CommittingState()
-                                    while True:
-                                        next_state = await state.handle(context)
-                                        if next_state is None:
-                                            break
-                                        state = next_state
-                                    session.commit()
-=======
-                                # Begin state transitions starting from PendingState
-                                state = PendingState(called_from_pending_queue=False)
-                                while True:
-                                    next_state = await state.handle(context)
-                                    if next_state is None:
-                                        break
-                                    state = next_state
-                                session.commit()
->>>>>>> 51e6e091
-
-                            else:
-                                # Validator appeal
-                                # Create a transaction context for the appeal process
-                                context = TransactionContext(
-                                    transaction=transaction,
-                                    transactions_processor=transactions_processor,
-                                    snapshot=chain_snapshot,
-                                    accounts_manager=AccountsManager(session),
-                                    contract_snapshot_factory=lambda contract_address: contract_snapshot_factory(
-                                        contract_address, session, transaction
-                                    ),
-                                    node_factory=node_factory,
-                                    msg_handler=self.msg_handler,
-                                )
-
-                                # Set the leader receipt in the context
-                                context.consensus_data.leader_receipt = (
-                                    transaction.consensus_data.leader_receipt
-                                )
-                                try:
-                                    # Attempt to get extra validators for the appeal process
-                                    context.remaining_validators = (
-                                        ConsensusAlgorithm.get_extra_validators(
-                                            chain_snapshot,
-                                            transaction.consensus_data,
-                                            transaction.appeal_failed,
-                                        )
-                                    )
-                                except ValueError as e:
-                                    # When no validators are found, then the appeal failed
-                                    print(e, transaction)
-                                    context.transactions_processor.set_transaction_appeal(
-                                        context.transaction.hash, False
-                                    )
-                                    context.transaction.appealed = False
-                                    session.commit()
-                                else:
-                                    # Set up the context for the committing state
-                                    context.num_validators = len(
-                                        context.remaining_validators
-                                    )
-                                    context.votes = {}
-                                    context.contract_snapshot_supplier = (
-                                        lambda: context.contract_snapshot_factory(
-                                            context.transaction.to_address
-                                        )
-                                    )
-
                                     # Begin state transitions starting from CommittingState
                                     state = CommittingState()
                                     while True:
@@ -1256,7 +1156,6 @@
 
             else:
                 # Log the failure to reach consensus and transition to ProposingState
-<<<<<<< HEAD
                 context.msg_handler.send_message(
                     LogEvent(
                         "consensus_event",
@@ -1268,13 +1167,6 @@
                         },
                         transaction_hash=context.transaction.hash,
                     )
-=======
-                print(
-                    "Consensus not reached for transaction, rotating leader: ",
-                    context.transactions_processor.get_transaction_by_hash(
-                        context.transaction.hash
-                    ),
->>>>>>> 51e6e091
                 )
                 return ProposingState()
 
@@ -1325,18 +1217,10 @@
             context.msg_handler,
         )
 
-<<<<<<< HEAD
-=======
         context.transactions_processor.create_rollup_transaction(
             context.transaction.hash
         )
 
-        # Set the transaction result
-        context.transactions_processor.set_transaction_result(
-            context.transaction.hash, context.consensus_data.to_dict()
-        )
-
->>>>>>> 51e6e091
         # Send a message indicating consensus was reached
         context.msg_handler.send_message(
             LogEvent(
@@ -1435,9 +1319,8 @@
         # Set the transaction appeal undetermined status to false
         context.transactions_processor.set_transaction_appeal_undetermined(
             context.transaction.hash, False
-<<<<<<< HEAD
-=======
-        )
+        )
+
         context.transaction.appeal_undetermined = False
 
         # Set the transaction result with the current consensus data
@@ -1452,28 +1335,10 @@
             context.transaction.hash,
             TransactionStatus.UNDETERMINED,
             context.msg_handler,
->>>>>>> 51e6e091
-        )
-        context.transaction.appeal_undetermined = False
+        )
 
         context.transactions_processor.create_rollup_transaction(
             context.transaction.hash
-        )
-
-        # Log the failure to reach consensus for the transaction
-        print(
-            "Consensus not reached for transaction: ",
-            context.transactions_processor.get_transaction_by_hash(
-                context.transaction.hash
-            ),
-        )
-
-        # Update the transaction status to undetermined
-        ConsensusAlgorithm.dispatch_transaction_status_update(
-            context.transactions_processor,
-            context.transaction.hash,
-            TransactionStatus.UNDETERMINED,
-            context.msg_handler,
         )
 
         return None
@@ -1502,13 +1367,10 @@
             context.msg_handler,
         )
 
-<<<<<<< HEAD
-=======
         context.transactions_processor.create_rollup_transaction(
             context.transaction.hash
         )
 
->>>>>>> 51e6e091
         if context.transaction.status != TransactionStatus.UNDETERMINED:
             # Insert pending transactions generated by contract-to-contract calls
             pending_transactions = (
