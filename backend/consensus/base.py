# backend/consensus/base.py

DEFAULT_VALIDATORS_COUNT = 5
DEFAULT_CONSENSUS_SLEEP_TIME = 5

import os
import asyncio
from collections import deque
import traceback
from typing import Callable, Iterator, List
import time
from abc import ABC, abstractmethod
<<<<<<< HEAD
import copy
=======
import threading
>>>>>>> 27285970

from sqlalchemy.orm import Session
from backend.consensus.vrf import get_validators_for_transaction
from backend.database_handler.chain_snapshot import ChainSnapshot
from backend.database_handler.contract_snapshot import ContractSnapshot
from backend.database_handler.transactions_processor import (
    TransactionsProcessor,
    TransactionStatus,
)
from backend.database_handler.accounts_manager import AccountsManager
from backend.database_handler.types import ConsensusData
from backend.domain.types import (
    Transaction,
    TransactionType,
    LLMProvider,
    Validator,
)
from backend.node.base import Node
from backend.node.types import ExecutionMode, Receipt, Vote, ExecutionResultStatus
from backend.protocol_rpc.message_handler.base import MessageHandler
from backend.protocol_rpc.message_handler.types import (
    LogEvent,
    EventType,
    EventScope,
)


def node_factory(
    validator: dict,
    validator_mode: ExecutionMode,
    contract_snapshot: ContractSnapshot,
    leader_receipt: Receipt | None,
    msg_handler: MessageHandler,
    contract_snapshot_factory: Callable[[str], ContractSnapshot],
) -> Node:
    """
    Factory function to create a Node instance.

    Args:
        validator (dict): Validator information.
        validator_mode (ExecutionMode): Mode of execution for the validator.
        contract_snapshot (ContractSnapshot): Snapshot of the contract state.
        leader_receipt (Receipt | None): Receipt of the leader node.
        msg_handler (MessageHandler): Handler for messaging.
        contract_snapshot_factory (Callable[[str], ContractSnapshot]): Factory function to create contract snapshots.

    Returns:
        Node: A new Node instance.
    """
    # Create a node instance with the provided parameters
    return Node(
        contract_snapshot=contract_snapshot,
        validator_mode=validator_mode,
        leader_receipt=leader_receipt,
        msg_handler=msg_handler,
        validator=Validator(
            address=validator["address"],
            stake=validator["stake"],
            llmprovider=LLMProvider(
                provider=validator["provider"],
                model=validator["model"],
                config=validator["config"],
                plugin=validator["plugin"],
                plugin_config=validator["plugin_config"],
            ),
        ),
        contract_snapshot_factory=contract_snapshot_factory,
    )


def contract_snapshot_factory(
    contract_address: str,
    session: Session,
    transaction: Transaction,
):
    """
    Factory function to create a ContractSnapshot instance.

    Args:
        contract_address (str): The address of the contract.
        session (Session): The database session.
        transaction (Transaction): The transaction related to the contract.

    Returns:
        ContractSnapshot: A new ContractSnapshot instance.
    """
    # Check if the transaction is a contract deployment and the contract address matches the transaction's to address
    if (
        transaction.type == TransactionType.DEPLOY_CONTRACT
        and contract_address == transaction.to_address
        and transaction.status != TransactionStatus.ACCEPTED
    ):
        # Create a new ContractSnapshot instance for the new contract
        ret = ContractSnapshot(None, session)
        ret.contract_address = transaction.to_address
        ret.contract_code = transaction.data["contract_code"]
        ret.states = {"accepted": {}, "finalized": {}}
        ret.encoded_state = ret.states["accepted"]
        ret.ghost_contract_address = transaction.ghost_contract_address
        return ret

    # Return a ContractSnapshot instance for an existing contract
    return ContractSnapshot(contract_address, session)


def chain_snapshot_factory(session: Session):
    """
    Factory function to create a ChainSnapshot instance.

    Args:
        session (Session): The database session.

    Returns:
        ChainSnapshot: A new ChainSnapshot instance.
    """
    return ChainSnapshot(session)


def transactions_processor_factory(session: Session):
    """
    Factory function to create a TransactionsProcessor instance.

    Args:
        session (Session): The database session.

    Returns:
        TransactionsProcessor: A new TransactionsProcessor instance.
    """
    return TransactionsProcessor(session)


def accounts_manager_factory(session: Session):
    """
    Factory function to create an AccountsManager instance.

    Args:
        session (Session): The database session.

    Returns:
        AccountsManager: A new AccountsManager instance.
    """
    return AccountsManager(session)


class TransactionContext:
    """
    Class representing the context of a transaction.

    Attributes:
        transaction (Transaction): The transaction.
        transactions_processor (TransactionsProcessor): Instance responsible for handling transaction operations within the database.
        chain_snapshot (ChainSnapshot): Snapshot of the chain state.
        accounts_manager (AccountsManager): Manager for accounts.
        contract_snapshot_factory (Callable[[str], ContractSnapshot]): Factory function to create contract snapshots.
        node_factory (Callable[[dict, ExecutionMode, ContractSnapshot, Receipt | None, MessageHandler, Callable[[str], ContractSnapshot]], Node]): Factory function to create nodes.
        msg_handler (MessageHandler): Handler for messaging.
        consensus_data (ConsensusData): Data related to the consensus process.
        iterator_rotation (Iterator[list] | None): Iterator for rotating validators.
        remaining_validators (list): List of remaining validators.
        num_validators (int): Number of validators.
        contract_snapshot (ContractSnapshot | None): Snapshot of the contract state.
        votes (dict): Dictionary of votes.
        validator_nodes (list): List of validator nodes.
        validation_results (list): List of validation results.
    """

    def __init__(
        self,
        transaction: Transaction,
        transactions_processor: TransactionsProcessor,
        chain_snapshot: ChainSnapshot,
        accounts_manager: AccountsManager,
        contract_snapshot_factory: Callable[[str], ContractSnapshot],
        node_factory: Callable[
            [
                dict,
                ExecutionMode,
                ContractSnapshot,
                Receipt | None,
                MessageHandler,
                Callable[[str], ContractSnapshot],
            ],
            Node,
        ],
        msg_handler: MessageHandler,
    ):
        """
        Initialize the TransactionContext.

        Args:
            transaction (Transaction): The transaction.
            transactions_processor (TransactionsProcessor): Instance responsible for handling transaction operations within the database.
            chain_snapshot (ChainSnapshot): Snapshot of the chain state.
            accounts_manager (AccountsManager): Manager for accounts.
            contract_snapshot_factory (Callable[[str], ContractSnapshot]): Factory function to create contract snapshots.
            node_factory (Callable[[dict, ExecutionMode, ContractSnapshot, Receipt | None, MessageHandler, Callable[[str], ContractSnapshot]], Node]): Factory function to create nodes.
            msg_handler (MessageHandler): Handler for messaging.
        """
        self.transaction = transaction
        self.transactions_processor = transactions_processor
        self.chain_snapshot = chain_snapshot
        self.accounts_manager = accounts_manager
        self.contract_snapshot_factory = contract_snapshot_factory
        self.node_factory = node_factory
        self.msg_handler = msg_handler
        self.consensus_data = ConsensusData(
            votes={}, leader_receipt=None, validators=[]
        )
        self.iterator_rotation: Iterator[list] | None = None
        self.remaining_validators: list = []
        self.num_validators: int = 0
        self.contract_snapshot_supplier: Callable[[], ContractSnapshot] | None = None
        self.votes: dict = {}
        self.validator_nodes: list = []
        self.validation_results: list = []


class ConsensusAlgorithm:
    """
    Class representing the consensus algorithm.

    Attributes:
        get_session (Callable[[], Session]): Function to get a database session.
        msg_handler (MessageHandler): Handler for messaging.
        pending_queues (dict[str, asyncio.Queue]): Dictionary of pending_queues for transactions.
        finality_window_time (int): Time in seconds for the finality window.
        consensus_sleep_time (int): Time in seconds for the consensus sleep time.
    """

    def __init__(
        self,
        get_session: Callable[[], Session],
        msg_handler: MessageHandler,
    ):
        """
        Initialize the ConsensusAlgorithm.

        Args:
            get_session (Callable[[], Session]): Function to get a database session.
            msg_handler (MessageHandler): Handler for messaging.
        """
        self.get_session = get_session
        self.msg_handler = msg_handler
        self.pending_queues: dict[str, asyncio.Queue] = {}
        self.finality_window_time = int(os.getenv("VITE_FINALITY_WINDOW"))
        self.consensus_sleep_time = DEFAULT_CONSENSUS_SLEEP_TIME
        self.pending_queue_stop_events: dict[str, asyncio.Event] = (
            {}
        )  # Events to stop tasks for each pending queue
        self.pending_queue_task_running: dict[str, bool] = (
            {}
        )  # Track running state for each pending queue

    def run_crawl_snapshot_loop(
        self,
        chain_snapshot_factory: Callable[
            [Session], ChainSnapshot
        ] = chain_snapshot_factory,
        transactions_processor_factory: Callable[
            [Session], TransactionsProcessor
        ] = transactions_processor_factory,
        stop_event: threading.Event = threading.Event(),
    ):
        """
        Run the loop to crawl snapshots.

        Args:
            chain_snapshot_factory (Callable[[Session], ChainSnapshot]): Creates snapshots of the blockchain state at specific points in time.
            transactions_processor_factory (Callable[[Session], TransactionsProcessor]): Creates processors to modify transactions.
            stop_event (threading.Event): Control signal to terminate the loop.
        """
        # Create a new event loop for crawling snapshots
        loop = asyncio.new_event_loop()
        asyncio.set_event_loop(loop)
        loop.run_until_complete(
            self._crawl_snapshot(
                chain_snapshot_factory, transactions_processor_factory, stop_event
            )
        )
        loop.close()

    async def _crawl_snapshot(
        self,
        chain_snapshot_factory: Callable[[Session], ChainSnapshot],
        transactions_processor_factory: Callable[[Session], TransactionsProcessor],
        stop_event: threading.Event,
    ):
        """
        Crawl snapshots and process pending transactions.

        Args:
            chain_snapshot_factory (Callable[[Session], ChainSnapshot]): Creates snapshots of the blockchain state at specific points in time.
            transactions_processor_factory (Callable[[Session], TransactionsProcessor]): Creates processors to modify transactions.
            stop_event (threading.Event): Control signal to terminate the loop.
        """
        while not stop_event.is_set():
            with self.get_session() as session:
                chain_snapshot = chain_snapshot_factory(session)
                transactions_processor = transactions_processor_factory(session)
                pending_transactions = chain_snapshot.get_pending_transactions()
                for transaction in pending_transactions:
                    transaction = Transaction.from_dict(transaction)
                    address = transaction.to_address

                    # Initialize queue and stop event for the address if not present
                    if address not in self.pending_queues:
                        self.pending_queues[address] = asyncio.Queue()

                    if address not in self.pending_queue_stop_events:
                        self.pending_queue_stop_events[address] = asyncio.Event()

                    # Only add to the queue if the stop event is not set
                    if not self.pending_queue_stop_events[address].is_set():
                        await self.pending_queues[address].put(transaction)

                    # Set the transaction as activated so it is not added to the queue again
                    ConsensusAlgorithm.dispatch_transaction_status_update(
                        transactions_processor,
                        transaction.hash,
                        TransactionStatus.ACTIVATED,
                        self.msg_handler,
                    )

            await asyncio.sleep(self.consensus_sleep_time)

    def run_process_pending_transactions_loop(
        self,
        chain_snapshot_factory: Callable[
            [Session], ChainSnapshot
        ] = chain_snapshot_factory,
        transactions_processor_factory: Callable[
            [Session], TransactionsProcessor
        ] = transactions_processor_factory,
        accounts_manager_factory: Callable[
            [Session], AccountsManager
        ] = accounts_manager_factory,
        contract_snapshot_factory: Callable[
            [str, Session, Transaction], ContractSnapshot
        ] = contract_snapshot_factory,
        node_factory: Callable[
            [
                dict,
                ExecutionMode,
                ContractSnapshot,
                Receipt | None,
                MessageHandler,
                Callable[[str], ContractSnapshot],
            ],
            Node,
        ] = node_factory,
        stop_event: threading.Event = threading.Event(),
    ):
        """
        Run the process pending transactions loop.

        Args:
            chain_snapshot_factory (Callable[[Session], ChainSnapshot]): Creates snapshots of the blockchain state at specific points in time.
            transactions_processor_factory (Callable[[Session], TransactionsProcessor]): Creates processors to modify transactions.
            accounts_manager_factory (Callable[[Session], AccountsManager]): Creates managers to handle account state.
            contract_snapshot_factory (Callable[[str, Session, Transaction], ContractSnapshot]): Creates snapshots of contract states.
            node_factory (Callable[[dict, ExecutionMode, ContractSnapshot, Receipt | None, MessageHandler, Callable[[str], ContractSnapshot]], Node]): Creates node instances that can execute contracts and process transactions.
            stop_event (threading.Event): Control signal to terminate the pending transactions process.
        """
        # Create a new event loop for running the processing of pending transactions
        loop = asyncio.new_event_loop()
        asyncio.set_event_loop(loop)
        loop.run_until_complete(
            self._process_pending_transactions(
                chain_snapshot_factory,
                transactions_processor_factory,
                accounts_manager_factory,
                contract_snapshot_factory,
                node_factory,
                stop_event,
            )
        )
        loop.close()

    async def _process_pending_transactions(
        self,
        chain_snapshot_factory: Callable[[Session], ChainSnapshot],
        transactions_processor_factory: Callable[[Session], TransactionsProcessor],
        accounts_manager_factory: Callable[[Session], AccountsManager],
        contract_snapshot_factory: Callable[
            [str, Session, Transaction], ContractSnapshot
        ],
        node_factory: Callable[
            [
                dict,
                ExecutionMode,
                ContractSnapshot,
                Receipt | None,
                MessageHandler,
                Callable[[str], ContractSnapshot],
            ],
            Node,
        ],
        stop_event: threading.Event,
    ):
        """
        Process pending transactions.

        Args:
            chain_snapshot_factory (Callable[[Session], ChainSnapshot]): Creates snapshots of the blockchain state at specific points in time.
            transactions_processor_factory (Callable[[Session], TransactionsProcessor]): Creates processors to modify transactions.
            accounts_manager_factory (Callable[[Session], AccountsManager]): Creates managers to handle account state.
            contract_snapshot_factory (Callable[[str, Session, Transaction], ContractSnapshot]): Creates snapshots of contract states.
            node_factory (Callable[[dict, ExecutionMode, ContractSnapshot, Receipt | None, MessageHandler, Callable[[str], ContractSnapshot]], Node]): Creates node instances that can execute contracts and process transactions.
            stop_event (threading.Event): Control signal to terminate the pending transactions process.
        """
        # Set a new event loop for the processing of pending transactions
        asyncio.set_event_loop(asyncio.new_event_loop())
        # Note: ollama uses GPU resources and webrequest aka selenium uses RAM
        # TODO: Consider using async sessions to avoid blocking the current thread
        while not stop_event.is_set():
            try:
                async with asyncio.TaskGroup() as tg:
                    for queue_address, queue in self.pending_queues.items():
                        if (
                            not queue.empty()
                            and not self.pending_queue_stop_events.get(
                                queue_address, asyncio.Event()
                            ).is_set()
                        ):
                            # Sessions cannot be shared between coroutines; create a new session for each coroutine
                            # Reference: https://docs.sqlalchemy.org/en/20/orm/session_basics.html#is-the-session-thread-safe-is-asyncsession-safe-to-share-in-concurrent-tasks
                            self.pending_queue_task_running[queue_address] = True
                            transaction: Transaction = await queue.get()
                            with self.get_session() as session:

                                async def exec_transaction_with_session_handling(
                                    session: Session,
                                    transaction: Transaction,
                                    queue_address: str,
                                ):
                                    transactions_processor = (
                                        transactions_processor_factory(session)
                                    )
                                    await self.exec_transaction(
                                        transaction,
                                        transactions_processor,
                                        chain_snapshot_factory(session),
                                        accounts_manager_factory(session),
                                        lambda contract_address: contract_snapshot_factory(
                                            contract_address, session, transaction
                                        ),
                                        node_factory,
                                    )
                                    session.commit()
                                    self.pending_queue_task_running[queue_address] = (
                                        False
                                    )

                            tg.create_task(
                                exec_transaction_with_session_handling(
                                    session, transaction, queue_address
                                )
                            )

            except Exception as e:
                print("Error running consensus", e)
                print(traceback.format_exc())
            finally:
                for queue_address in self.pending_queues:
                    self.pending_queue_task_running[queue_address] = False
            await asyncio.sleep(self.consensus_sleep_time)

    def is_pending_queue_task_running(self, address: str):
        """
        Check if a task for a specific pending queue is currently running.
        """
        return self.pending_queue_task_running.get(address, False)

    def stop_pending_queue_task(self, address: str):
        """
        Signal the task for a specific pending queue to stop.
        """
        if address in self.pending_queues:
            if address not in self.pending_queue_stop_events:
                self.pending_queue_stop_events[address] = asyncio.Event()
            self.pending_queue_stop_events[address].set()

    def start_pending_queue_task(self, address: str):
        """
        Allow the task for a specific pending queue to start.
        """
        if address in self.pending_queue_stop_events:
            self.pending_queue_stop_events[address].clear()

    async def exec_transaction(
        self,
        transaction: Transaction,
        transactions_processor: TransactionsProcessor,
        chain_snapshot: ChainSnapshot,
        accounts_manager: AccountsManager,
        contract_snapshot_factory: Callable[[str], ContractSnapshot],
        node_factory: Callable[
            [
                dict,
                ExecutionMode,
                ContractSnapshot,
                Receipt | None,
                MessageHandler,
                Callable[[str], ContractSnapshot],
            ],
            Node,
        ],
    ):
        """
        Execute a transaction.

        Args:
            transaction (Transaction): The transaction to execute.
            transactions_processor (TransactionsProcessor): Instance responsible for handling transaction operations within the database.
            chain_snapshot (ChainSnapshot): Snapshot of the chain state.
            accounts_manager (AccountsManager): Manager for accounts.
            contract_snapshot_factory (Callable[[str], ContractSnapshot]): Factory function to create contract snapshots.
            node_factory (Callable[[dict, ExecutionMode, ContractSnapshot, Receipt | None, MessageHandler, Callable[[str], ContractSnapshot]], Node]): Factory function to create nodes.
        """
        # Create initial state context for the transaction
        context = TransactionContext(
            transaction=transaction,
            transactions_processor=transactions_processor,
            chain_snapshot=chain_snapshot,
            accounts_manager=accounts_manager,
            contract_snapshot_factory=contract_snapshot_factory,
            node_factory=node_factory,
            msg_handler=self.msg_handler,
        )

        # Begin state transitions starting from PendingState
        state = PendingState()
        while True:
            next_state = await state.handle(context)
            if next_state is None:
                break
            state = next_state

    @staticmethod
    def dispatch_transaction_status_update(
        transactions_processor: TransactionsProcessor,
        transaction_hash: str,
        new_status: TransactionStatus,
        msg_handler: MessageHandler,
    ):
        """
        Dispatch a transaction status update.

        Args:
            transactions_processor (TransactionsProcessor): Instance responsible for handling transaction operations within the database.
            transaction_hash (str): Hash of the transaction.
            new_status (TransactionStatus): New status of the transaction.
            msg_handler (MessageHandler): Handler for messaging.
        """
        # Update the transaction status in the transactions processor
        transactions_processor.update_transaction_status(transaction_hash, new_status)

        # Send a message indicating the transaction status update
        msg_handler.send_message(
            LogEvent(
                "transaction_status_updated",
                EventType.INFO,
                EventScope.CONSENSUS,
                f"{str(new_status.value)} {str(transaction_hash)}",
                {
                    "hash": str(transaction_hash),
                    "new_status": str(new_status.value),
                },
                transaction_hash=transaction_hash,
            )
        )

    @staticmethod
    def execute_transfer(
        transaction: Transaction,
        transactions_processor: TransactionsProcessor,
        accounts_manager: AccountsManager,
        msg_handler: MessageHandler,
    ):
        """
        Executes a native token transfer between Externally Owned Accounts (EOAs).

        This function handles the transfer of native tokens from one EOA to another.
        It updates the balances of both the sender and recipient accounts, and
        manages the transaction status throughout the process.

        Args:
            transaction (dict): The transaction details including from_address, to_address, and value.
            transactions_processor (TransactionsProcessor): Instance responsible for handling transaction operations within the database.
            accounts_manager (AccountsManager): Manager to handle account balance updates.
        """

        # Check if the transaction is a fund_account call
        if not transaction.from_address is None:
            # Get the balance of the sender account
            from_balance = accounts_manager.get_account_balance(
                transaction.from_address
            )

            # Check if the sender has enough balance
            if from_balance < transaction.value:
                # Set the transaction status to UNDETERMINED if balance is insufficient
                ConsensusAlgorithm.dispatch_transaction_status_update(
                    transactions_processor,
                    transaction.hash,
                    TransactionStatus.UNDETERMINED,
                    msg_handler,
                )

                transactions_processor.create_rollup_transaction(transaction.hash)
                return

            # Update the balance of the sender account
            accounts_manager.update_account_balance(
                transaction.from_address, from_balance - transaction.value
            )

        # Check if the transaction is a burn call
        if not transaction.to_address is None:
            # Get the balance of the recipient account
            to_balance = accounts_manager.get_account_balance(transaction.to_address)

            # Update the balance of the recipient account
            accounts_manager.update_account_balance(
                transaction.to_address, to_balance + transaction.value
            )

        # Dispatch a transaction status update to FINALIZED
        ConsensusAlgorithm.dispatch_transaction_status_update(
            transactions_processor,
            transaction.hash,
            TransactionStatus.FINALIZED,
            msg_handler,
        )

        transactions_processor.create_rollup_transaction(transaction.hash)

    def run_appeal_window_loop(
        self,
        chain_snapshot_factory: Callable[
            [Session], ChainSnapshot
        ] = chain_snapshot_factory,
        transactions_processor_factory: Callable[
            [Session], TransactionsProcessor
        ] = transactions_processor_factory,
        accounts_manager_factory: Callable[
            [Session], AccountsManager
        ] = accounts_manager_factory,
        contract_snapshot_factory: Callable[
            [str, Session, Transaction], ContractSnapshot
        ] = contract_snapshot_factory,
        node_factory: Callable[
            [
                dict,
                ExecutionMode,
                ContractSnapshot,
                Receipt | None,
                MessageHandler,
                Callable[[str], ContractSnapshot],
            ],
            Node,
        ] = node_factory,
        stop_event: threading.Event = threading.Event(),
    ):
        """
        Run the loop to handle the appeal window.

        Args:
            chain_snapshot_factory (Callable[[Session], ChainSnapshot]): Creates snapshots of the blockchain state at specific points in time.
            transactions_processor_factory (Callable[[Session], TransactionsProcessor]): Creates processors to modify transactions.
            accounts_manager_factory (Callable[[Session], AccountsManager]): Creates managers to handle account state.
            contract_snapshot_factory (Callable[[str, Session, Transaction], ContractSnapshot]): Creates snapshots of contract states.
            node_factory (Callable[[dict, ExecutionMode, ContractSnapshot, Receipt | None, MessageHandler, Callable[[str], ContractSnapshot]], Node]): Creates node instances that can execute contracts and process transactions.
            stop_event (threading.Event): Control signal to terminate the appeal window process.
        """
        # Create a new event loop for running the appeal window
        loop = asyncio.new_event_loop()
        asyncio.set_event_loop(loop)
        print(
            f" ~ ~ ~ ~ ~ STARTING APPEAL WINDOW LOOP with {self.finality_window_time} seconds"
        )
        loop.run_until_complete(
            self._appeal_window(
                chain_snapshot_factory,
                transactions_processor_factory,
                accounts_manager_factory,
                contract_snapshot_factory,
                node_factory,
                stop_event,
            )
        )
        loop.close()
        print(" ~ ~ ~ ~ ~ ENDING APPEAL WINDOW LOOP")

    async def _appeal_window(
        self,
        chain_snapshot_factory: Callable[[Session], ChainSnapshot],
        transactions_processor_factory: Callable[[Session], TransactionsProcessor],
        accounts_manager_factory: Callable[[Session], AccountsManager],
        contract_snapshot_factory: Callable[
            [str, Session, Transaction], ContractSnapshot
        ],
        node_factory: Callable[
            [
                dict,
                ExecutionMode,
                ContractSnapshot,
                Receipt | None,
                MessageHandler,
                Callable[[str], ContractSnapshot],
            ],
            Node,
        ],
        stop_event: threading.Event,
    ):
        """
        Handle the appeal window for transactions, during which EOAs can challenge transaction results.

        Args:
            chain_snapshot_factory (Callable[[Session], ChainSnapshot]): Creates snapshots of the blockchain state at specific points in time.
            transactions_processor_factory (Callable[[Session], TransactionsProcessor]): Creates processors to modify transactions.
            accounts_manager_factory (Callable[[Session], AccountsManager]): Creates managers to handle account state.
            contract_snapshot_factory (Callable[[str, Session, Transaction], ContractSnapshot]): Creates snapshots of contract states.
            node_factory (Callable[[dict, ExecutionMode, ContractSnapshot, Receipt | None, MessageHandler, Callable[[str], ContractSnapshot]], Node]): Creates node instances that can execute contracts and process transactions.
            stop_event (threading.Event): Control signal to terminate the appeal window process.
        """
        # Set a new event loop for the appeal window
        asyncio.set_event_loop(asyncio.new_event_loop())

        while not stop_event.is_set():
            try:
                async with asyncio.TaskGroup() as tg:
                    with self.get_session() as session:
                        # Get the accepted and undetermined transactions per contract address
                        chain_snapshot = chain_snapshot_factory(session)
                        accepted_undetermined_transactions = (
                            chain_snapshot.get_accepted_undetermined_transactions()
                        )

                        # Iterate over the contracts
                        for (
                            accepted_undetermined_queue
                        ) in accepted_undetermined_transactions.values():

                            # Create a new session for each task so tasks can be run in parallel
                            with self.get_session() as task_session:

                                async def exec_appeal_window_with_session_handling(
                                    task_session: Session,
                                    accepted_undetermined_queue: list[dict],
                                ):
                                    transactions_processor = (
                                        transactions_processor_factory(task_session)
                                    )

                                    # Go through the whole queue to check for appeals and finalizations
                                    for index, transaction in enumerate(
                                        accepted_undetermined_queue
                                    ):
                                        transaction = Transaction.from_dict(transaction)

                                        # Check if the transaction is appealed
                                        if not transaction.appealed:

                                            # Check if the transaction can be finalized
                                            if self.can_finalize_transaction(
                                                transactions_processor,
                                                transaction,
                                                index,
                                                accepted_undetermined_queue,
                                            ):

                                                # Handle transactions that need to be finalized
                                                await self.process_finalization(
                                                    transaction,
                                                    transactions_processor,
                                                    chain_snapshot,
                                                    accounts_manager_factory(
                                                        task_session
                                                    ),
                                                    lambda contract_address: contract_snapshot_factory(
                                                        contract_address,
                                                        task_session,
                                                        transaction,
                                                    ),
                                                    node_factory,
                                                )
                                                task_session.commit()

                                        else:
                                            # Handle transactions that are appealed
                                            if (
                                                transaction.status
                                                == TransactionStatus.UNDETERMINED
                                            ):
                                                # Leader appeal
                                                await self.process_leader_appeal(
                                                    transaction,
                                                    transactions_processor,
                                                    chain_snapshot,
                                                    accounts_manager_factory(
                                                        task_session
                                                    ),
                                                    lambda contract_address: contract_snapshot_factory(
                                                        contract_address,
                                                        task_session,
                                                        transaction,
                                                    ),
                                                    node_factory,
                                                )
                                                task_session.commit()

                                            else:
                                                # Validator appeal
                                                await self.process_validator_appeal(
                                                    transaction,
                                                    transactions_processor,
                                                    chain_snapshot,
                                                    accounts_manager_factory(
                                                        task_session
                                                    ),
                                                    lambda contract_address: contract_snapshot_factory(
                                                        contract_address,
                                                        task_session,
                                                        transaction,
                                                    ),
                                                    node_factory,
                                                )
                                                task_session.commit()

                                tg.create_task(
                                    exec_appeal_window_with_session_handling(
                                        task_session, accepted_undetermined_queue
                                    )
                                )

            except Exception as e:
                print("Error running consensus", e)
                print(traceback.format_exc())
            await asyncio.sleep(self.consensus_sleep_time)

    def can_finalize_transaction(
        self,
        transactions_processor: TransactionsProcessor,
        transaction: Transaction,
        index: int,
        accepted_undetermined_queue: list[dict],
    ) -> bool:
        """
        Check if the transaction can be finalized based on the following criteria:
        - The transaction is a leader only transaction
        - The transaction has exceeded the finality window
        - The previous transaction has been finalized

        Args:
            transactions_processor (TransactionsProcessor): The transactions processor instance.
            transaction (Transaction): The transaction to be possibly finalized.
            index (int): The index of the current transaction in the accepted_undetermined_queue.
            accepted_undetermined_queue (list[dict]): The list of accepted and undetermined transactions for one contract.

        Returns:
            bool: True if the transaction can be finalized, False otherwise.
        """
        if (transaction.leader_only) or (
            (int(time.time()) - transaction.timestamp_awaiting_finalization)
            > self.finality_window_time
        ):
            if index == 0:
                return True
            else:
                previous_transaction_hash = accepted_undetermined_queue[index - 1][
                    "hash"
                ]
                previous_transaction = transactions_processor.get_transaction_by_hash(
                    previous_transaction_hash
                )
                if previous_transaction["status"] == TransactionStatus.FINALIZED.value:
                    return True
                else:
                    return False
        else:
            return False

    async def process_finalization(
        self,
        transaction: Transaction,
        transactions_processor: TransactionsProcessor,
        chain_snapshot: ChainSnapshot,
        accounts_manager: AccountsManager,
        contract_snapshot_factory: Callable[[str], ContractSnapshot],
        node_factory: Callable[
            [
                dict,
                ExecutionMode,
                ContractSnapshot,
                Receipt | None,
                MessageHandler,
                Callable[[str], ContractSnapshot],
            ],
            Node,
        ],
    ):
        """
        Process the finalization of a transaction.

        Args:
            transaction (Transaction): The transaction to finalize.
            transactions_processor (TransactionsProcessor): Instance responsible for handling transaction operations within the database.
            chain_snapshot (ChainSnapshot): Snapshot of the chain state.
            accounts_manager (AccountsManager): Manager for accounts.
            contract_snapshot_factory (Callable[[str], ContractSnapshot]): Factory function to create contract snapshots.
            node_factory (Callable[[dict, ExecutionMode, ContractSnapshot, Receipt | None, MessageHandler, Callable[[str], ContractSnapshot]], Node]): Factory function to create nodes.
        """
        # Create a transaction context for finalizing the transaction
        context = TransactionContext(
            transaction=transaction,
            transactions_processor=transactions_processor,
            chain_snapshot=chain_snapshot,
            accounts_manager=accounts_manager,
            contract_snapshot_factory=contract_snapshot_factory,
            node_factory=node_factory,
            msg_handler=self.msg_handler,
        )

<<<<<<< HEAD
                                    # Begin state transitions starting from CommittingState
                                    state = CommittingState()
                                    while True:
                                        next_state = await state.handle(context)
                                        if next_state is None:
                                            break
                                        elif next_state == "validator_appeal_success":
                                            self.rollback_transactions(context)
                                            ConsensusAlgorithm.dispatch_transaction_status_update(
                                                context.transactions_processor,
                                                context.transaction.hash,
                                                TransactionStatus.PENDING,
                                                context.msg_handler,
                                            )

                                            # Get the previous state of the contract
                                            previous_contact_state = (
                                                context.transaction.contract_snapshot.encoded_state
                                            )

                                            # Restore the contract state
                                            if previous_contact_state:
                                                # Get the contract snapshot for the transaction's target address
                                                leaders_contract_snapshot = (
                                                    context.contract_snapshot_factory(
                                                        context.transaction.to_address
                                                    )
                                                )

                                                # Update the contract state with the previous state
                                                leaders_contract_snapshot.update_contract_state(
                                                    accepted_state=previous_contact_state
                                                )

                                            # Transaction will be picked up by _crawl_snapshot
                                            break
                                        state = next_state
                                    session.commit()
=======
        # Transition to the FinalizingState
        state = FinalizingState()
        await state.handle(context)
>>>>>>> 27285970

    async def process_leader_appeal(
        self,
        transaction: Transaction,
        transactions_processor: TransactionsProcessor,
        chain_snapshot: ChainSnapshot,
        accounts_manager: AccountsManager,
        contract_snapshot_factory: Callable[[str], ContractSnapshot],
        node_factory: Callable[
            [
                dict,
                ExecutionMode,
                ContractSnapshot,
                Receipt | None,
                MessageHandler,
                Callable[[str], ContractSnapshot],
            ],
            Node,
        ],
    ):
        """
        Process the leader appeal of a transaction.

        Args:
            transaction (Transaction): The transaction to appeal.
            transactions_processor (TransactionsProcessor): Instance responsible for handling transaction operations within the database.
            chain_snapshot (ChainSnapshot): Snapshot of the chain state.
            accounts_manager (AccountsManager): Manager for accounts.
            contract_snapshot_factory (Callable[[str], ContractSnapshot]): Factory function to create contract snapshots.
            node_factory (Callable[[dict, ExecutionMode, ContractSnapshot, Receipt | None, MessageHandler, Callable[[str], ContractSnapshot]], Node]): Factory function to create nodes.
        """
        # Create a transaction context for the appeal
        context = TransactionContext(
            transaction=transaction,
            transactions_processor=transactions_processor,
            chain_snapshot=chain_snapshot,
            accounts_manager=accounts_manager,
            contract_snapshot_factory=contract_snapshot_factory,
            node_factory=node_factory,
            msg_handler=self.msg_handler,
        )

        # Appeal data member is used in the frontend for both types of appeals
        # Here the type is refined based on the status
        transactions_processor.set_transaction_appeal_undetermined(
            transaction.hash, True
        )
        transactions_processor.set_transaction_appeal(transaction.hash, False)
        transaction.appeal_undetermined = True
        transaction.appealed = False

        # Begin state transitions starting from PendingState
        state = PendingState()
        while True:
            next_state = await state.handle(context)
            if next_state is None:
                break
            elif next_state == "leader_appeal_success":
                self.rollback_transactions(context)
                break
            state = next_state

    async def process_validator_appeal(
        self,
        transaction: Transaction,
        transactions_processor: TransactionsProcessor,
        chain_snapshot: ChainSnapshot,
        accounts_manager: AccountsManager,
        contract_snapshot_factory: Callable[[str], ContractSnapshot],
        node_factory: Callable[
            [
                dict,
                ExecutionMode,
                ContractSnapshot,
                Receipt | None,
                MessageHandler,
                Callable[[str], ContractSnapshot],
            ],
            Node,
        ],
    ):
        """
        Process the validator appeal of a transaction.

        Args:
            transaction (Transaction): The transaction to appeal.
            transactions_processor (TransactionsProcessor): Instance responsible for handling transaction operations within the database.
            chain_snapshot (ChainSnapshot): Snapshot of the chain state.
            accounts_manager (AccountsManager): Manager for accounts.
            contract_snapshot_factory (Callable[[str], ContractSnapshot]): Factory function to create contract snapshots.
            node_factory (Callable[[dict, ExecutionMode, ContractSnapshot, Receipt | None, MessageHandler, Callable[[str], ContractSnapshot]], Node]): Factory function to create nodes.
        """
        # Create a transaction context for the appeal
        context = TransactionContext(
            transaction=transaction,
            transactions_processor=transactions_processor,
            chain_snapshot=chain_snapshot,
            accounts_manager=accounts_manager,
            contract_snapshot_factory=contract_snapshot_factory,
            node_factory=node_factory,
            msg_handler=self.msg_handler,
        )

        # Set the leader receipt in the context
        context.consensus_data.leader_receipt = (
            transaction.consensus_data.leader_receipt
        )
        try:
            # Attempt to get extra validators for the appeal process
            context.remaining_validators = ConsensusAlgorithm.get_extra_validators(
                chain_snapshot,
                transaction.consensus_data,
                transaction.appeal_failed,
            )
        except ValueError as e:
            # When no validators are found, then the appeal failed
            print(e, transaction)
            context.transactions_processor.set_transaction_appeal(
                context.transaction.hash, False
            )
            context.transaction.appealed = False
        else:
            # Set up the context for the committing state
            context.num_validators = len(context.remaining_validators)
            context.votes = {}
            context.contract_snapshot_supplier = (
                lambda: context.contract_snapshot_factory(
                    context.transaction.to_address
                )
            )

            # Begin state transitions starting from CommittingState
            state = CommittingState()
            while True:
                next_state = await state.handle(context)
                if next_state is None:
                    break
                elif next_state == "validator_appeal_success":
                    self.rollback_transactions(context)
                    ConsensusAlgorithm.dispatch_transaction_status_update(
                        context.transactions_processor,
                        context.transaction.hash,
                        TransactionStatus.PENDING,
                        context.msg_handler,
                    )

                    # Transaction will be picked up by _crawl_snapshot
                    break
                state = next_state

    def rollback_transactions(self, context: TransactionContext):
        """
        Rollback newer transactions.
        """
        # Rollback all future transactions for the current contract
        # Stop the _crawl_snapshot and the _run_consensus for the current contract
        address = context.transaction.to_address
        self.stop_pending_queue_task(address)

        # Wait until task is finished
        while self.is_pending_queue_task_running(address):
            time.sleep(1)

        # Empty the pending queue
        self.pending_queues[address] = asyncio.Queue()

        # Set all transactions with higher created_at to PENDING
        future_transactions = context.transactions_processor.get_newer_transactions(
            context.transaction.hash
        )
        for future_transaction in future_transactions:
            ConsensusAlgorithm.dispatch_transaction_status_update(
                context.transactions_processor,
                future_transaction["hash"],
                TransactionStatus.PENDING,
                context.msg_handler,
            )

        # Start the queue loop again
        self.start_pending_queue_task(address)

    @staticmethod
    def get_extra_validators(
        chain_snapshot: ChainSnapshot, consensus_data: ConsensusData, appeal_failed: int
    ):
        """
        Get extra validators for the appeal process according to the following formula:
        - when appeal_failed = 0, add n + 2 validators
        - when appeal_failed > 0, add (2 * appeal_failed * n + 1) + 2 validators
        Note that for appeal_failed > 0, the returned set contains the old validators
        from the previous appeal round and new validators.

        Selection of the extra validators:
        appeal_failed | PendingState | Reused validators | Extra selected     | Total
                      | validators   | from the previous | validators for the | validators
                      |              | appeal round      | appeal             |
        ----------------------------------------------------------------------------------
               0      |       n      |          0        |        n+2         |    2n+2
               1      |       n      |        n+2        |        n+1         |    3n+3
               2      |       n      |       2n+3        |         2n         |    5n+3
               3      |       n      |       4n+3        |         2n         |    7n+3
                              └───────┬──────┘  └─────────┬────────┘
                                      │                   |
        Validators after the ◄────────┘                   └──► Validators during the appeal
        appeal. This equals                                    for appeal_failed > 0
        the Total validators                                   = (2*appeal_failed*n+1)+2
        of the row above,                                      This is the formula from
        and are in consensus_data.                             above and it is what is
        For appeal_failed > 0                                  returned by this function
        = (2*appeal_failed-1)*n+3
        This is used to calculate n

        Args:
            chain_snapshot (ChainSnapshot): Snapshot of the chain state.
            consensus_data (ConsensusData): Data related to the consensus process.
            appeal_failed (int): Number of times the appeal has failed.

        Returns:
            list: List of extra validators.
        """
        # Get all validators
        validators = chain_snapshot.get_all_validators()

        # Create a dictionary to map addresses to validator entries
        validator_map = {validator["address"]: validator for validator in validators}

        # List containing addresses found in leader and validator receipts
        receipt_addresses = [consensus_data.leader_receipt.node_config["address"]] + [
            receipt.node_config["address"] for receipt in consensus_data.validators
        ]

        # Get leader and current validators from consensus data receipt addresses
        current_validators = [
            validator_map.pop(receipt_address)
            for receipt_address in receipt_addresses
            if receipt_address in validator_map
        ]

        # Set not_used_validators to the remaining validators in validator_map
        not_used_validators = list(validator_map.values())

        if len(not_used_validators) == 0:
            raise ValueError(
                "No validators found for appeal, waiting for next appeal request: "
            )

        nb_current_validators = len(receipt_addresses)
        if appeal_failed == 0:
            # Calculate extra validators when no appeal has failed
            extra_validators = get_validators_for_transaction(
                not_used_validators, nb_current_validators + 2
            )
        elif appeal_failed == 1:
            # Calculate extra validators when one appeal has failed
            n = (nb_current_validators - 2) // 2
            extra_validators = get_validators_for_transaction(
                not_used_validators, n + 1
            )
            extra_validators = current_validators[n:] + extra_validators
        else:
            # Calculate extra validators when more than one appeal has failed
            n = (nb_current_validators - 3) // (2 * appeal_failed - 1)
            extra_validators = get_validators_for_transaction(
                not_used_validators, 2 * n
            )
            extra_validators = current_validators[n:] + extra_validators

        return extra_validators

    @staticmethod
    def get_validators_from_consensus_data(
        all_validators: List[dict], consensus_data: ConsensusData, include_leader: bool
    ):
        """
        Get validators from consensus data.

        Args:
            all_validators (List[dict]): List of all validators.
            consensus_data (ConsensusData): Data related to the consensus process.
            include_leader (bool): Whether to get the leader in the validator set.
        Returns:
            list: List of validators involved in the consensus process.
        """
        # Extract addresses of current validators from consensus data
        current_validators_addresses = {
            validator.node_config["address"] for validator in consensus_data.validators
        }
        if include_leader:
            current_validators_addresses.add(
                consensus_data.leader_receipt.node_config["address"]
            )
        # Return validators whose addresses are in the current validators addresses
        return [
            validator
            for validator in all_validators
            if validator["address"] in current_validators_addresses
        ]

    def set_finality_window_time(self, time: int):
        self.finality_window_time = time

        # Send log event to update the frontend value
        self.msg_handler.send_message(
            LogEvent(
                name="finality_window_time_updated",
                type=EventType.INFO,
                scope=EventScope.RPC,
                message=f"Finality window time updated to {time}",
                data={"time": time},
            ),
            log_to_terminal=False,
        )


class TransactionState(ABC):
    """
    Abstract base class representing a state in the transaction process.
    """

    @abstractmethod
    async def handle(self, context: TransactionContext):
        """
        Handle the state transition.

        Args:
            context (TransactionContext): The context of the transaction.
        """
        pass


class PendingState(TransactionState):
    """
    Class representing the pending state of a transaction.
    """

    async def handle(self, context):
        """
        Handle the pending state transition.

        Args:
            context (TransactionContext): The context of the transaction.

        Returns:
            TransactionState | None: The ProposingState or None if the transaction is already in process, when it is a transaction or when there are no validators.
        """
        # Transactions that are put back to pending are processed again, so we need to get the latest data of the transaction
        context.transaction = Transaction.from_dict(
            context.transactions_processor.get_transaction_by_hash(
                context.transaction.hash
            )
        )

        print(" ~ ~ ~ ~ ~ EXECUTING TRANSACTION: ", context.transaction)

        # If transaction is a transfer, execute it
        # TODO: consider when the transfer involves a contract account, bridging, etc.
        if context.transaction.type == TransactionType.SEND:
            ConsensusAlgorithm.execute_transfer(
                context.transaction,
                context.transactions_processor,
                context.accounts_manager,
                context.msg_handler,
            )
            return None

        # Retrieve all validators from the snapshot
        all_validators = context.chain_snapshot.get_all_validators()

        # Check if there are validators available
        if not all_validators:
            print(
                "No validators found for transaction, waiting for next round: ",
                context.transaction,
            )
            return None

        # Determine the involved validators based on whether the transaction is appealed
        if context.transaction.appealed:
            # If the transaction is appealed, remove the old leader
            involved_validators = ConsensusAlgorithm.get_validators_from_consensus_data(
                all_validators, context.transaction.consensus_data, False
            )

            # Reset the transaction appeal status
            context.transactions_processor.set_transaction_appeal(
                context.transaction.hash, False
            )
            context.transaction.appealed = False

        elif context.transaction.appeal_undetermined:
            # Add n+2 validators, remove the old leader
            current_validators = ConsensusAlgorithm.get_validators_from_consensus_data(
                all_validators, context.transaction.consensus_data, False
            )
            extra_validators = ConsensusAlgorithm.get_extra_validators(
                context.chain_snapshot, context.transaction.consensus_data, 0
            )
            involved_validators = current_validators + extra_validators

        else:
            # If there was no validator appeal or leader appeal
            if context.transaction.consensus_data:
                # Transaction was rolled back, so we need to reuse the validators and leader
                involved_validators = (
                    ConsensusAlgorithm.get_validators_from_consensus_data(
                        all_validators, context.transaction.consensus_data, True
                    )
                )

            else:
                # Transaction was never executed, get the default number of validators for the transaction
                involved_validators = get_validators_for_transaction(
                    all_validators, DEFAULT_VALIDATORS_COUNT
                )

        # Set up the iterator for rotating through the involved validators
        context.iterator_rotation = rotate(involved_validators)

        # Reset the contract snapshot for the transaction
        if not context.transaction.appeal_undetermined:
            context.transactions_processor.set_transaction_contract_snapshot(
                context.transaction.hash, None
            )
            context.transaction.contract_snapshot = None

        # Transition to the ProposingState
        return ProposingState()


class ProposingState(TransactionState):
    """
    Class representing the proposing state of a transaction.
    """

    async def handle(self, context):
        """
        Handle the proposing state transition.

        Args:
            context (TransactionContext): The context of the transaction.

        Returns:
            TransactionState: The CommittingState or UndeterminedState if all rotations are done.
        """
        # Attempt to select the next leader from the iterator
        try:
            validators = next(context.iterator_rotation)
        except StopIteration:
            # If all rotations are done and no consensus is reached, transition to UndeterminedState
            return UndeterminedState()

        # Dispatch a transaction status update to PROPOSING
        ConsensusAlgorithm.dispatch_transaction_status_update(
            context.transactions_processor,
            context.transaction.hash,
            TransactionStatus.PROPOSING,
            context.msg_handler,
        )

        context.transactions_processor.create_rollup_transaction(
            context.transaction.hash
        )

        # Unpack the leader and validators
        [leader, *remaining_validators] = validators

        # If the transaction is leader-only, clear the validators
        if context.transaction.leader_only:
            remaining_validators = []

        # Create a contract snapshot for the transaction
        contract_snapshot_supplier = lambda: context.contract_snapshot_factory(
            context.transaction.to_address
        )

        # Set the contract snapshot for the transaction
        if context.transaction.contract_snapshot is None:
            context.transactions_processor.set_transaction_contract_snapshot(
                context.transaction.hash, contract_snapshot_supplier().to_dict()
            )

        # Get the contract snapshot for the transaction, to not use the overwritten one
        context.transaction.contract_snapshot = (
            context.transactions_processor.get_transaction_contract_snapshot(
                context.transaction.hash
            )
        )

        # Create a leader node for executing the transaction
        leader_node = context.node_factory(
            leader,
            ExecutionMode.LEADER,
            context.transaction.contract_snapshot,
            None,
            context.msg_handler,
            context.contract_snapshot_factory,
        )

        # Execute the transaction and obtain the leader receipt
        leader_receipt = await leader_node.exec_transaction(context.transaction)
        votes = {leader["address"]: leader_receipt.vote.value}

        # Update the consensus data with the leader's vote and receipt
        context.consensus_data.votes = votes
        context.consensus_data.leader_receipt = leader_receipt
        context.consensus_data.validators = []
        context.transactions_processor.set_transaction_result(
            context.transaction.hash, context.consensus_data.to_dict()
        )

        # Set the validators and other context attributes
        context.remaining_validators = remaining_validators
        context.num_validators = len(remaining_validators) + 1
        context.contract_snapshot_supplier = contract_snapshot_supplier
        context.votes = votes

        # Transition to the CommittingState
        return CommittingState()


class CommittingState(TransactionState):
    """
    Class representing the committing state of a transaction.
    """

    async def handle(self, context):
        """
        Handle the committing state transition. There are no encrypted votes.

        Args:
            context (TransactionContext): The context of the transaction.

        Returns:
            TransactionState: The RevealingState.
        """
        # Dispatch a transaction status update to COMMITTING
        ConsensusAlgorithm.dispatch_transaction_status_update(
            context.transactions_processor,
            context.transaction.hash,
            TransactionStatus.COMMITTING,
            context.msg_handler,
        )

        context.transactions_processor.create_rollup_transaction(
            context.transaction.hash
        )

        # Create validator nodes for each validator
        context.validator_nodes = [
            context.node_factory(
                validator,
                ExecutionMode.VALIDATOR,
                context.transactions_processor.get_transaction_contract_snapshot(
                    context.transaction.hash
                ),
                context.consensus_data.leader_receipt,
                context.msg_handler,
                context.contract_snapshot_factory,
            )
            for validator in context.remaining_validators
        ]

        # Execute the transaction on each validator node and gather the results
        validation_tasks = [
            validator.exec_transaction(context.transaction)
            for validator in context.validator_nodes
        ]
        context.validation_results = await asyncio.gather(*validation_tasks)

        # Transition to the RevealingState
        return RevealingState()


class RevealingState(TransactionState):
    """
    Class representing the revealing state of a transaction.
    """

    async def handle(self, context):
        """
        Handle the revealing state transition.

        Args:
            context (TransactionContext): The context of the transaction.

        Returns:
            TransactionState | None: The AcceptedState or ProposingState or None if the transaction is successfully appealed.
        """
        # Update the transaction status to REVEALING
        ConsensusAlgorithm.dispatch_transaction_status_update(
            context.transactions_processor,
            context.transaction.hash,
            TransactionStatus.REVEALING,
            context.msg_handler,
        )

        context.transactions_processor.create_rollup_transaction(
            context.transaction.hash
        )

        # Process each validation result and update the context
        for i, validation_result in enumerate(context.validation_results):
            # Store the vote from each validator node
            context.votes[context.validator_nodes[i].address] = (
                validation_result.vote.value
            )

            # Create a dictionary of votes for the current reveal so the rollup transaction contains leader vote and one validator vote (done for each validator)
            # create_rollup_transaction() is removed but we keep this code for future use
            single_reveal_votes = {
                context.consensus_data.leader_receipt.node_config[
                    "address"
                ]: context.consensus_data.leader_receipt.vote.value,
                context.validator_nodes[i].address: validation_result.vote.value,
            }

            # Update consensus data with the current reveal vote and validator
            context.consensus_data.votes = single_reveal_votes
            context.consensus_data.validators = [validation_result]

            # Set the consensus data of the transaction
            context.transactions_processor.set_transaction_result(
                context.transaction.hash, context.consensus_data.to_dict()
            )

        # Determine if the majority of validators agree
        majority_agrees = (
            len([vote for vote in context.votes.values() if vote == Vote.AGREE.value])
            > context.num_validators // 2
        )

        if context.transaction.appealed:
            # Update the consensus results with all new votes and validators
            context.consensus_data.votes = (
                context.transaction.consensus_data.votes | context.votes
            )

            # Overwrite old validator results based on the number of appeal failures
            if context.transaction.appeal_failed == 0:
                context.consensus_data.validators = (
                    context.transaction.consensus_data.validators
                    + context.validation_results
                )

            elif context.transaction.appeal_failed == 1:
                n = (len(context.transaction.consensus_data.validators) - 1) // 2
                context.consensus_data.validators = (
                    context.transaction.consensus_data.validators[: n - 1]
                    + context.validation_results
                )

            else:
                n = len(context.validation_results) - (
                    len(context.transaction.consensus_data.validators) + 1
                )
                context.consensus_data.validators = (
                    context.transaction.consensus_data.validators[: n - 1]
                    + context.validation_results
                )

            if majority_agrees:
                # Appeal failed, increment the appeal_failed counter
                context.transactions_processor.set_transaction_appeal_failed(
                    context.transaction.hash,
                    context.transaction.appeal_failed + 1,
                )
                return AcceptedState()

            else:
                # Appeal succeeded, set the status to PENDING and reset the appeal_failed counter
                context.transactions_processor.set_transaction_result(
                    context.transaction.hash, context.consensus_data.to_dict()
                )

                context.transactions_processor.create_rollup_transaction(
                    context.transaction.hash
                )

                context.transactions_processor.set_transaction_appeal_failed(
                    context.transaction.hash,
                    0,
                )
                return "validator_appeal_success"

        else:
            # Not appealed, update consensus data with current votes and validators
            context.consensus_data.votes = context.votes
            context.consensus_data.validators = context.validation_results

            if majority_agrees:
                return AcceptedState()

            else:
                # Log the failure to reach consensus and transition to ProposingState
                print(
                    "Consensus not reached for transaction, rotating leader: ",
                    context.transactions_processor.get_transaction_by_hash(
                        context.transaction.hash
                    ),
                )
                return ProposingState()


class AcceptedState(TransactionState):
    """
    Class representing the accepted state of a transaction.
    """

    async def handle(self, context):
        """
        Handle the accepted state transition.

        Args:
            context (TransactionContext): The context of the transaction.

        Returns:
            None: The transaction is accepted.
        """
        # When appeal fails, the appeal window is not reset
        if not context.transaction.appealed:
            context.transactions_processor.set_transaction_timestamp_awaiting_finalization(
                context.transaction.hash
            )

        # Set the transaction appeal status to False
        context.transactions_processor.set_transaction_appeal(
            context.transaction.hash, False
        )

        # Set the transaction result
        context.transactions_processor.set_transaction_result(
            context.transaction.hash, context.consensus_data.to_dict()
        )

        # Update the transaction status to ACCEPTED
        ConsensusAlgorithm.dispatch_transaction_status_update(
            context.transactions_processor,
            context.transaction.hash,
            TransactionStatus.ACCEPTED,
            context.msg_handler,
        )

        context.transactions_processor.create_rollup_transaction(
            context.transaction.hash
        )

        # Send a message indicating consensus was reached
        context.msg_handler.send_message(
            LogEvent(
                "consensus_reached",
                EventType.SUCCESS,
                EventScope.CONSENSUS,
                "Reached consensus",
                context.consensus_data.to_dict(),
                transaction_hash=context.transaction.hash,
            )
        )

        # Retrieve the leader's receipt from the consensus data
        leader_receipt = context.consensus_data.leader_receipt

        # Do not deploy or update the contract if validator appeal failed
        if not context.transaction.appealed:
            # Do not deploy or update the contract if the execution failed
            if leader_receipt.execution_result == ExecutionResultStatus.SUCCESS:
                # Get the contract snapshot for the transaction's target address
                leaders_contract_snapshot = context.contract_snapshot_supplier()

                # Register contract if it is a new contract
                if context.transaction.type == TransactionType.DEPLOY_CONTRACT:
                    new_contract = {
                        "id": context.transaction.data["contract_address"],
                        "data": {
                            "state": {
                                "accepted": leader_receipt.contract_state,
                                "finalized": {},
                            },
                            "code": context.transaction.data["contract_code"],
                            "ghost_contract_address": context.transaction.ghost_contract_address,
                        },
                    }
                    leaders_contract_snapshot.register_contract(new_contract)

                    # Send a message indicating successful contract deployment
                    context.msg_handler.send_message(
                        LogEvent(
                            "deployed_contract",
                            EventType.SUCCESS,
                            EventScope.GENVM,
                            "Contract deployed",
                            new_contract,
                            transaction_hash=context.transaction.hash,
                        )
                    )
                # Update contract state if it is an existing contract
                else:
                    leaders_contract_snapshot.update_contract_state(
                        accepted_state=leader_receipt.contract_state
                    )
        else:
            context.transaction.appealed = False

        # Set the transaction appeal undetermined status to false and return appeal status
        if context.transaction.appeal_undetermined:
            context.transactions_processor.set_transaction_appeal_undetermined(
                context.transaction.hash, False
            )
            context.transaction.appeal_undetermined = False
            return "leader_appeal_success"
        else:
            return None


class UndeterminedState(TransactionState):
    """
    Class representing the undetermined state of a transaction.
    """

    async def handle(self, context):
        """
        Handle the undetermined state transition.

        Args:
            context (TransactionContext): The context of the transaction.

        Returns:
            None: The transaction remains in an undetermined state.
        """
        # Send a message indicating consensus failure
        context.msg_handler.send_message(
            LogEvent(
                "consensus_failed",
                EventType.ERROR,
                EventScope.CONSENSUS,
                "Failed to reach consensus",
                transaction_hash=context.transaction.hash,
            )
        )

        # When appeal fails, the appeal window is not reset
        if not context.transaction.appeal_undetermined:
            context.transactions_processor.set_transaction_timestamp_awaiting_finalization(
                context.transaction.hash
            )

        # Set the transaction appeal undetermined status to false
        context.transactions_processor.set_transaction_appeal_undetermined(
            context.transaction.hash, False
        )
        context.transaction.appeal_undetermined = False

        # Set the transaction result with the current consensus data
        context.transactions_processor.set_transaction_result(
            context.transaction.hash,
            context.consensus_data.to_dict(),
        )

        # Update the transaction status to undetermined
        ConsensusAlgorithm.dispatch_transaction_status_update(
            context.transactions_processor,
            context.transaction.hash,
            TransactionStatus.UNDETERMINED,
            context.msg_handler,
        )

        context.transactions_processor.create_rollup_transaction(
            context.transaction.hash
        )

        # Log the failure to reach consensus for the transaction
        print(
            "Consensus not reached for transaction: ",
            context.transactions_processor.get_transaction_by_hash(
                context.transaction.hash
            ),
        )
        return None


class FinalizingState(TransactionState):
    """
    Class representing the finalizing state of a transaction.
    """

    async def handle(self, context):
        """
        Handle the finalizing state transition.

        Args:
            context (TransactionContext): The context of the transaction.

        Returns:
            None: The transaction is finalized.
        """
        # Retrieve the leader's receipt from the consensus data
        leader_receipt = context.transaction.consensus_data.leader_receipt

        # Update contract state
        if (context.transaction.status == TransactionStatus.ACCEPTED) and (
            leader_receipt.execution_result == ExecutionResultStatus.SUCCESS
        ):
            # Get the contract snapshot for the transaction's target address
            leaders_contract_snapshot = context.contract_snapshot_factory(
                context.transaction.to_address
            )
            leaders_contract_snapshot.update_contract_state(
                finalized_state=leader_receipt.contract_state
            )

        # Update the transaction status to FINALIZED
        ConsensusAlgorithm.dispatch_transaction_status_update(
            context.transactions_processor,
            context.transaction.hash,
            TransactionStatus.FINALIZED,
            context.msg_handler,
        )

        context.transactions_processor.create_rollup_transaction(
            context.transaction.hash
        )

        if context.transaction.status != TransactionStatus.UNDETERMINED:
            # Insert pending transactions generated by contract-to-contract calls
            pending_transactions = (
                context.transaction.consensus_data.leader_receipt.pending_transactions
            )
            for pending_transaction in pending_transactions:
                nonce = context.transactions_processor.get_transaction_count(
                    context.transaction.to_address
                )
                data: dict
                transaction_type: TransactionType
                if pending_transaction.is_deploy():
                    transaction_type = TransactionType.DEPLOY_CONTRACT
                    new_contract_address: str
                    if pending_transaction.salt_nonce == 0:
                        # NOTE: this address is random, which doesn't 100% align with consensus spec
                        new_contract_address = (
                            context.accounts_manager.create_new_account().address
                        )
                    else:
                        from eth_utils.crypto import keccak
                        from backend.node.types import Address
                        from backend.node.base import SIMULATOR_CHAIN_ID

                        arr = bytearray()
                        arr.append(1)
                        arr.extend(Address(context.transaction.to_address).as_bytes)
                        arr.extend(
                            pending_transaction.salt_nonce.to_bytes(
                                32, "big", signed=False
                            )
                        )
                        arr.extend(SIMULATOR_CHAIN_ID.to_bytes(32, "big", signed=False))
                        new_contract_address = Address(keccak(arr)[:20]).as_hex
                        context.accounts_manager.create_new_account_with_address(
                            new_contract_address
                        )
                    pending_transaction.address = new_contract_address
                    data = {
                        "contract_address": new_contract_address,
                        "contract_code": pending_transaction.code,
                        "calldata": pending_transaction.calldata,
                    }
                else:
                    transaction_type = TransactionType.RUN_CONTRACT
                    data = {
                        "calldata": pending_transaction.calldata,
                    }
                context.transactions_processor.insert_transaction(
                    context.transaction.to_address,  # new calls are done by the contract
                    pending_transaction.address,
                    data,
                    value=0,  # we only handle EOA transfers at the moment, so no value gets transferred
                    type=transaction_type.value,
                    nonce=nonce,
                    leader_only=context.transaction.leader_only,  # Cascade
                    triggered_by_hash=context.transaction.hash,
                )


def rotate(nodes: list) -> Iterator[list]:
    """
    Rotate a list of nodes, yielding each rotation.

    Args:
        nodes (list): The list of nodes to rotate.

    Yields:
        Iterator[list]: An iterator over the rotated lists of nodes.
    """
    # Convert the list of nodes to a deque to allow efficient rotations
    nodes = deque(nodes)

    # Iterate over the nodes
    for _ in range(len(nodes)):

        # Yield the current order of nodes as a list
        yield list(nodes)

        # Rotate the deque to the left by one position
        nodes.rotate(-1)<|MERGE_RESOLUTION|>--- conflicted
+++ resolved
@@ -10,11 +10,8 @@
 from typing import Callable, Iterator, List
 import time
 from abc import ABC, abstractmethod
-<<<<<<< HEAD
+import threading
 import copy
-=======
-import threading
->>>>>>> 27285970
 
 from sqlalchemy.orm import Session
 from backend.consensus.vrf import get_validators_for_transaction
@@ -939,50 +936,9 @@
             msg_handler=self.msg_handler,
         )
 
-<<<<<<< HEAD
-                                    # Begin state transitions starting from CommittingState
-                                    state = CommittingState()
-                                    while True:
-                                        next_state = await state.handle(context)
-                                        if next_state is None:
-                                            break
-                                        elif next_state == "validator_appeal_success":
-                                            self.rollback_transactions(context)
-                                            ConsensusAlgorithm.dispatch_transaction_status_update(
-                                                context.transactions_processor,
-                                                context.transaction.hash,
-                                                TransactionStatus.PENDING,
-                                                context.msg_handler,
-                                            )
-
-                                            # Get the previous state of the contract
-                                            previous_contact_state = (
-                                                context.transaction.contract_snapshot.encoded_state
-                                            )
-
-                                            # Restore the contract state
-                                            if previous_contact_state:
-                                                # Get the contract snapshot for the transaction's target address
-                                                leaders_contract_snapshot = (
-                                                    context.contract_snapshot_factory(
-                                                        context.transaction.to_address
-                                                    )
-                                                )
-
-                                                # Update the contract state with the previous state
-                                                leaders_contract_snapshot.update_contract_state(
-                                                    accepted_state=previous_contact_state
-                                                )
-
-                                            # Transaction will be picked up by _crawl_snapshot
-                                            break
-                                        state = next_state
-                                    session.commit()
-=======
         # Transition to the FinalizingState
         state = FinalizingState()
         await state.handle(context)
->>>>>>> 27285970
 
     async def process_leader_appeal(
         self,
@@ -1128,6 +1084,23 @@
                         TransactionStatus.PENDING,
                         context.msg_handler,
                     )
+
+                    # Get the previous state of the contract
+                    previous_contact_state = (
+                        context.transaction.contract_snapshot.encoded_state
+                    )
+
+                    # Restore the contract state
+                    if previous_contact_state:
+                        # Get the contract snapshot for the transaction's target address
+                        leaders_contract_snapshot = context.contract_snapshot_factory(
+                            context.transaction.to_address
+                        )
+
+                        # Update the contract state with the previous state
+                        leaders_contract_snapshot.update_contract_state(
+                            accepted_state=previous_contact_state
+                        )
 
                     # Transaction will be picked up by _crawl_snapshot
                     break
