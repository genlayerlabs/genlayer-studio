# backend/consensus/base.py

DEFAULT_VALIDATORS_COUNT = 5
DEFAULT_CONSENSUS_SLEEP_TIME = 5

import os
import asyncio
from collections import deque
import traceback
from typing import Callable, Iterator, List, Iterable, Literal
import time
from abc import ABC, abstractmethod
import threading

from sqlalchemy.orm import Session
from backend.consensus.vrf import get_validators_for_transaction
from backend.database_handler.chain_snapshot import ChainSnapshot
from backend.database_handler.contract_snapshot import ContractSnapshot
from backend.database_handler.transactions_processor import (
    TransactionsProcessor,
    TransactionStatus,
)
from backend.database_handler.accounts_manager import AccountsManager
from backend.database_handler.types import ConsensusData
from backend.domain.types import (
    Transaction,
    TransactionType,
    LLMProvider,
    Validator,
)
from backend.node.base import Node
from backend.node.types import (
    ExecutionMode,
    Receipt,
    Vote,
    ExecutionResultStatus,
    PendingTransaction,
)
from backend.protocol_rpc.message_handler.base import MessageHandler
from backend.protocol_rpc.message_handler.types import (
    LogEvent,
    EventType,
    EventScope,
)


def node_factory(
    validator: dict,
    validator_mode: ExecutionMode,
    contract_snapshot: ContractSnapshot,
    leader_receipt: Receipt | None,
    msg_handler: MessageHandler,
    contract_snapshot_factory: Callable[[str], ContractSnapshot],
) -> Node:
    """
    Factory function to create a Node instance.

    Args:
        validator (dict): Validator information.
        validator_mode (ExecutionMode): Mode of execution for the validator.
        contract_snapshot (ContractSnapshot): Snapshot of the contract state.
        leader_receipt (Receipt | None): Receipt of the leader node.
        msg_handler (MessageHandler): Handler for messaging.
        contract_snapshot_factory (Callable[[str], ContractSnapshot]): Factory function to create contract snapshots.

    Returns:
        Node: A new Node instance.
    """
    # Create a node instance with the provided parameters
    return Node(
        contract_snapshot=contract_snapshot,
        validator_mode=validator_mode,
        leader_receipt=leader_receipt,
        msg_handler=msg_handler,
        validator=Validator(
            address=validator["address"],
            stake=validator["stake"],
            llmprovider=LLMProvider(
                provider=validator["provider"],
                model=validator["model"],
                config=validator["config"],
                plugin=validator["plugin"],
                plugin_config=validator["plugin_config"],
            ),
        ),
        contract_snapshot_factory=contract_snapshot_factory,
    )


def contract_snapshot_factory(
    contract_address: str,
    session: Session,
    transaction: Transaction,
):
    """
    Factory function to create a ContractSnapshot instance.

    Args:
        contract_address (str): The address of the contract.
        session (Session): The database session.
        transaction (Transaction): The transaction related to the contract.

    Returns:
        ContractSnapshot: A new ContractSnapshot instance.
    """
    # Check if the transaction is a contract deployment and the contract address matches the transaction's to address
    if (
        transaction.type == TransactionType.DEPLOY_CONTRACT
        and contract_address == transaction.to_address
        and transaction.status != TransactionStatus.ACCEPTED
    ):
        # Create a new ContractSnapshot instance for the new contract
        ret = ContractSnapshot(None, session)
        ret.contract_address = transaction.to_address
        ret.contract_code = transaction.data["contract_code"]
<<<<<<< HEAD
        ret.encoded_state = {}
        ret.balance = transaction.value or 0
=======
        ret.states = {"accepted": {}, "finalized": {}}
        ret.encoded_state = ret.states["accepted"]
>>>>>>> 60f955c6
        return ret

    # Return a ContractSnapshot instance for an existing contract
    return ContractSnapshot(contract_address, session)


def chain_snapshot_factory(session: Session):
    """
    Factory function to create a ChainSnapshot instance.

    Args:
        session (Session): The database session.

    Returns:
        ChainSnapshot: A new ChainSnapshot instance.
    """
    return ChainSnapshot(session)


def transactions_processor_factory(session: Session):
    """
    Factory function to create a TransactionsProcessor instance.

    Args:
        session (Session): The database session.

    Returns:
        TransactionsProcessor: A new TransactionsProcessor instance.
    """
    return TransactionsProcessor(session)


def accounts_manager_factory(session: Session):
    """
    Factory function to create an AccountsManager instance.

    Args:
        session (Session): The database session.

    Returns:
        AccountsManager: A new AccountsManager instance.
    """
    return AccountsManager(session)


class TransactionContext:
    """
    Class representing the context of a transaction.

    Attributes:
        transaction (Transaction): The transaction.
        transactions_processor (TransactionsProcessor): Instance responsible for handling transaction operations within the database.
        chain_snapshot (ChainSnapshot): Snapshot of the chain state.
        accounts_manager (AccountsManager): Manager for accounts.
        contract_snapshot_factory (Callable[[str], ContractSnapshot]): Factory function to create contract snapshots.
        node_factory (Callable[[dict, ExecutionMode, ContractSnapshot, Receipt | None, MessageHandler, Callable[[str], ContractSnapshot]], Node]): Factory function to create nodes.
        msg_handler (MessageHandler): Handler for messaging.
        consensus_data (ConsensusData): Data related to the consensus process.
        iterator_rotation (Iterator[list] | None): Iterator for rotating validators.
        remaining_validators (list): List of remaining validators.
        num_validators (int): Number of validators.
        contract_snapshot (ContractSnapshot | None): Snapshot of the contract state.
        votes (dict): Dictionary of votes.
        validator_nodes (list): List of validator nodes.
        validation_results (list): List of validation results.
    """

    def __init__(
        self,
        transaction: Transaction,
        transactions_processor: TransactionsProcessor,
        chain_snapshot: ChainSnapshot,
        accounts_manager: AccountsManager,
        contract_snapshot_factory: Callable[[str], ContractSnapshot],
        node_factory: Callable[
            [
                dict,
                ExecutionMode,
                ContractSnapshot,
                Receipt | None,
                MessageHandler,
                Callable[[str], ContractSnapshot],
            ],
            Node,
        ],
        msg_handler: MessageHandler,
    ):
        """
        Initialize the TransactionContext.

        Args:
            transaction (Transaction): The transaction.
            transactions_processor (TransactionsProcessor): Instance responsible for handling transaction operations within the database.
            chain_snapshot (ChainSnapshot): Snapshot of the chain state.
            accounts_manager (AccountsManager): Manager for accounts.
            contract_snapshot_factory (Callable[[str], ContractSnapshot]): Factory function to create contract snapshots.
            node_factory (Callable[[dict, ExecutionMode, ContractSnapshot, Receipt | None, MessageHandler, Callable[[str], ContractSnapshot]], Node]): Factory function to create nodes.
            msg_handler (MessageHandler): Handler for messaging.
        """
        self.transaction = transaction
        self.transactions_processor = transactions_processor
        self.chain_snapshot = chain_snapshot
        self.accounts_manager = accounts_manager
        self.contract_snapshot_factory = contract_snapshot_factory
        self.node_factory = node_factory
        self.msg_handler = msg_handler
        self.consensus_data = ConsensusData(
            votes={}, leader_receipt=None, validators=[]
        )
        self.iterator_rotation: Iterator[list] | None = None
        self.remaining_validators: list = []
        self.num_validators: int = 0
        self.contract_snapshot_supplier: Callable[[], ContractSnapshot] | None = None
        self.votes: dict = {}
        self.validator_nodes: list = []
        self.validation_results: list = []


class ConsensusAlgorithm:
    """
    Class representing the consensus algorithm.

    Attributes:
        get_session (Callable[[], Session]): Function to get a database session.
        msg_handler (MessageHandler): Handler for messaging.
        pending_queues (dict[str, asyncio.Queue]): Dictionary of pending_queues for transactions.
        finality_window_time (int): Time in seconds for the finality window.
        consensus_sleep_time (int): Time in seconds for the consensus sleep time.
    """

    def __init__(
        self,
        get_session: Callable[[], Session],
        msg_handler: MessageHandler,
    ):
        """
        Initialize the ConsensusAlgorithm.

        Args:
            get_session (Callable[[], Session]): Function to get a database session.
            msg_handler (MessageHandler): Handler for messaging.
        """
        self.get_session = get_session
        self.msg_handler = msg_handler
        self.pending_queues: dict[str, asyncio.Queue] = {}
        self.finality_window_time = int(os.getenv("VITE_FINALITY_WINDOW"))
        self.consensus_sleep_time = DEFAULT_CONSENSUS_SLEEP_TIME
        self.pending_queue_stop_events: dict[str, asyncio.Event] = (
            {}
        )  # Events to stop tasks for each pending queue
        self.pending_queue_task_running: dict[str, bool] = (
            {}
        )  # Track running state for each pending queue

    def run_crawl_snapshot_loop(
        self,
        chain_snapshot_factory: Callable[
            [Session], ChainSnapshot
        ] = chain_snapshot_factory,
        transactions_processor_factory: Callable[
            [Session], TransactionsProcessor
        ] = transactions_processor_factory,
        stop_event: threading.Event = threading.Event(),
    ):
        """
        Run the loop to crawl snapshots.

        Args:
            chain_snapshot_factory (Callable[[Session], ChainSnapshot]): Creates snapshots of the blockchain state at specific points in time.
            transactions_processor_factory (Callable[[Session], TransactionsProcessor]): Creates processors to modify transactions.
            stop_event (threading.Event): Control signal to terminate the loop.
        """
        # Create a new event loop for crawling snapshots
        loop = asyncio.new_event_loop()
        asyncio.set_event_loop(loop)
        loop.run_until_complete(
            self._crawl_snapshot(
                chain_snapshot_factory, transactions_processor_factory, stop_event
            )
        )
        loop.close()

    async def _crawl_snapshot(
        self,
        chain_snapshot_factory: Callable[[Session], ChainSnapshot],
        transactions_processor_factory: Callable[[Session], TransactionsProcessor],
        stop_event: threading.Event,
    ):
        """
        Crawl snapshots and process pending transactions.

        Args:
            chain_snapshot_factory (Callable[[Session], ChainSnapshot]): Creates snapshots of the blockchain state at specific points in time.
            transactions_processor_factory (Callable[[Session], TransactionsProcessor]): Creates processors to modify transactions.
            stop_event (threading.Event): Control signal to terminate the loop.
        """
        while not stop_event.is_set():
            with self.get_session() as session:
                chain_snapshot = chain_snapshot_factory(session)
                transactions_processor = transactions_processor_factory(session)
                pending_transactions = chain_snapshot.get_pending_transactions()
                for transaction in pending_transactions:
                    transaction = Transaction.from_dict(transaction)
                    address = transaction.to_address

                    # Initialize queue and stop event for the address if not present
                    if address not in self.pending_queues:
                        self.pending_queues[address] = asyncio.Queue()

                    if address not in self.pending_queue_stop_events:
                        self.pending_queue_stop_events[address] = asyncio.Event()

                    # Only add to the queue if the stop event is not set
                    if not self.pending_queue_stop_events[address].is_set():
                        await self.pending_queues[address].put(transaction)

                        # Set the transaction as activated so it is not added to the queue again
                        ConsensusAlgorithm.dispatch_transaction_status_update(
                            transactions_processor,
                            transaction.hash,
                            TransactionStatus.ACTIVATED,
                            self.msg_handler,
                        )

            await asyncio.sleep(self.consensus_sleep_time)

    def run_process_pending_transactions_loop(
        self,
        chain_snapshot_factory: Callable[
            [Session], ChainSnapshot
        ] = chain_snapshot_factory,
        transactions_processor_factory: Callable[
            [Session], TransactionsProcessor
        ] = transactions_processor_factory,
        accounts_manager_factory: Callable[
            [Session], AccountsManager
        ] = accounts_manager_factory,
        contract_snapshot_factory: Callable[
            [str, Session, Transaction], ContractSnapshot
        ] = contract_snapshot_factory,
        node_factory: Callable[
            [
                dict,
                ExecutionMode,
                ContractSnapshot,
                Receipt | None,
                MessageHandler,
                Callable[[str], ContractSnapshot],
            ],
            Node,
        ] = node_factory,
        stop_event: threading.Event = threading.Event(),
    ):
        """
        Run the process pending transactions loop.

        Args:
            chain_snapshot_factory (Callable[[Session], ChainSnapshot]): Creates snapshots of the blockchain state at specific points in time.
            transactions_processor_factory (Callable[[Session], TransactionsProcessor]): Creates processors to modify transactions.
            accounts_manager_factory (Callable[[Session], AccountsManager]): Creates managers to handle account state.
            contract_snapshot_factory (Callable[[str, Session, Transaction], ContractSnapshot]): Creates snapshots of contract states.
            node_factory (Callable[[dict, ExecutionMode, ContractSnapshot, Receipt | None, MessageHandler, Callable[[str], ContractSnapshot]], Node]): Creates node instances that can execute contracts and process transactions.
            stop_event (threading.Event): Control signal to terminate the pending transactions process.
        """
        # Create a new event loop for running the processing of pending transactions
        loop = asyncio.new_event_loop()
        asyncio.set_event_loop(loop)
        loop.run_until_complete(
            self._process_pending_transactions(
                chain_snapshot_factory,
                transactions_processor_factory,
                accounts_manager_factory,
                contract_snapshot_factory,
                node_factory,
                stop_event,
            )
        )
        loop.close()

    async def _process_pending_transactions(
        self,
        chain_snapshot_factory: Callable[[Session], ChainSnapshot],
        transactions_processor_factory: Callable[[Session], TransactionsProcessor],
        accounts_manager_factory: Callable[[Session], AccountsManager],
        contract_snapshot_factory: Callable[
            [str, Session, Transaction], ContractSnapshot
        ],
        node_factory: Callable[
            [
                dict,
                ExecutionMode,
                ContractSnapshot,
                Receipt | None,
                MessageHandler,
                Callable[[str], ContractSnapshot],
            ],
            Node,
        ],
        stop_event: threading.Event,
    ):
        """
        Process pending transactions.

        Args:
            chain_snapshot_factory (Callable[[Session], ChainSnapshot]): Creates snapshots of the blockchain state at specific points in time.
            transactions_processor_factory (Callable[[Session], TransactionsProcessor]): Creates processors to modify transactions.
            accounts_manager_factory (Callable[[Session], AccountsManager]): Creates managers to handle account state.
            contract_snapshot_factory (Callable[[str, Session, Transaction], ContractSnapshot]): Creates snapshots of contract states.
            node_factory (Callable[[dict, ExecutionMode, ContractSnapshot, Receipt | None, MessageHandler, Callable[[str], ContractSnapshot]], Node]): Creates node instances that can execute contracts and process transactions.
            stop_event (threading.Event): Control signal to terminate the pending transactions process.
        """
        # Set a new event loop for the processing of pending transactions
        asyncio.set_event_loop(asyncio.new_event_loop())
        # Note: ollama uses GPU resources and webrequest aka selenium uses RAM
        # TODO: Consider using async sessions to avoid blocking the current thread
        while not stop_event.is_set():
            try:
                async with asyncio.TaskGroup() as tg:
                    for queue_address, queue in self.pending_queues.items():
                        if (
                            not queue.empty()
                            and not self.pending_queue_stop_events.get(
                                queue_address, asyncio.Event()
                            ).is_set()
                        ):
                            # Sessions cannot be shared between coroutines; create a new session for each coroutine
                            # Reference: https://docs.sqlalchemy.org/en/20/orm/session_basics.html#is-the-session-thread-safe-is-asyncsession-safe-to-share-in-concurrent-tasks
                            self.pending_queue_task_running[queue_address] = True
                            transaction: Transaction = await queue.get()
                            with self.get_session() as session:

                                async def exec_transaction_with_session_handling(
                                    session: Session,
                                    transaction: Transaction,
                                    queue_address: str,
                                ):
                                    transactions_processor = (
                                        transactions_processor_factory(session)
                                    )
                                    await self.exec_transaction(
                                        transaction,
                                        transactions_processor,
                                        chain_snapshot_factory(session),
                                        accounts_manager_factory(session),
                                        lambda contract_address: contract_snapshot_factory(
                                            contract_address, session, transaction
                                        ),
                                        node_factory,
                                    )
                                    session.commit()
                                    self.pending_queue_task_running[queue_address] = (
                                        False
                                    )

                            tg.create_task(
                                exec_transaction_with_session_handling(
                                    session, transaction, queue_address
                                )
                            )

            except Exception as e:
                print("Error running consensus", e)
                print(traceback.format_exc())
            finally:
                for queue_address in self.pending_queues:
                    self.pending_queue_task_running[queue_address] = False
            await asyncio.sleep(self.consensus_sleep_time)

    def is_pending_queue_task_running(self, address: str):
        """
        Check if a task for a specific pending queue is currently running.
        """
        return self.pending_queue_task_running.get(address, False)

    def stop_pending_queue_task(self, address: str):
        """
        Signal the task for a specific pending queue to stop.
        """
        if address in self.pending_queues:
            if address not in self.pending_queue_stop_events:
                self.pending_queue_stop_events[address] = asyncio.Event()
            self.pending_queue_stop_events[address].set()

    def start_pending_queue_task(self, address: str):
        """
        Allow the task for a specific pending queue to start.
        """
        if address in self.pending_queue_stop_events:
            self.pending_queue_stop_events[address].clear()

    async def exec_transaction(
        self,
        transaction: Transaction,
        transactions_processor: TransactionsProcessor,
        chain_snapshot: ChainSnapshot,
        accounts_manager: AccountsManager,
        contract_snapshot_factory: Callable[[str], ContractSnapshot],
        node_factory: Callable[
            [
                dict,
                ExecutionMode,
                ContractSnapshot,
                Receipt | None,
                MessageHandler,
                Callable[[str], ContractSnapshot],
            ],
            Node,
        ],
    ):
        """
        Execute a transaction.

        Args:
            transaction (Transaction): The transaction to execute.
            transactions_processor (TransactionsProcessor): Instance responsible for handling transaction operations within the database.
            chain_snapshot (ChainSnapshot): Snapshot of the chain state.
            accounts_manager (AccountsManager): Manager for accounts.
            contract_snapshot_factory (Callable[[str], ContractSnapshot]): Factory function to create contract snapshots.
            node_factory (Callable[[dict, ExecutionMode, ContractSnapshot, Receipt | None, MessageHandler, Callable[[str], ContractSnapshot]], Node]): Factory function to create nodes.
        """
        # Create initial state context for the transaction
        context = TransactionContext(
            transaction=transaction,
            transactions_processor=transactions_processor,
            chain_snapshot=chain_snapshot,
            accounts_manager=accounts_manager,
            contract_snapshot_factory=contract_snapshot_factory,
            node_factory=node_factory,
            msg_handler=self.msg_handler,
        )

        # Begin state transitions starting from PendingState
        state = PendingState()
        while True:
            next_state = await state.handle(context)
            if next_state is None:
                break
            state = next_state

    @staticmethod
    def dispatch_transaction_status_update(
        transactions_processor: TransactionsProcessor,
        transaction_hash: str,
        new_status: TransactionStatus,
        msg_handler: MessageHandler,
    ):
        """
        Dispatch a transaction status update.

        Args:
            transactions_processor (TransactionsProcessor): Instance responsible for handling transaction operations within the database.
            transaction_hash (str): Hash of the transaction.
            new_status (TransactionStatus): New status of the transaction.
            msg_handler (MessageHandler): Handler for messaging.
        """
        # Update the transaction status in the transactions processor
        transactions_processor.update_transaction_status(transaction_hash, new_status)

        # Send a message indicating the transaction status update
        msg_handler.send_message(
            LogEvent(
                "transaction_status_updated",
                EventType.INFO,
                EventScope.CONSENSUS,
                f"{str(new_status.value)} {str(transaction_hash)}",
                {
                    "hash": str(transaction_hash),
                    "new_status": str(new_status.value),
                },
                transaction_hash=transaction_hash,
            )
        )

    @staticmethod
    def execute_transfer(
        transaction: Transaction,
        transactions_processor: TransactionsProcessor,
        accounts_manager: AccountsManager,
        msg_handler: MessageHandler,
    ):
        """
        Executes a native token transfer between Externally Owned Accounts (EOAs).

        This function handles the transfer of native tokens from one EOA to another.
        It updates the balances of both the sender and recipient accounts, and
        manages the transaction status throughout the process.

        Args:
            transaction (dict): The transaction details including from_address, to_address, and value.
            transactions_processor (TransactionsProcessor): Instance responsible for handling transaction operations within the database.
            accounts_manager (AccountsManager): Manager to handle account balance updates.
        """

        # Check if the transaction is a fund_account call
        if not transaction.from_address is None:
            # Get the balance of the sender account
            from_balance = accounts_manager.get_account_balance(
                transaction.from_address
            )

            # Check if the sender has enough balance
            if from_balance < transaction.value:
                # Set the transaction status to UNDETERMINED if balance is insufficient
                ConsensusAlgorithm.dispatch_transaction_status_update(
                    transactions_processor,
                    transaction.hash,
                    TransactionStatus.UNDETERMINED,
                    msg_handler,
                )

                transactions_processor.create_rollup_transaction(transaction.hash)
                return

            # Update the balance of the sender account
            accounts_manager.update_account_balance(
                transaction.from_address, from_balance - transaction.value
            )

        # Check if the transaction is a burn call
        if not transaction.to_address is None:
            # Get the balance of the recipient account
            to_balance = accounts_manager.get_account_balance(transaction.to_address)

            # Update the balance of the recipient account
            accounts_manager.update_account_balance(
                transaction.to_address, to_balance + transaction.value
            )

        # Dispatch a transaction status update to FINALIZED
        ConsensusAlgorithm.dispatch_transaction_status_update(
            transactions_processor,
            transaction.hash,
            TransactionStatus.FINALIZED,
            msg_handler,
        )

        transactions_processor.create_rollup_transaction(transaction.hash)

    def run_appeal_window_loop(
        self,
        chain_snapshot_factory: Callable[
            [Session], ChainSnapshot
        ] = chain_snapshot_factory,
        transactions_processor_factory: Callable[
            [Session], TransactionsProcessor
        ] = transactions_processor_factory,
        accounts_manager_factory: Callable[
            [Session], AccountsManager
        ] = accounts_manager_factory,
        contract_snapshot_factory: Callable[
            [str, Session, Transaction], ContractSnapshot
        ] = contract_snapshot_factory,
        node_factory: Callable[
            [
                dict,
                ExecutionMode,
                ContractSnapshot,
                Receipt | None,
                MessageHandler,
                Callable[[str], ContractSnapshot],
            ],
            Node,
        ] = node_factory,
        stop_event: threading.Event = threading.Event(),
    ):
        """
        Run the loop to handle the appeal window.

        Args:
            chain_snapshot_factory (Callable[[Session], ChainSnapshot]): Creates snapshots of the blockchain state at specific points in time.
            transactions_processor_factory (Callable[[Session], TransactionsProcessor]): Creates processors to modify transactions.
            accounts_manager_factory (Callable[[Session], AccountsManager]): Creates managers to handle account state.
            contract_snapshot_factory (Callable[[str, Session, Transaction], ContractSnapshot]): Creates snapshots of contract states.
            node_factory (Callable[[dict, ExecutionMode, ContractSnapshot, Receipt | None, MessageHandler, Callable[[str], ContractSnapshot]], Node]): Creates node instances that can execute contracts and process transactions.
            stop_event (threading.Event): Control signal to terminate the appeal window process.
        """
        # Create a new event loop for running the appeal window
        loop = asyncio.new_event_loop()
        asyncio.set_event_loop(loop)
        loop.run_until_complete(
            self._appeal_window(
                chain_snapshot_factory,
                transactions_processor_factory,
                accounts_manager_factory,
                contract_snapshot_factory,
                node_factory,
                stop_event,
            )
        )
        loop.close()

    async def _appeal_window(
        self,
        chain_snapshot_factory: Callable[[Session], ChainSnapshot],
        transactions_processor_factory: Callable[[Session], TransactionsProcessor],
        accounts_manager_factory: Callable[[Session], AccountsManager],
        contract_snapshot_factory: Callable[
            [str, Session, Transaction], ContractSnapshot
        ],
        node_factory: Callable[
            [
                dict,
                ExecutionMode,
                ContractSnapshot,
                Receipt | None,
                MessageHandler,
                Callable[[str], ContractSnapshot],
            ],
            Node,
        ],
        stop_event: threading.Event,
    ):
        """
        Handle the appeal window for transactions, during which EOAs can challenge transaction results.

        Args:
            chain_snapshot_factory (Callable[[Session], ChainSnapshot]): Creates snapshots of the blockchain state at specific points in time.
            transactions_processor_factory (Callable[[Session], TransactionsProcessor]): Creates processors to modify transactions.
            accounts_manager_factory (Callable[[Session], AccountsManager]): Creates managers to handle account state.
            contract_snapshot_factory (Callable[[str, Session, Transaction], ContractSnapshot]): Creates snapshots of contract states.
            node_factory (Callable[[dict, ExecutionMode, ContractSnapshot, Receipt | None, MessageHandler, Callable[[str], ContractSnapshot]], Node]): Creates node instances that can execute contracts and process transactions.
            stop_event (threading.Event): Control signal to terminate the appeal window process.
        """
        # Set a new event loop for the appeal window
        asyncio.set_event_loop(asyncio.new_event_loop())

        while not stop_event.is_set():
            try:
                async with asyncio.TaskGroup() as tg:
                    with self.get_session() as session:
                        # Get the accepted and undetermined transactions per contract address
                        chain_snapshot = chain_snapshot_factory(session)
                        accepted_undetermined_transactions = (
                            chain_snapshot.get_accepted_undetermined_transactions()
                        )

                        # Iterate over the contracts
                        for (
                            accepted_undetermined_queue
                        ) in accepted_undetermined_transactions.values():

                            # Create a new session for each task so tasks can be run in parallel
                            with self.get_session() as task_session:

                                async def exec_appeal_window_with_session_handling(
                                    task_session: Session,
                                    accepted_undetermined_queue: list[dict],
                                ):
                                    transactions_processor = (
                                        transactions_processor_factory(task_session)
                                    )

                                    # Go through the whole queue to check for appeals and finalizations
                                    for index, transaction in enumerate(
                                        accepted_undetermined_queue
                                    ):
                                        transaction = Transaction.from_dict(transaction)

                                        # Check if the transaction is appealed
                                        if not transaction.appealed:

                                            # Check if the transaction can be finalized
                                            if self.can_finalize_transaction(
                                                transactions_processor,
                                                transaction,
                                                index,
                                                accepted_undetermined_queue,
                                            ):

                                                # Handle transactions that need to be finalized
                                                await self.process_finalization(
                                                    transaction,
                                                    transactions_processor,
                                                    chain_snapshot,
                                                    accounts_manager_factory(
                                                        task_session
                                                    ),
                                                    lambda contract_address: contract_snapshot_factory(
                                                        contract_address,
                                                        task_session,
                                                        transaction,
                                                    ),
                                                    node_factory,
                                                )
                                                task_session.commit()

                                        else:
                                            # Handle transactions that are appealed
                                            if (
                                                transaction.status
                                                == TransactionStatus.UNDETERMINED
                                            ):
                                                # Leader appeal
                                                await self.process_leader_appeal(
                                                    transaction,
                                                    transactions_processor,
                                                    chain_snapshot,
                                                    accounts_manager_factory(
                                                        task_session
                                                    ),
                                                    lambda contract_address: contract_snapshot_factory(
                                                        contract_address,
                                                        task_session,
                                                        transaction,
                                                    ),
                                                    node_factory,
                                                )
                                                task_session.commit()

                                            else:
                                                # Validator appeal
                                                await self.process_validator_appeal(
                                                    transaction,
                                                    transactions_processor,
                                                    chain_snapshot,
                                                    accounts_manager_factory(
                                                        task_session
                                                    ),
                                                    lambda contract_address: contract_snapshot_factory(
                                                        contract_address,
                                                        task_session,
                                                        transaction,
                                                    ),
                                                    node_factory,
                                                )
                                                task_session.commit()

                                tg.create_task(
                                    exec_appeal_window_with_session_handling(
                                        task_session, accepted_undetermined_queue
                                    )
                                )

            except Exception as e:
                print("Error running consensus", e)
                print(traceback.format_exc())
            await asyncio.sleep(self.consensus_sleep_time)

    def can_finalize_transaction(
        self,
        transactions_processor: TransactionsProcessor,
        transaction: Transaction,
        index: int,
        accepted_undetermined_queue: list[dict],
    ) -> bool:
        """
        Check if the transaction can be finalized based on the following criteria:
        - The transaction is a leader only transaction
        - The transaction has exceeded the finality window
        - The previous transaction has been finalized

        Args:
            transactions_processor (TransactionsProcessor): The transactions processor instance.
            transaction (Transaction): The transaction to be possibly finalized.
            index (int): The index of the current transaction in the accepted_undetermined_queue.
            accepted_undetermined_queue (list[dict]): The list of accepted and undetermined transactions for one contract.

        Returns:
            bool: True if the transaction can be finalized, False otherwise.
        """
        if (transaction.leader_only) or (
            (int(time.time()) - transaction.timestamp_awaiting_finalization)
            > self.finality_window_time
        ):
            if index == 0:
                return True
            else:
                previous_transaction_hash = accepted_undetermined_queue[index - 1][
                    "hash"
                ]
                previous_transaction = transactions_processor.get_transaction_by_hash(
                    previous_transaction_hash
                )
                if previous_transaction["status"] == TransactionStatus.FINALIZED.value:
                    return True
                else:
                    return False
        else:
            return False

    async def process_finalization(
        self,
        transaction: Transaction,
        transactions_processor: TransactionsProcessor,
        chain_snapshot: ChainSnapshot,
        accounts_manager: AccountsManager,
        contract_snapshot_factory: Callable[[str], ContractSnapshot],
        node_factory: Callable[
            [
                dict,
                ExecutionMode,
                ContractSnapshot,
                Receipt | None,
                MessageHandler,
                Callable[[str], ContractSnapshot],
            ],
            Node,
        ],
    ):
        """
        Process the finalization of a transaction.

        Args:
            transaction (Transaction): The transaction to finalize.
            transactions_processor (TransactionsProcessor): Instance responsible for handling transaction operations within the database.
            chain_snapshot (ChainSnapshot): Snapshot of the chain state.
            accounts_manager (AccountsManager): Manager for accounts.
            contract_snapshot_factory (Callable[[str], ContractSnapshot]): Factory function to create contract snapshots.
            node_factory (Callable[[dict, ExecutionMode, ContractSnapshot, Receipt | None, MessageHandler, Callable[[str], ContractSnapshot]], Node]): Factory function to create nodes.
        """
        # Create a transaction context for finalizing the transaction
        context = TransactionContext(
            transaction=transaction,
            transactions_processor=transactions_processor,
            chain_snapshot=chain_snapshot,
            accounts_manager=accounts_manager,
            contract_snapshot_factory=contract_snapshot_factory,
            node_factory=node_factory,
            msg_handler=self.msg_handler,
        )

        # Transition to the FinalizingState
        state = FinalizingState()
        await state.handle(context)

    async def process_leader_appeal(
        self,
        transaction: Transaction,
        transactions_processor: TransactionsProcessor,
        chain_snapshot: ChainSnapshot,
        accounts_manager: AccountsManager,
        contract_snapshot_factory: Callable[[str], ContractSnapshot],
        node_factory: Callable[
            [
                dict,
                ExecutionMode,
                ContractSnapshot,
                Receipt | None,
                MessageHandler,
                Callable[[str], ContractSnapshot],
            ],
            Node,
        ],
    ):
        """
        Process the leader appeal of a transaction.

        Args:
            transaction (Transaction): The transaction to appeal.
            transactions_processor (TransactionsProcessor): Instance responsible for handling transaction operations within the database.
            chain_snapshot (ChainSnapshot): Snapshot of the chain state.
            accounts_manager (AccountsManager): Manager for accounts.
            contract_snapshot_factory (Callable[[str], ContractSnapshot]): Factory function to create contract snapshots.
            node_factory (Callable[[dict, ExecutionMode, ContractSnapshot, Receipt | None, MessageHandler, Callable[[str], ContractSnapshot]], Node]): Factory function to create nodes.
        """
        # Create a transaction context for the appeal
        context = TransactionContext(
            transaction=transaction,
            transactions_processor=transactions_processor,
            chain_snapshot=chain_snapshot,
            accounts_manager=accounts_manager,
            contract_snapshot_factory=contract_snapshot_factory,
            node_factory=node_factory,
            msg_handler=self.msg_handler,
        )

        transactions_processor.set_transaction_appeal(transaction.hash, False)
        transaction.appealed = False

        if len(transaction.consensus_data.validators) + 1 == len(
            chain_snapshot.get_all_validators()
        ):
            self.msg_handler.send_message(
                LogEvent(
                    "consensus_event",
                    EventType.ERROR,
                    EventScope.CONSENSUS,
                    "Appeal failed, no validators found to process the appeal",
                    {
                        "transaction_hash": transaction.hash,
                    },
                    transaction_hash=transaction.hash,
                )
            )
            self.msg_handler.send_message(
                log_event=LogEvent(
                    "transaction_appeal_updated",
                    EventType.INFO,
                    EventScope.CONSENSUS,
                    "Set transaction appealed",
                    {
                        "transaction_hash": context.transaction.hash,
                    },
                ),
                log_to_terminal=False,
            )

        else:
            # Appeal data member is used in the frontend for both types of appeals
            # Here the type is refined based on the status
            transactions_processor.set_transaction_appeal_undetermined(
                transaction.hash, True
            )
            transaction.appeal_undetermined = True

            # Begin state transitions starting from PendingState
            state = PendingState()
            while True:
                next_state = await state.handle(context)
                if next_state is None:
                    break
                elif next_state == "leader_appeal_success":
                    self.rollback_transactions(context)
                    break
                state = next_state

    async def process_validator_appeal(
        self,
        transaction: Transaction,
        transactions_processor: TransactionsProcessor,
        chain_snapshot: ChainSnapshot,
        accounts_manager: AccountsManager,
        contract_snapshot_factory: Callable[[str], ContractSnapshot],
        node_factory: Callable[
            [
                dict,
                ExecutionMode,
                ContractSnapshot,
                Receipt | None,
                MessageHandler,
                Callable[[str], ContractSnapshot],
            ],
            Node,
        ],
    ):
        """
        Process the validator appeal of a transaction.

        Args:
            transaction (Transaction): The transaction to appeal.
            transactions_processor (TransactionsProcessor): Instance responsible for handling transaction operations within the database.
            chain_snapshot (ChainSnapshot): Snapshot of the chain state.
            accounts_manager (AccountsManager): Manager for accounts.
            contract_snapshot_factory (Callable[[str], ContractSnapshot]): Factory function to create contract snapshots.
            node_factory (Callable[[dict, ExecutionMode, ContractSnapshot, Receipt | None, MessageHandler, Callable[[str], ContractSnapshot]], Node]): Factory function to create nodes.
        """
        # Create a transaction context for the appeal
        context = TransactionContext(
            transaction=transaction,
            transactions_processor=transactions_processor,
            chain_snapshot=chain_snapshot,
            accounts_manager=accounts_manager,
            contract_snapshot_factory=contract_snapshot_factory,
            node_factory=node_factory,
            msg_handler=self.msg_handler,
        )

        # Set the leader receipt in the context
        context.consensus_data.leader_receipt = (
            transaction.consensus_data.leader_receipt
        )
        try:
            # Attempt to get extra validators for the appeal process
            context.remaining_validators = ConsensusAlgorithm.get_extra_validators(
                chain_snapshot,
                transaction.consensus_data,
                transaction.appeal_failed,
            )
        except ValueError as e:
            # When no validators are found, then the appeal failed
            context.msg_handler.send_message(
                LogEvent(
                    "consensus_event",
                    EventType.ERROR,
                    EventScope.CONSENSUS,
                    "Appeal failed, no validators found to process the appeal",
                    {
                        "transaction_hash": context.transaction.hash,
                    },
                    transaction_hash=context.transaction.hash,
                )
            )
            context.transactions_processor.set_transaction_appeal(
                context.transaction.hash, False, self.msg_handler
            )
            context.transaction.appealed = False
            self.msg_handler.send_message(
                log_event=LogEvent(
                    "transaction_appeal_updated",
                    EventType.INFO,
                    EventScope.CONSENSUS,
                    "Set transaction appealed",
                    {
                        "transaction_hash": context.transaction.hash,
                    },
                ),
                log_to_terminal=False,
            )
        else:
            # Set up the context for the committing state
            context.num_validators = len(context.remaining_validators)
            context.votes = {}
            context.contract_snapshot_supplier = (
                lambda: context.contract_snapshot_factory(
                    context.transaction.to_address
                )
            )

            # Begin state transitions starting from CommittingState
            state = CommittingState()
            while True:
                next_state = await state.handle(context)
                if next_state is None:
                    break
                elif next_state == "validator_appeal_success":
                    self.rollback_transactions(context)
                    ConsensusAlgorithm.dispatch_transaction_status_update(
                        context.transactions_processor,
                        context.transaction.hash,
                        TransactionStatus.PENDING,
                        context.msg_handler,
                    )

                    # Transaction will be picked up by _crawl_snapshot
                    break
                state = next_state

    def rollback_transactions(self, context: TransactionContext):
        """
        Rollback newer transactions.
        """
        # Rollback all future transactions for the current contract
        # Stop the _crawl_snapshot and the _run_consensus for the current contract
        address = context.transaction.to_address
        self.stop_pending_queue_task(address)

        # Wait until task is finished
        while self.is_pending_queue_task_running(address):
            time.sleep(1)

        # Empty the pending queue
        self.pending_queues[address] = asyncio.Queue()

        # Set all transactions with higher created_at to PENDING
        future_transactions = context.transactions_processor.get_newer_transactions(
            context.transaction.hash
        )
        for future_transaction in future_transactions:
            ConsensusAlgorithm.dispatch_transaction_status_update(
                context.transactions_processor,
                future_transaction["hash"],
                TransactionStatus.PENDING,
                context.msg_handler,
            )

        # Start the queue loop again
        self.start_pending_queue_task(address)

    @staticmethod
    def get_extra_validators(
        chain_snapshot: ChainSnapshot, consensus_data: ConsensusData, appeal_failed: int
    ):
        """
        Get extra validators for the appeal process according to the following formula:
        - when appeal_failed = 0, add n + 2 validators
        - when appeal_failed > 0, add (2 * appeal_failed * n + 1) + 2 validators
        Note that for appeal_failed > 0, the returned set contains the old validators
        from the previous appeal round and new validators.

        Selection of the extra validators:
        appeal_failed | PendingState | Reused validators | Extra selected     | Total
                      | validators   | from the previous | validators for the | validators
                      |              | appeal round      | appeal             |
        ----------------------------------------------------------------------------------
               0      |       n      |          0        |        n+2         |    2n+2
               1      |       n      |        n+2        |        n+1         |    3n+3
               2      |       n      |       2n+3        |         2n         |    5n+3
               3      |       n      |       4n+3        |         2n         |    7n+3
                              └───────┬──────┘  └─────────┬────────┘
                                      │                   |
        Validators after the ◄────────┘                   └──► Validators during the appeal
        appeal. This equals                                    for appeal_failed > 0
        the Total validators                                   = (2*appeal_failed*n+1)+2
        of the row above,                                      This is the formula from
        and are in consensus_data.                             above and it is what is
        For appeal_failed > 0                                  returned by this function
        = (2*appeal_failed-1)*n+3
        This is used to calculate n

        Args:
            chain_snapshot (ChainSnapshot): Snapshot of the chain state.
            consensus_data (ConsensusData): Data related to the consensus process.
            appeal_failed (int): Number of times the appeal has failed.

        Returns:
            list: List of extra validators.
        """
        # Get all validators
        validators = chain_snapshot.get_all_validators()

        # Create a dictionary to map addresses to validator entries
        validator_map = {validator["address"]: validator for validator in validators}

        # List containing addresses found in leader and validator receipts
        receipt_addresses = [consensus_data.leader_receipt.node_config["address"]] + [
            receipt.node_config["address"] for receipt in consensus_data.validators
        ]

        # Get leader and current validators from consensus data receipt addresses
        current_validators = [
            validator_map.pop(receipt_address)
            for receipt_address in receipt_addresses
            if receipt_address in validator_map
        ]

        # Set not_used_validators to the remaining validators in validator_map
        not_used_validators = list(validator_map.values())

        if len(not_used_validators) == 0:
            raise ValueError("No validators found")

        nb_current_validators = len(receipt_addresses)
        if appeal_failed == 0:
            # Calculate extra validators when no appeal has failed
            extra_validators = get_validators_for_transaction(
                not_used_validators, nb_current_validators + 2
            )
        elif appeal_failed == 1:
            # Calculate extra validators when one appeal has failed
            n = (nb_current_validators - 2) // 2
            extra_validators = get_validators_for_transaction(
                not_used_validators, n + 1
            )
            extra_validators = current_validators[n:] + extra_validators
        else:
            # Calculate extra validators when more than one appeal has failed
            n = (nb_current_validators - 3) // (2 * appeal_failed - 1)
            extra_validators = get_validators_for_transaction(
                not_used_validators, 2 * n
            )
            extra_validators = current_validators[n:] + extra_validators

        return extra_validators

    @staticmethod
    def get_validators_from_consensus_data(
        all_validators: List[dict], consensus_data: ConsensusData, include_leader: bool
    ):
        """
        Get validators from consensus data.

        Args:
            all_validators (List[dict]): List of all validators.
            consensus_data (ConsensusData): Data related to the consensus process.
            include_leader (bool): Whether to get the leader in the validator set.
        Returns:
            list: List of validators involved in the consensus process.
        """
        # Extract addresses of current validators from consensus data
        current_validators_addresses = {
            validator.node_config["address"] for validator in consensus_data.validators
        }
        if include_leader:
            current_validators_addresses.add(
                consensus_data.leader_receipt.node_config["address"]
            )
        # Return validators whose addresses are in the current validators addresses
        return [
            validator
            for validator in all_validators
            if validator["address"] in current_validators_addresses
        ]

    def set_finality_window_time(self, time: int):
        self.finality_window_time = time

        # Send log event to update the frontend value
        self.msg_handler.send_message(
            LogEvent(
                name="finality_window_time_updated",
                type=EventType.INFO,
                scope=EventScope.RPC,
                message=f"Finality window time updated to {time}",
                data={"time": time},
            ),
            log_to_terminal=False,
        )


class TransactionState(ABC):
    """
    Abstract base class representing a state in the transaction process.
    """

    @abstractmethod
    async def handle(self, context: TransactionContext):
        """
        Handle the state transition.

        Args:
            context (TransactionContext): The context of the transaction.
        """
        pass


class PendingState(TransactionState):
    """
    Class representing the pending state of a transaction.
    """

    async def handle(self, context):
        """
        Handle the pending state transition.

        Args:
            context (TransactionContext): The context of the transaction.

        Returns:
            TransactionState | None: The ProposingState or None if the transaction is already in process, when it is a transaction or when there are no validators.
        """
        # Transactions that are put back to pending are processed again, so we need to get the latest data of the transaction
        context.transaction = Transaction.from_dict(
            context.transactions_processor.get_transaction_by_hash(
                context.transaction.hash
            )
        )

        context.msg_handler.send_message(
            LogEvent(
                "consensus_event",
                EventType.INFO,
                EventScope.CONSENSUS,
                "Executing transaction",
                {
                    "transaction_hash": context.transaction.hash,
                    "transaction": context.transaction.to_dict(),
                },
                transaction_hash=context.transaction.hash,
            )
        )

        # If transaction is a transfer, execute it
        # TODO: consider when the transfer involves a contract account, bridging, etc.
        if context.transaction.type == TransactionType.SEND:
            ConsensusAlgorithm.execute_transfer(
                context.transaction,
                context.transactions_processor,
                context.accounts_manager,
                context.msg_handler,
            )
            return None

        # Retrieve all validators from the snapshot
        all_validators = context.chain_snapshot.get_all_validators()

        # Check if there are validators available
        if not all_validators:
            context.msg_handler.send_message(
                LogEvent(
                    "consensus_event",
                    EventType.ERROR,
                    EventScope.CONSENSUS,
                    "No validators found to process transaction",
                    {
                        "transaction_hash": context.transaction.hash,
                    },
                    transaction_hash=context.transaction.hash,
                )
            )
            return None

        # Determine the involved validators based on whether the transaction is appealed
        if context.transaction.appealed:
            # If the transaction is appealed, remove the old leader
            involved_validators = ConsensusAlgorithm.get_validators_from_consensus_data(
                all_validators, context.transaction.consensus_data, False
            )

            # Reset the transaction appeal status
            context.transactions_processor.set_transaction_appeal(
                context.transaction.hash, False
            )
            context.transaction.appealed = False

        elif context.transaction.appeal_undetermined:
            # Add n+2 validators, remove the old leader
            current_validators = ConsensusAlgorithm.get_validators_from_consensus_data(
                all_validators, context.transaction.consensus_data, False
            )
            extra_validators = ConsensusAlgorithm.get_extra_validators(
                context.chain_snapshot, context.transaction.consensus_data, 0
            )
            involved_validators = current_validators + extra_validators

        else:
            # If there was no validator appeal or leader appeal
            if context.transaction.consensus_data:
                # Transaction was rolled back, so we need to reuse the validators and leader
                involved_validators = (
                    ConsensusAlgorithm.get_validators_from_consensus_data(
                        all_validators, context.transaction.consensus_data, True
                    )
                )

            else:
                # Transaction was never executed, get the default number of validators for the transaction
                involved_validators = get_validators_for_transaction(
                    all_validators, DEFAULT_VALIDATORS_COUNT
                )

        # Set up the iterator for rotating through the involved validators
        context.iterator_rotation = rotate(involved_validators)

        # Transition to the ProposingState
        return ProposingState(leader_rotation=False)


class ProposingState(TransactionState):
    """
    Class representing the proposing state of a transaction.
    """

    def __init__(self, leader_rotation: bool):
        """
        Initialize the ProposingState.

        Args:
            leader_rotation (bool): Indicates if the ProposingState was called to do a leader rotation.
        """
        self.leader_rotation = leader_rotation

    async def handle(self, context):
        """
        Handle the proposing state transition.

        Args:
            context (TransactionContext): The context of the transaction.

        Returns:
            TransactionState: The CommittingState or UndeterminedState if all rotations are done.
        """
        # Attempt to select the next leader from the iterator
        try:
            validators = next(context.iterator_rotation)
        except StopIteration:
            # If all rotations are done and no consensus is reached, transition to UndeterminedState
            return UndeterminedState()

        # Update the consensus history after the leader rotation happened
        if self.leader_rotation:
            if context.transaction.appeal_undetermined:
                consensus_round = "Leader Rotation Appeal"
            else:
                consensus_round = "Leader Rotation"
            context.transactions_processor.update_consensus_history(
                context.transaction.hash,
                consensus_round,
                context.consensus_data.leader_receipt,
                context.validation_results,
            )

        # Dispatch a transaction status update to PROPOSING
        ConsensusAlgorithm.dispatch_transaction_status_update(
            context.transactions_processor,
            context.transaction.hash,
            TransactionStatus.PROPOSING,
            context.msg_handler,
        )

        context.transactions_processor.create_rollup_transaction(
            context.transaction.hash
        )

        # Unpack the leader and validators
        [leader, *remaining_validators] = validators

        # If the transaction is leader-only, clear the validators
        if context.transaction.leader_only:
            remaining_validators = []

        # Create a contract snapshot for the transaction
        contract_snapshot_supplier = lambda: context.contract_snapshot_factory(
            context.transaction.to_address
        )

        # Create a leader node for executing the transaction
        leader_node = context.node_factory(
            leader,
            ExecutionMode.LEADER,
            contract_snapshot_supplier(),
            None,
            context.msg_handler,
            context.contract_snapshot_factory,
        )

        # Execute the transaction and obtain the leader receipt
        leader_receipt = await leader_node.exec_transaction(context.transaction)
        votes = {leader["address"]: leader_receipt.vote.value}

        # Update the consensus data with the leader's vote and receipt
        context.consensus_data.votes = votes
        context.consensus_data.leader_receipt = leader_receipt
        context.consensus_data.validators = []
        context.transactions_processor.set_transaction_result(
            context.transaction.hash, context.consensus_data.to_dict()
        )

        # Set the validators and other context attributes
        context.remaining_validators = remaining_validators
        context.num_validators = len(remaining_validators) + 1
        context.contract_snapshot_supplier = contract_snapshot_supplier
        context.votes = votes

        # Transition to the CommittingState
        return CommittingState()


class CommittingState(TransactionState):
    """
    Class representing the committing state of a transaction.
    """

    async def handle(self, context):
        """
        Handle the committing state transition. There are no encrypted votes.

        Args:
            context (TransactionContext): The context of the transaction.

        Returns:
            TransactionState: The RevealingState.
        """
        # Dispatch a transaction status update to COMMITTING
        ConsensusAlgorithm.dispatch_transaction_status_update(
            context.transactions_processor,
            context.transaction.hash,
            TransactionStatus.COMMITTING,
            context.msg_handler,
        )

        context.transactions_processor.create_rollup_transaction(
            context.transaction.hash
        )

        # Create validator nodes for each validator
        context.validator_nodes = [
            context.node_factory(
                validator,
                ExecutionMode.VALIDATOR,
                context.contract_snapshot_supplier(),
                context.consensus_data.leader_receipt,
                context.msg_handler,
                context.contract_snapshot_factory,
            )
            for validator in context.remaining_validators
        ]

        # Execute the transaction on each validator node and gather the results
        sem = asyncio.Semaphore(8)

        async def run_single_validator(validator: Node) -> Receipt:
            async with sem:
                return await validator.exec_transaction(context.transaction)

        validation_tasks = [
            run_single_validator(validator) for validator in context.validator_nodes
        ]
        context.validation_results = await asyncio.gather(*validation_tasks)

        # Transition to the RevealingState
        return RevealingState()


class RevealingState(TransactionState):
    """
    Class representing the revealing state of a transaction.
    """

    async def handle(self, context):
        """
        Handle the revealing state transition.

        Args:
            context (TransactionContext): The context of the transaction.

        Returns:
            TransactionState | None: The AcceptedState or ProposingState or None if the transaction is successfully appealed.
        """
        # Update the transaction status to REVEALING
        ConsensusAlgorithm.dispatch_transaction_status_update(
            context.transactions_processor,
            context.transaction.hash,
            TransactionStatus.REVEALING,
            context.msg_handler,
        )

        context.transactions_processor.create_rollup_transaction(
            context.transaction.hash
        )

        # Process each validation result and update the context
        for i, validation_result in enumerate(context.validation_results):
            # Store the vote from each validator node
            context.votes[context.validator_nodes[i].address] = (
                validation_result.vote.value
            )

            # Create a dictionary of votes for the current reveal so the rollup transaction contains leader vote and one validator vote (done for each validator)
            # create_rollup_transaction() is removed but we keep this code for future use
            single_reveal_votes = {
                context.consensus_data.leader_receipt.node_config[
                    "address"
                ]: context.consensus_data.leader_receipt.vote.value,
                context.validator_nodes[i].address: validation_result.vote.value,
            }

            # Update consensus data with the current reveal vote and validator
            context.consensus_data.votes = single_reveal_votes
            context.consensus_data.validators = [validation_result]

            # Set the consensus data of the transaction
            context.transactions_processor.set_transaction_result(
                context.transaction.hash, context.consensus_data.to_dict()
            )

        # Determine if the majority of validators agree
        majority_agrees = (
            len([vote for vote in context.votes.values() if vote == Vote.AGREE.value])
            > context.num_validators // 2
        )

        if context.transaction.appealed:
            # Update the consensus results with all new votes and validators
            context.consensus_data.votes = (
                context.transaction.consensus_data.votes | context.votes
            )

            # Overwrite old validator results based on the number of appeal failures
            if context.transaction.appeal_failed == 0:
                context.consensus_data.validators = (
                    context.transaction.consensus_data.validators
                    + context.validation_results
                )

            elif context.transaction.appeal_failed == 1:
                n = (len(context.transaction.consensus_data.validators) - 1) // 2
                context.consensus_data.validators = (
                    context.transaction.consensus_data.validators[: n - 1]
                    + context.validation_results
                )

            else:
                n = len(context.validation_results) - (
                    len(context.transaction.consensus_data.validators) + 1
                )
                context.consensus_data.validators = (
                    context.transaction.consensus_data.validators[: n - 1]
                    + context.validation_results
                )

            if majority_agrees:
                # Appeal failed, increment the appeal_failed counter
                context.transactions_processor.set_transaction_appeal_failed(
                    context.transaction.hash,
                    context.transaction.appeal_failed + 1,
                )
                return AcceptedState()

            else:
                # Appeal succeeded, set the status to PENDING and reset the appeal_failed counter
                context.transactions_processor.set_transaction_result(
                    context.transaction.hash, context.consensus_data.to_dict()
                )

                context.transactions_processor.create_rollup_transaction(
                    context.transaction.hash
                )

                context.transactions_processor.set_transaction_appeal_failed(
                    context.transaction.hash,
                    0,
                )
                context.transactions_processor.update_consensus_history(
                    context.transaction.hash,
                    "Validator Appeal Successful",
                    None,
                    context.validation_results,
                )
                return "validator_appeal_success"

        else:
            # Not appealed, update consensus data with current votes and validators
            context.consensus_data.votes = context.votes
            context.consensus_data.validators = context.validation_results

            if majority_agrees:
                return AcceptedState()

            else:
                # Log the failure to reach consensus and transition to ProposingState
                context.msg_handler.send_message(
                    LogEvent(
                        "consensus_event",
                        EventType.INFO,
                        EventScope.CONSENSUS,
                        "Majority disagreement, rotating the leader",
                        {
                            "transaction_hash": context.transaction.hash,
                        },
                        transaction_hash=context.transaction.hash,
                    )
                )
                return ProposingState(leader_rotation=True)


class AcceptedState(TransactionState):
    """
    Class representing the accepted state of a transaction.
    """

    async def handle(self, context):
        """
        Handle the accepted state transition.

        Args:
            context (TransactionContext): The context of the transaction.

        Returns:
            None: The transaction is accepted.
        """
        # When appeal fails, the appeal window is not reset
        if context.transaction.appeal_undetermined:
            consensus_round = "Leader Appeal Successful"
            context.transactions_processor.set_transaction_timestamp_awaiting_finalization(
                context.transaction.hash
            )
        elif not context.transaction.appealed:
            consensus_round = "Accepted"
            context.transactions_processor.set_transaction_timestamp_awaiting_finalization(
                context.transaction.hash
            )
        else:
            consensus_round = "Validator Appeal Failed"
            # Set the transaction appeal status to False
            context.transactions_processor.set_transaction_appeal(
                context.transaction.hash, False
            )
            context.transaction.appealed = False

        # Set the transaction result
        context.transactions_processor.set_transaction_result(
            context.transaction.hash, context.consensus_data.to_dict()
        )

        # Update the transaction status to ACCEPTED
        ConsensusAlgorithm.dispatch_transaction_status_update(
            context.transactions_processor,
            context.transaction.hash,
            TransactionStatus.ACCEPTED,
            context.msg_handler,
        )

        context.transactions_processor.update_consensus_history(
            context.transaction.hash,
            consensus_round,
            (
                None
                if consensus_round == "Validator Appeal Failed"
                else context.consensus_data.leader_receipt
            ),
            context.validation_results,
        )

        context.transactions_processor.create_rollup_transaction(
            context.transaction.hash
        )

        # Send a message indicating consensus was reached
        context.msg_handler.send_message(
            LogEvent(
                "consensus_event",
                EventType.SUCCESS,
                EventScope.CONSENSUS,
                "Reached consensus",
                {
                    "transaction_hash": context.transaction.hash,
                    "consensus_data": context.consensus_data.to_dict(),
                },
                transaction_hash=context.transaction.hash,
            )
        )

        # Update contract state
        # Retrieve the leader's receipt from the consensus data
        leader_receipt = context.consensus_data.leader_receipt

        # Get the contract snapshot for the transaction's target address
        leaders_contract_snapshot = context.contract_snapshot_supplier()

        # Do not deploy the contract if the execution failed
        if leader_receipt.execution_result == ExecutionResultStatus.SUCCESS:
            # Get the contract snapshot for the transaction's target address
            leaders_contract_snapshot = context.contract_snapshot_supplier()

            # Register contract if it is a new contract
            if context.transaction.type == TransactionType.DEPLOY_CONTRACT:
                new_contract = {
                    "id": context.transaction.data["contract_address"],
                    "data": {
                        "state": {
                            "accepted": leader_receipt.contract_state,
                            "finalized": {},
                        },
                        "code": context.transaction.data["contract_code"],
                        "ghost_contract_address": context.transaction.ghost_contract_address,
                    },
                }
                leaders_contract_snapshot.register_contract(new_contract)

                # Send a message indicating successful contract deployment
                context.msg_handler.send_message(
                    LogEvent(
                        "deployed_contract",
                        EventType.SUCCESS,
                        EventScope.GENVM,
                        "Contract deployed",
                        new_contract,
                        transaction_hash=context.transaction.hash,
                    )
                )
            # Update contract state if it is an existing contract
            else:
                leaders_contract_snapshot.update_contract_state(
                    accepted_state=leader_receipt.contract_state
                )

            _emit_transactions(context, leader_receipt.pending_transactions, "accepted")

        # Set the transaction appeal undetermined status to false and return appeal status
        if context.transaction.appeal_undetermined:
            context.transactions_processor.set_transaction_appeal_undetermined(
                context.transaction.hash, False
            )
            context.transaction.appeal_undetermined = False
            return "leader_appeal_success"
        else:
            return None


class UndeterminedState(TransactionState):
    """
    Class representing the undetermined state of a transaction.
    """

    async def handle(self, context):
        """
        Handle the undetermined state transition.

        Args:
            context (TransactionContext): The context of the transaction.

        Returns:
            None: The transaction remains in an undetermined state.
        """
        # Send a message indicating consensus failure
        context.msg_handler.send_message(
            LogEvent(
                "consensus_event",
                EventType.ERROR,
                EventScope.CONSENSUS,
                "Failed to reach consensus",
                {
                    "transaction_hash": context.transaction.hash,
                    "consensus_data": context.consensus_data.to_dict(),
                },
                transaction_hash=context.transaction.hash,
            )
        )

        # When appeal fails, the appeal window is not reset
        if not context.transaction.appeal_undetermined:
            context.transactions_processor.set_transaction_timestamp_awaiting_finalization(
                context.transaction.hash
            )

        # Set the transaction appeal undetermined status to false
        if context.transaction.appeal_undetermined:
            context.transactions_processor.set_transaction_appeal_undetermined(
                context.transaction.hash, False
            )
            context.transaction.appeal_undetermined = False
            consensus_round = "Leader Appeal Failed"
        else:
            consensus_round = "Undetermined"

        # Set the transaction result with the current consensus data
        context.transactions_processor.set_transaction_result(
            context.transaction.hash,
            context.consensus_data.to_dict(),
        )

        # Update the transaction status to undetermined
        ConsensusAlgorithm.dispatch_transaction_status_update(
            context.transactions_processor,
            context.transaction.hash,
            TransactionStatus.UNDETERMINED,
            context.msg_handler,
        )

        context.transactions_processor.update_consensus_history(
            context.transaction.hash,
            consensus_round,
            context.consensus_data.leader_receipt,
            context.consensus_data.validators,
        )

        context.transactions_processor.create_rollup_transaction(
            context.transaction.hash
        )

        return None


class FinalizingState(TransactionState):
    """
    Class representing the finalizing state of a transaction.
    """

    async def handle(self, context):
        """
        Handle the finalizing state transition.

        Args:
            context (TransactionContext): The context of the transaction.

        Returns:
            None: The transaction is finalized.
        """
        # Retrieve the leader's receipt from the consensus data
        leader_receipt = context.transaction.consensus_data.leader_receipt

        # Get the contract snapshot for the transaction's target address
        leaders_contract_snapshot = context.contract_snapshot_factory(
            context.transaction.to_address
        )

        # Update contract state
        if (context.transaction.status == TransactionStatus.ACCEPTED) and (
            leader_receipt.execution_result == ExecutionResultStatus.SUCCESS
        ):
            leaders_contract_snapshot.update_contract_state(
                finalized_state=leader_receipt.contract_state
            )

        # Update the transaction status to FINALIZED
        ConsensusAlgorithm.dispatch_transaction_status_update(
            context.transactions_processor,
            context.transaction.hash,
            TransactionStatus.FINALIZED,
            context.msg_handler,
        )

        context.transactions_processor.create_rollup_transaction(
            context.transaction.hash
        )

        if context.transaction.status != TransactionStatus.UNDETERMINED:
            # Insert pending transactions generated by contract-to-contract calls
            _emit_transactions(
                context,
                context.transaction.consensus_data.leader_receipt.pending_transactions,
                "finalized",
            )


def _emit_transactions(
    context: TransactionContext,
    pending_transactions: Iterable[PendingTransaction],
    on: Literal["accepted", "finalized"],
):
    for pending_transaction in filter(lambda t: t.on == on, pending_transactions):
        nonce = context.transactions_processor.get_transaction_count(
            context.transaction.to_address
        )
        data: dict
        transaction_type: TransactionType
        if pending_transaction.is_deploy():
            transaction_type = TransactionType.DEPLOY_CONTRACT
            new_contract_address: str
            if pending_transaction.salt_nonce == 0:
                # NOTE: this address is random, which doesn't 100% align with consensus spec
                new_contract_address = (
                    context.accounts_manager.create_new_account().address
                )
            else:
                from eth_utils.crypto import keccak
                from backend.node.types import Address
                from backend.node.base import SIMULATOR_CHAIN_ID

                arr = bytearray()
                arr.append(1)
                arr.extend(Address(context.transaction.to_address).as_bytes)
                arr.extend(
                    pending_transaction.salt_nonce.to_bytes(32, "big", signed=False)
                )
                arr.extend(SIMULATOR_CHAIN_ID.to_bytes(32, "big", signed=False))
                new_contract_address = Address(keccak(arr)[:20]).as_hex
                context.accounts_manager.create_new_account_with_address(
                    new_contract_address
                )
            pending_transaction.address = new_contract_address
            data = {
                "contract_address": new_contract_address,
                "contract_code": pending_transaction.code,
                "calldata": pending_transaction.calldata,
            }
        else:
            transaction_type = TransactionType.RUN_CONTRACT
            data = {
                "calldata": pending_transaction.calldata,
            }
        context.transactions_processor.insert_transaction(
            context.transaction.to_address,  # new calls are done by the contract
            pending_transaction.address,
            data,
            value=0,  # we only handle EOA transfers at the moment, so no value gets transferred
            type=transaction_type.value,
            nonce=nonce,
            leader_only=context.transaction.leader_only,  # Cascade
            triggered_by_hash=context.transaction.hash,
        )


def rotate(nodes: list) -> Iterator[list]:
    """
    Rotate a list of nodes, yielding each rotation.

    Args:
        nodes (list): The list of nodes to rotate.

    Yields:
        Iterator[list]: An iterator over the rotated lists of nodes.
    """
    # Convert the list of nodes to a deque to allow efficient rotations
    nodes = deque(nodes)

    # Iterate over the nodes
    for _ in range(len(nodes)):

        # Yield the current order of nodes as a list
        yield list(nodes)

        # Rotate the deque to the left by one position
        nodes.rotate(-1)<|MERGE_RESOLUTION|>--- conflicted
+++ resolved
@@ -113,13 +113,9 @@
         ret = ContractSnapshot(None, session)
         ret.contract_address = transaction.to_address
         ret.contract_code = transaction.data["contract_code"]
-<<<<<<< HEAD
-        ret.encoded_state = {}
         ret.balance = transaction.value or 0
-=======
         ret.states = {"accepted": {}, "finalized": {}}
         ret.encoded_state = ret.states["accepted"]
->>>>>>> 60f955c6
         return ret
 
     # Return a ContractSnapshot instance for an existing contract
