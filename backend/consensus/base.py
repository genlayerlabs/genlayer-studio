--- conflicted
+++ resolved
@@ -565,12 +565,6 @@
         # Create a new event loop for running the appeal window
         loop = asyncio.new_event_loop()
         asyncio.set_event_loop(loop)
-<<<<<<< HEAD
-        loop.run_until_complete(self._appeal_window())
-=======
-        print(
-            f" ~ ~ ~ ~ ~ STARTING APPEAL WINDOW LOOP with {self.finality_window_time} seconds"
-        )
         loop.run_until_complete(
             self._appeal_window(
                 chain_snapshot_factory,
@@ -581,7 +575,6 @@
                 stop_event,
             )
         )
->>>>>>> da15c25b
         loop.close()
 
     async def _appeal_window(
@@ -616,14 +609,10 @@
             node_factory (Callable[[dict, ExecutionMode, ContractSnapshot, Receipt | None, MessageHandler, Callable[[str], ContractSnapshot]], Node]): Creates node instances that can execute contracts and process transactions.
             stop_event (threading.Event): Control signal to terminate the appeal window process.
         """
-<<<<<<< HEAD
-        while True:
-=======
         # Set a new event loop for the appeal window
         asyncio.set_event_loop(asyncio.new_event_loop())
 
         while not stop_event.is_set():
->>>>>>> da15c25b
             try:
                 async with asyncio.TaskGroup() as tg:
                     with self.get_session() as session:
@@ -728,142 +717,6 @@
                                     )
                                 )
 
-<<<<<<< HEAD
-                                # Transition to the FinalizingState
-                                state = FinalizingState()
-                                await state.handle(context)
-                                session.commit()
-
-                        else:
-                            # Handle transactions that are appealed
-                            transactions_processor = TransactionsProcessor(session)
-
-                            if transaction.status == TransactionStatus.UNDETERMINED:
-                                # Leader appeal
-                                transactions_processor.set_transaction_appeal(
-                                    transaction.hash, False
-                                )
-                                transaction.appealed = False
-
-                                if len(
-                                    transaction.consensus_data.validators
-                                ) + 1 == len(chain_snapshot.get_all_validators()):
-                                    self.msg_handler.send_message(
-                                        LogEvent(
-                                            "consensus_event",
-                                            EventType.ERROR,
-                                            EventScope.CONSENSUS,
-                                            "Appeal failed, no validators found to process the appeal",
-                                            {
-                                                "transaction_hash": transaction.hash,
-                                            },
-                                            transaction_hash=transaction.hash,
-                                        )
-                                    )
-                                    transactions_processor.set_transaction_appeal(
-                                        transaction.hash, False
-                                    )
-                                    transaction.appealed = False
-                                    session.commit()
-                                else:
-
-                                    # Appeal data member is used in the frontend for both types of appeals
-                                    # Here the type is refined based on the status
-                                    transactions_processor.set_transaction_appeal_undetermined(
-                                        transaction.hash, True
-                                    )
-                                    transaction.appeal_undetermined = True
-
-                                    ConsensusAlgorithm.dispatch_transaction_status_update(
-                                        transactions_processor,
-                                        transaction.hash,
-                                        TransactionStatus.PENDING,
-                                        self.msg_handler,
-                                    )
-
-                                    # Create a transaction context for the appeal process
-                                    context = TransactionContext(
-                                        transaction=transaction,
-                                        transactions_processor=transactions_processor,
-                                        snapshot=chain_snapshot,
-                                        accounts_manager=AccountsManager(session),
-                                        contract_snapshot_factory=lambda contract_address: contract_snapshot_factory(
-                                            contract_address, session, transaction
-                                        ),
-                                        node_factory=node_factory,
-                                        msg_handler=self.msg_handler,
-                                    )
-
-                                    # Begin state transitions starting from PendingState
-                                    state = PendingState(
-                                        called_from_pending_queue=False
-                                    )
-                                    while True:
-                                        next_state = await state.handle(context)
-                                        if next_state is None:
-                                            break
-                                        state = next_state
-                                    session.commit()
-
-                            else:
-                                # Validator appeal
-                                # Create a transaction context for the appeal process
-                                context = TransactionContext(
-                                    transaction=transaction,
-                                    transactions_processor=transactions_processor,
-                                    snapshot=chain_snapshot,
-                                    accounts_manager=AccountsManager(session),
-                                    contract_snapshot_factory=lambda contract_address: contract_snapshot_factory(
-                                        contract_address, session, transaction
-                                    ),
-                                    node_factory=node_factory,
-                                    msg_handler=self.msg_handler,
-                                )
-
-                                # Set the leader receipt in the context
-                                context.consensus_data.leader_receipt = (
-                                    transaction.consensus_data.leader_receipt
-                                )
-                                try:
-                                    # Attempt to get extra validators for the appeal process
-                                    context.remaining_validators = (
-                                        ConsensusAlgorithm.get_extra_validators(
-                                            chain_snapshot,
-                                            transaction.consensus_data,
-                                            transaction.appeal_failed,
-                                        )
-                                    )
-                                except ValueError:
-                                    # When no validators are found, then the appeal failed
-                                    context.msg_handler.send_message(
-                                        LogEvent(
-                                            "consensus_event",
-                                            EventType.ERROR,
-                                            EventScope.CONSENSUS,
-                                            "Appeal failed, no validators found to process the appeal",
-                                            {
-                                                "transaction_hash": context.transaction.hash,
-                                            },
-                                            transaction_hash=context.transaction.hash,
-                                        )
-                                    )
-                                    context.transactions_processor.set_transaction_appeal(
-                                        context.transaction.hash, False
-                                    )
-                                    context.transaction.appealed = False
-                                    session.commit()
-                                else:
-                                    # Set up the context for the committing state
-                                    context.num_validators = len(
-                                        context.remaining_validators
-                                    )
-                                    context.votes = {}
-                                    context.contract_snapshot_supplier = (
-                                        lambda: context.contract_snapshot_factory(
-                                            context.transaction.to_address
-                                        )
-                                    )
-=======
             except Exception as e:
                 print("Error running consensus", e)
                 print(traceback.format_exc())
@@ -935,7 +788,6 @@
     ):
         """
         Process the leader appeal of a transaction.
->>>>>>> da15c25b
 
         Args:
             transaction (Transaction): The transaction to appeal.
@@ -956,22 +808,40 @@
             msg_handler=self.msg_handler,
         )
 
-        # Appeal data member is used in the frontend for both types of appeals
-        # Here the type is refined based on the status
-        transactions_processor.set_transaction_appeal_undetermined(
-            transaction.hash, True
-        )
         transactions_processor.set_transaction_appeal(transaction.hash, False)
-        transaction.appeal_undetermined = True
         transaction.appealed = False
 
-        # Begin state transitions starting from PendingState
-        state = PendingState()
-        while True:
-            next_state = await state.handle(context)
-            if next_state is None:
-                break
-            state = next_state
+        if len(transaction.consensus_data.validators) + 1 == len(
+            snapshot.get_all_validators()
+        ):
+            self.msg_handler.send_message(
+                LogEvent(
+                    "consensus_event",
+                    EventType.ERROR,
+                    EventScope.CONSENSUS,
+                    "Appeal failed, no validators found to process the appeal",
+                    {
+                        "transaction_hash": transaction.hash,
+                    },
+                    transaction_hash=transaction.hash,
+                )
+            )
+
+        else:
+            # Appeal data member is used in the frontend for both types of appeals
+            # Here the type is refined based on the status
+            transactions_processor.set_transaction_appeal_undetermined(
+                transaction.hash, True
+            )
+            transaction.appeal_undetermined = True
+
+            # Begin state transitions starting from PendingState
+            state = PendingState()
+            while True:
+                next_state = await state.handle(context)
+                if next_state is None:
+                    break
+                state = next_state
 
     async def process_validator_appeal(
         self,
@@ -1027,7 +897,18 @@
             )
         except ValueError as e:
             # When no validators are found, then the appeal failed
-            print(e, transaction)
+            context.msg_handler.send_message(
+                LogEvent(
+                    "consensus_event",
+                    EventType.ERROR,
+                    EventScope.CONSENSUS,
+                    "Appeal failed, no validators found to process the appeal",
+                    {
+                        "transaction_hash": context.transaction.hash,
+                    },
+                    transaction_hash=context.transaction.hash,
+                )
+            )
             context.transactions_processor.set_transaction_appeal(
                 context.transaction.hash, False
             )
@@ -1276,19 +1157,6 @@
             )
         )
 
-<<<<<<< HEAD
-        # Transaction should not be processed from the pending queue if it is a leader appeal
-        # This is to filter out the transaction picked up by _crawl_snapshot
-        if self.called_from_pending_queue and context.transaction.appeal_undetermined:
-            return None
-
-        if context.transaction.status != TransactionStatus.PENDING:
-            # This is a patch for a TOCTOU problem we have https://github.com/yeagerai/genlayer-simulator/issues/387
-            # Problem: Pending transactions are checked by `_crawl_snapshot`, which appends them to queues. These queues are consumed by `_run_consensus`, which processes the transactions. This means that a transaction can be processed multiple times, since `_crawl_snapshot` can append the same transaction to the queue multiple times.
-            # Partial solution: This patch checks if the transaction is still pending before processing it. This is not the best solution, but we'll probably refactor the whole consensus algorithm in the short term.
-            print(" ~ ~ ~ ~ ~ TRANSACTION ALREADY IN PROCESS: ", context.transaction)
-            return None
-
         context.msg_handler.send_message(
             LogEvent(
                 "consensus_event",
@@ -1302,9 +1170,6 @@
                 transaction_hash=context.transaction.hash,
             )
         )
-=======
-        print(" ~ ~ ~ ~ ~ EXECUTING TRANSACTION: ", context.transaction)
->>>>>>> da15c25b
 
         # If transaction is a transfer, execute it
         # TODO: consider when the transfer involves a contract account, bridging, etc.
