--- conflicted
+++ resolved
@@ -1210,20 +1210,11 @@
                 context.transactions_processor.set_transaction_result(
                     context.transaction.hash, context.consensus_data.to_dict()
                 )
-<<<<<<< HEAD
-=======
-                ConsensusAlgorithm.dispatch_transaction_status_update(
-                    context.transactions_processor,
-                    context.transaction.hash,
-                    TransactionStatus.PENDING,
-                    context.msg_handler,
-                )
 
                 context.transactions_processor.create_rollup_transaction(
                     context.transaction.hash
                 )
 
->>>>>>> 835afef9
                 context.transactions_processor.set_transaction_appeal_failed(
                     context.transaction.hash,
                     0,
