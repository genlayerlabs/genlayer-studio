# backend/consensus/base.py

DEFAULT_VALIDATORS_COUNT = 5
DEFAULT_CONSENSUS_SLEEP_TIME = 5

import os
import asyncio
import traceback
from typing import Callable, List, Iterable, Literal
import time
from abc import ABC, abstractmethod
import threading
import random
from copy import deepcopy
import json
import base64

from sqlalchemy.orm import Session
from backend.consensus.vrf import get_validators_for_transaction
from backend.database_handler.chain_snapshot import ChainSnapshot
from backend.database_handler.contract_snapshot import ContractSnapshot
from backend.database_handler.contract_processor import ContractProcessor
from backend.database_handler.transactions_processor import (
    TransactionsProcessor,
    TransactionStatus,
)
from backend.database_handler.accounts_manager import AccountsManager
from backend.database_handler.types import ConsensusData
from backend.domain.types import (
    Transaction,
    TransactionType,
    LLMProvider,
    Validator,
)
from backend.node.base import Node
from backend.node.types import (
    ExecutionMode,
    Receipt,
    Vote,
    ExecutionResultStatus,
    PendingTransaction,
)
from backend.protocol_rpc.message_handler.base import MessageHandler
from backend.protocol_rpc.message_handler.types import (
    LogEvent,
    EventType,
    EventScope,
)
from backend.rollup.consensus_service import ConsensusService

import backend.validators as validators
from backend.database_handler.validators_registry import ValidatorsRegistry
from backend.node.genvm.origin.result_codes import ResultCode

type NodeFactory = Callable[
    [
        dict,
        ExecutionMode,
        ContractSnapshot,
        Receipt | None,
        MessageHandler,
        Callable[[str], ContractSnapshot],
        validators.Snapshot,
    ],
    Node,
]


def node_factory(
    validator: dict,
    validator_mode: ExecutionMode,
    contract_snapshot: ContractSnapshot,
    leader_receipt: Receipt | None,
    msg_handler: MessageHandler,
    contract_snapshot_factory: Callable[[str], ContractSnapshot],
    validators_manager_snapshot: validators.Snapshot,
) -> Node:
    """
    Factory function to create a Node instance.

    Args:
        validator (dict): Validator information.
        validator_mode (ExecutionMode): Mode of execution for the validator.
        contract_snapshot (ContractSnapshot): Snapshot of the contract state.
        leader_receipt (Receipt | None): Receipt of the leader node.
        msg_handler (MessageHandler): Handler for messaging.
        contract_snapshot_factory (Callable[[str], ContractSnapshot]): Factory function to create contract snapshots.

    Returns:
        Node: A new Node instance.
    """
    # Create a node instance with the provided parameters
    return Node(
        contract_snapshot=contract_snapshot,
        validator_mode=validator_mode,
        leader_receipt=leader_receipt,
        msg_handler=msg_handler,
        validator=Validator(
            address=validator["address"],
            private_key=validator["private_key"],
            stake=validator["stake"],
            llmprovider=LLMProvider(
                provider=validator["provider"],
                model=validator["model"],
                config=validator["config"],
                plugin=validator["plugin"],
                plugin_config=validator["plugin_config"],
            ),
        ),
        contract_snapshot_factory=contract_snapshot_factory,
        validators_snapshot=validators_manager_snapshot,
    )


def contract_snapshot_factory(
    contract_address: str,
    session: Session,
    transaction: Transaction,
):
    """
    Factory function to create a ContractSnapshot instance.

    Args:
        contract_address (str): The address of the contract.
        session (Session): The database session.
        transaction (Transaction): The transaction related to the contract.

    Returns:
        ContractSnapshot: A new ContractSnapshot instance.
    """
    # Check if the transaction is a contract deployment and the contract address matches the transaction's to address
    if (
        transaction.type == TransactionType.DEPLOY_CONTRACT
        and contract_address == transaction.to_address
        and transaction.status
        not in [TransactionStatus.ACCEPTED, TransactionStatus.FINALIZED]
    ):
        # Create a new ContractSnapshot instance for the new contract
        ret = ContractSnapshot(None, session)
        ret.contract_address = transaction.to_address
        ret.contract_code = transaction.data["contract_code"]
        ret.balance = transaction.value or 0
        ret.states = {"accepted": {}, "finalized": {}}
        return ret

    # Return a ContractSnapshot instance for an existing contract
    return ContractSnapshot(contract_address, session)


def contract_processor_factory(session: Session):
    """
    Factory function to create a ContractProcessor instance.
    """
    return ContractProcessor(session)


def chain_snapshot_factory(session: Session):
    """
    Factory function to create a ChainSnapshot instance.

    Args:
        session (Session): The database session.

    Returns:
        ChainSnapshot: A new ChainSnapshot instance.
    """
    return ChainSnapshot(session)


def transactions_processor_factory(session: Session):
    """
    Factory function to create a TransactionsProcessor instance.

    Args:
        session (Session): The database session.

    Returns:
        TransactionsProcessor: A new TransactionsProcessor instance.
    """
    return TransactionsProcessor(session)


def accounts_manager_factory(session: Session):
    """
    Factory function to create an AccountsManager instance.

    Args:
        session (Session): The database session.

    Returns:
        AccountsManager: A new AccountsManager instance.
    """
    return AccountsManager(session)


class TransactionContext:
    """
    Class representing the context of a transaction.

    Attributes:
        transaction (Transaction): The transaction.
        transactions_processor (TransactionsProcessor): Instance responsible for handling transaction operations within the database.
        chain_snapshot (ChainSnapshot): Snapshot of the chain state.
        accounts_manager (AccountsManager): Manager for accounts.
        contract_snapshot_factory (Callable[[str], ContractSnapshot]): Factory function to create contract snapshots.
        node_factory (Callable[[dict, ExecutionMode, ContractSnapshot, Receipt | None, MessageHandler, Callable[[str], ContractSnapshot]], Node]): Factory function to create nodes.
        msg_handler (MessageHandler): Handler for messaging.
        consensus_data (ConsensusData): Data related to the consensus process.
        iterator_rotation (Iterator[list] | None): Iterator for rotating validators.
        remaining_validators (list): List of remaining validators.
        num_validators (int): Number of validators.
        contract_snapshot (ContractSnapshot | None): Snapshot of the contract state.
        votes (dict): Dictionary of votes.
        validator_nodes (list): List of validator nodes.
        validation_results (list): List of validation results.
        consensus_service (ConsensusService): Consensus service to interact with the rollup.
    """

    def __init__(
        self,
        transaction: Transaction,
        transactions_processor: TransactionsProcessor,
        chain_snapshot: ChainSnapshot,
        accounts_manager: AccountsManager,
        contract_snapshot_factory: Callable[[str], ContractSnapshot],
        contract_processor: ContractProcessor,
        node_factory: NodeFactory,
        msg_handler: MessageHandler,
        consensus_service: ConsensusService,
        validators_snapshot: validators.Snapshot | None,
    ):
        """
        Initialize the TransactionContext.

        Args:
            transaction (Transaction): The transaction.
            transactions_processor (TransactionsProcessor): Instance responsible for handling transaction operations within the database.
            chain_snapshot (ChainSnapshot): Snapshot of the chain state.
            accounts_manager (AccountsManager): Manager for accounts.
            contract_snapshot_factory (Callable[[str], ContractSnapshot]): Factory function to create contract snapshots.
            node_factory (Callable[[dict, ExecutionMode, ContractSnapshot, Receipt | None, MessageHandler, Callable[[str], ContractSnapshot]], Node]): Factory function to create nodes.
            msg_handler (MessageHandler): Handler for messaging.
            consensus_service (ConsensusService): Consensus service to interact with the rollup.
        """
        self.transaction = transaction
        self.transactions_processor = transactions_processor
        self.chain_snapshot = chain_snapshot
        self.accounts_manager = accounts_manager
        self.contract_snapshot_factory = contract_snapshot_factory
        self.contract_processor = contract_processor
        self.node_factory = node_factory
        self.msg_handler = msg_handler
        self.consensus_data = ConsensusData(
            votes={}, leader_receipt=None, validators=[]
        )
        self.involved_validators: list[dict] = []
        self.remaining_validators: list = []
        self.num_validators: int = 0
        self.votes: dict = {}
        self.validator_nodes: list = []
        self.validation_results: list = []
        self.rotation_count: int = 0
        self.consensus_service = consensus_service
        self.leader: dict = {}

        if self.transaction.type != TransactionType.SEND:
            if self.transaction.contract_snapshot:
                self.contract_snapshot = self.transaction.contract_snapshot
            else:
                self.contract_snapshot = self.contract_snapshot_factory(
                    self.transaction.to_address
                )

        self.validators_snapshot = validators_snapshot


class ConsensusAlgorithm:
    """
    Class representing the consensus algorithm.

    Attributes:
        get_session (Callable[[], Session]): Function to get a database session.
        msg_handler (MessageHandler): Handler for messaging.
        consensus_service (ConsensusService): Consensus service to interact with the rollup.
        pending_queues (dict[str, asyncio.Queue]): Dictionary of pending_queues for transactions.
        finality_window_time (int): Time in seconds for the finality window.
        consensus_sleep_time (int): Time in seconds for the consensus sleep time.
    """

    def __init__(
        self,
        get_session: Callable[[], Session],
        msg_handler: MessageHandler,
        consensus_service: ConsensusService,
        validators_manager: validators.Manager,
    ):
        """
        Initialize the ConsensusAlgorithm.

        Args:
            get_session (Callable[[], Session]): Function to get a database session.
            msg_handler (MessageHandler): Handler for messaging.
            consensus_service (ConsensusService): Consensus service to interact with the rollup.
        """
        self.get_session = get_session
        self.msg_handler = msg_handler
        self.consensus_service = consensus_service
        self.pending_queues: dict[str, asyncio.Queue] = {}
        self.finality_window_time = int(os.environ["VITE_FINALITY_WINDOW"])
        self.finality_window_appeal_failed_reduction = float(
            os.environ["VITE_FINALITY_WINDOW_APPEAL_FAILED_REDUCTION"]
        )
        self.consensus_sleep_time = DEFAULT_CONSENSUS_SLEEP_TIME
        self.pending_queue_stop_events: dict[str, asyncio.Event] = (
            {}
        )  # Events to stop tasks for each pending queue
        self.pending_queue_task_running: dict[str, bool] = (
            {}
        )  # Track running state for each pending queue
        self.validators_manager = validators_manager

    async def run_crawl_snapshot_loop(
        self,
        chain_snapshot_factory: Callable[
            [Session], ChainSnapshot
        ] = chain_snapshot_factory,
        transactions_processor_factory: Callable[
            [Session], TransactionsProcessor
        ] = transactions_processor_factory,
        stop_event: threading.Event = threading.Event(),
    ):
        """
        Run the loop to crawl snapshots.

        Args:
            chain_snapshot_factory (Callable[[Session], ChainSnapshot]): Creates snapshots of the blockchain state at specific points in time.
            transactions_processor_factory (Callable[[Session], TransactionsProcessor]): Creates processors to modify transactions.
            stop_event (threading.Event): Control signal to terminate the loop.
        """
        # Create a new event loop for crawling snapshots

        try:
            await self._crawl_snapshot(
                chain_snapshot_factory, transactions_processor_factory, stop_event
            )
        except BaseException as e:
            import traceback

            traceback.print_exception(e)
            raise

    async def _crawl_snapshot(
        self,
        chain_snapshot_factory: Callable[[Session], ChainSnapshot],
        transactions_processor_factory: Callable[[Session], TransactionsProcessor],
        stop_event: threading.Event,
    ):
        """
        Crawl snapshots and process pending transactions.

        Args:
            chain_snapshot_factory (Callable[[Session], ChainSnapshot]): Creates snapshots of the blockchain state at specific points in time.
            transactions_processor_factory (Callable[[Session], TransactionsProcessor]): Creates processors to modify transactions.
            stop_event (threading.Event): Control signal to terminate the loop.
        """
        while not stop_event.is_set():
            with self.get_session() as session:
                chain_snapshot = chain_snapshot_factory(session)
                transactions_processor = transactions_processor_factory(session)
                pending_transactions = chain_snapshot.get_pending_transactions()
                for transaction in pending_transactions:
                    transaction = Transaction.from_dict(transaction)
                    address = transaction.to_address

                    if address is None:
                        # it happens in tests/integration/accounts/test_accounts.py::test_accounts_burn
                        print(f"_crawl_snapshot: address is None, tx {transaction}")
                        traceback.print_stack()

                    # Initialize queue and stop event for the address if not present
                    if address not in self.pending_queues:
                        self.pending_queues[address] = asyncio.Queue()

                    if address not in self.pending_queue_stop_events:
                        self.pending_queue_stop_events[address] = asyncio.Event()

                    # Only add to the queue if the stop event is not set
                    if not self.pending_queue_stop_events[address].is_set():
                        await self.pending_queues[address].put(transaction)

                        # Set the transaction as activated so it is not added to the queue again
                        ConsensusAlgorithm.dispatch_transaction_status_update(
                            transactions_processor,
                            transaction.hash,
                            TransactionStatus.ACTIVATED,
                            self.msg_handler,
                        )

            await asyncio.sleep(self.consensus_sleep_time)

    async def run_process_pending_transactions_loop(
        self,
        chain_snapshot_factory: Callable[
            [Session], ChainSnapshot
        ] = chain_snapshot_factory,
        transactions_processor_factory: Callable[
            [Session], TransactionsProcessor
        ] = transactions_processor_factory,
        accounts_manager_factory: Callable[
            [Session], AccountsManager
        ] = accounts_manager_factory,
        contract_snapshot_factory: Callable[
            [str, Session, Transaction], ContractSnapshot
        ] = contract_snapshot_factory,
        contract_processor_factory: Callable[
            [Session], ContractProcessor
        ] = contract_processor_factory,
        node_factory: NodeFactory = node_factory,
        stop_event: threading.Event = threading.Event(),
    ):
        """
        Run the process pending transactions loop.

        Args:
            chain_snapshot_factory (Callable[[Session], ChainSnapshot]): Creates snapshots of the blockchain state at specific points in time.
            transactions_processor_factory (Callable[[Session], TransactionsProcessor]): Creates processors to modify transactions.
            accounts_manager_factory (Callable[[Session], AccountsManager]): Creates managers to handle account state.
            contract_snapshot_factory (Callable[[str, Session, Transaction], ContractSnapshot]): Creates snapshots of contract states.
            node_factory (Callable[[dict, ExecutionMode, ContractSnapshot, Receipt | None, MessageHandler, Callable[[str], ContractSnapshot]], Node]): Creates node instances that can execute contracts and process transactions.
            stop_event (threading.Event): Control signal to terminate the pending transactions process.
        """

        try:
            await self._process_pending_transactions(
                chain_snapshot_factory,
                transactions_processor_factory,
                accounts_manager_factory,
                contract_snapshot_factory,
                contract_processor_factory,
                node_factory,
                stop_event,
            )
        except BaseException as e:
            import traceback

            traceback.print_exception(e)
            raise

    async def _process_pending_transactions(
        self,
        chain_snapshot_factory: Callable[[Session], ChainSnapshot],
        transactions_processor_factory: Callable[[Session], TransactionsProcessor],
        accounts_manager_factory: Callable[[Session], AccountsManager],
        contract_snapshot_factory: Callable[
            [str, Session, Transaction], ContractSnapshot
        ],
        contract_processor_factory: Callable[[Session], ContractProcessor],
        node_factory: NodeFactory,
        stop_event: threading.Event,
    ):
        """
        Process pending transactions.

        Args:
            chain_snapshot_factory (Callable[[Session], ChainSnapshot]): Creates snapshots of the blockchain state at specific points in time.
            transactions_processor_factory (Callable[[Session], TransactionsProcessor]): Creates processors to modify transactions.
            accounts_manager_factory (Callable[[Session], AccountsManager]): Creates managers to handle account state.
            contract_snapshot_factory (Callable[[str, Session, Transaction], ContractSnapshot]): Creates snapshots of contract states.
            node_factory (Callable[[dict, ExecutionMode, ContractSnapshot, Receipt | None, MessageHandler, Callable[[str], ContractSnapshot]], Node]): Creates node instances that can execute contracts and process transactions.
            stop_event (threading.Event): Control signal to terminate the pending transactions process.
        """
        # Note: ollama uses GPU resources and webrequest aka selenium uses RAM
        # TODO: Consider using async sessions to avoid blocking the current thread
        while not stop_event.is_set():
            try:
                async with asyncio.TaskGroup() as tg:
                    for queue_address, queue in self.pending_queues.items():
                        if (
                            not queue.empty()
                            and not self.pending_queue_stop_events.get(
                                queue_address, asyncio.Event()
                            ).is_set()
                        ):
                            # Sessions cannot be shared between coroutines; create a new session for each coroutine
                            # Reference: https://docs.sqlalchemy.org/en/20/orm/session_basics.html#is-the-session-thread-safe-is-asyncsession-safe-to-share-in-concurrent-tasks
                            self.pending_queue_task_running[queue_address] = True
                            transaction: Transaction = await queue.get()
                            with self.get_session() as session:

                                async def exec_transaction_with_session_handling(
                                    session: Session,
                                    transaction: Transaction,
                                    queue_address: str,
                                ):
                                    transactions_processor = (
                                        transactions_processor_factory(session)
                                    )
                                    async with (
                                        self.validators_manager.snapshot() as validators_snapshot
                                    ):
                                        await self.exec_transaction(
                                            transaction,
                                            transactions_processor,
                                            chain_snapshot_factory(session),
                                            accounts_manager_factory(session),
                                            lambda contract_address: contract_snapshot_factory(
                                                contract_address, session, transaction
                                            ),
                                            contract_processor_factory(session),
                                            node_factory,
                                            validators_snapshot,
                                        )
                                    session.commit()
                                    self.pending_queue_task_running[queue_address] = (
                                        False
                                    )

                            tg.create_task(
                                exec_transaction_with_session_handling(
                                    session, transaction, queue_address
                                )
                            )

            except Exception as e:
                print("Error running consensus", e)
                print(traceback.format_exc())
            finally:
                for queue_address in self.pending_queues:
                    self.pending_queue_task_running[queue_address] = False
            await asyncio.sleep(self.consensus_sleep_time)

    def is_pending_queue_task_running(self, address: str):
        """
        Check if a task for a specific pending queue is currently running.
        """
        return self.pending_queue_task_running.get(address, False)

    def stop_pending_queue_task(self, address: str):
        """
        Signal the task for a specific pending queue to stop.
        """
        if address in self.pending_queues:
            if address not in self.pending_queue_stop_events:
                self.pending_queue_stop_events[address] = asyncio.Event()
            self.pending_queue_stop_events[address].set()

    def start_pending_queue_task(self, address: str):
        """
        Allow the task for a specific pending queue to start.
        """
        if address in self.pending_queue_stop_events:
            self.pending_queue_stop_events[address].clear()

    async def exec_transaction(
        self,
        transaction: Transaction,
        transactions_processor: TransactionsProcessor,
        chain_snapshot: ChainSnapshot,
        accounts_manager: AccountsManager,
        contract_snapshot_factory: Callable[[str], ContractSnapshot],
        contract_processor: ContractProcessor,
        node_factory: NodeFactory,
        validators_snapshot: validators.Snapshot,
    ):
        """
        Execute a transaction.

        Args:
            transaction (Transaction): The transaction to execute.
            transactions_processor (TransactionsProcessor): Instance responsible for handling transaction operations within the database.
            chain_snapshot (ChainSnapshot): Snapshot of the chain state.
            accounts_manager (AccountsManager): Manager for accounts.
            contract_snapshot_factory (Callable[[str], ContractSnapshot]): Factory function to create contract snapshots.
            node_factory (Callable[[dict, ExecutionMode, ContractSnapshot, Receipt | None, MessageHandler, Callable[[str], ContractSnapshot]], Node]): Factory function to create nodes.
        """
        # Create initial state context for the transaction
        context = TransactionContext(
            transaction=transaction,
            transactions_processor=transactions_processor,
            chain_snapshot=chain_snapshot,
            accounts_manager=accounts_manager,
            contract_snapshot_factory=contract_snapshot_factory,
            contract_processor=contract_processor,
            node_factory=node_factory,
            msg_handler=self.msg_handler,
            consensus_service=self.consensus_service,
            validators_snapshot=validators_snapshot,
        )

        previous_transaction = transactions_processor.get_previous_transaction(
            transaction.hash,
        )

        if (
            (previous_transaction is None)
            or (previous_transaction["appealed"] == True)
            or (previous_transaction["appeal_undetermined"] == True)
            or (previous_transaction["appeal_leader_timeout"] == True)
            or (
                previous_transaction["status"]
                in [
                    TransactionStatus.ACCEPTED.value,
                    TransactionStatus.UNDETERMINED.value,
                    TransactionStatus.FINALIZED.value,
                ]
            )
        ):
            # Begin state transitions starting from PendingState
            state = PendingState()
            while True:
                next_state = await state.handle(context)
                if next_state is None:
                    break
                state = next_state

    @staticmethod
    def dispatch_transaction_status_update(
        transactions_processor: TransactionsProcessor,
        transaction_hash: str,
        new_status: TransactionStatus,
        msg_handler: MessageHandler,
        update_current_status_changes: bool = True,
    ):
        """
        Dispatch a transaction status update.

        Args:
            transactions_processor (TransactionsProcessor): Instance responsible for handling transaction operations within the database.
            transaction_hash (str): Hash of the transaction.
            new_status (TransactionStatus): New status of the transaction.
            msg_handler (MessageHandler): Handler for messaging.
        """
        # Update the transaction status in the transactions processor
        transactions_processor.update_transaction_status(
            transaction_hash,
            new_status,
            update_current_status_changes,
        )

        # Send a message indicating the transaction status update
        msg_handler.send_message(
            LogEvent(
                "transaction_status_updated",
                EventType.INFO,
                EventScope.CONSENSUS,
                f"{str(new_status.value)} {str(transaction_hash)}",
                {
                    "hash": str(transaction_hash),
                    "new_status": str(new_status.value),
                },
                transaction_hash=transaction_hash,
            )
        )

    @staticmethod
    def execute_transfer(
        transaction: Transaction,
        transactions_processor: TransactionsProcessor,
        accounts_manager: AccountsManager,
        msg_handler: MessageHandler,
    ):
        """
        Executes a native token transfer between Externally Owned Accounts (EOAs).

        This function handles the transfer of native tokens from one EOA to another.
        It updates the balances of both the sender and recipient accounts, and
        manages the transaction status throughout the process.

        Args:
            transaction (dict): The transaction details including from_address, to_address, and value.
            transactions_processor (TransactionsProcessor): Instance responsible for handling transaction operations within the database.
            accounts_manager (AccountsManager): Manager to handle account balance updates.
        """

        # Check if the transaction is a fund_account call
        if not transaction.from_address is None:
            # Get the balance of the sender account
            from_balance = accounts_manager.get_account_balance(
                transaction.from_address
            )

            # Check if the sender has enough balance
            if from_balance < transaction.value:
                # Set the transaction status to UNDETERMINED if balance is insufficient
                ConsensusAlgorithm.dispatch_transaction_status_update(
                    transactions_processor,
                    transaction.hash,
                    TransactionStatus.UNDETERMINED,
                    msg_handler,
                )

                return

            # Update the balance of the sender account
            accounts_manager.update_account_balance(
                transaction.from_address, from_balance - transaction.value
            )

        # Check if the transaction is a burn call
        if not transaction.to_address is None:
            # Get the balance of the recipient account
            to_balance = accounts_manager.get_account_balance(transaction.to_address)

            # Update the balance of the recipient account
            accounts_manager.update_account_balance(
                transaction.to_address, to_balance + transaction.value
            )

        # Dispatch a transaction status update to FINALIZED
        ConsensusAlgorithm.dispatch_transaction_status_update(
            transactions_processor,
            transaction.hash,
            TransactionStatus.FINALIZED,
            msg_handler,
        )

    async def run_appeal_window_loop(
        self,
        chain_snapshot_factory: Callable[
            [Session], ChainSnapshot
        ] = chain_snapshot_factory,
        transactions_processor_factory: Callable[
            [Session], TransactionsProcessor
        ] = transactions_processor_factory,
        accounts_manager_factory: Callable[
            [Session], AccountsManager
        ] = accounts_manager_factory,
        contract_snapshot_factory: Callable[
            [str, Session, Transaction], ContractSnapshot
        ] = contract_snapshot_factory,
        contract_processor_factory: Callable[
            [Session], ContractProcessor
        ] = contract_processor_factory,
        node_factory: NodeFactory = node_factory,
        stop_event: threading.Event = threading.Event(),
    ):
        """
        Run the loop to handle the appeal window.

        Args:
            chain_snapshot_factory (Callable[[Session], ChainSnapshot]): Creates snapshots of the blockchain state at specific points in time.
            transactions_processor_factory (Callable[[Session], TransactionsProcessor]): Creates processors to modify transactions.
            accounts_manager_factory (Callable[[Session], AccountsManager]): Creates managers to handle account state.
            contract_snapshot_factory (Callable[[str, Session, Transaction], ContractSnapshot]): Creates snapshots of contract states.
            node_factory (Callable[[dict, ExecutionMode, ContractSnapshot, Receipt | None, MessageHandler, Callable[[str], ContractSnapshot]], Node]): Creates node instances that can execute contracts and process transactions.
            stop_event (threading.Event): Control signal to terminate the appeal window process.
        """
        try:
            await self._appeal_window(
                chain_snapshot_factory,
                transactions_processor_factory,
                accounts_manager_factory,
                contract_snapshot_factory,
                contract_processor_factory,
                node_factory,
                stop_event,
            )
        except BaseException as e:
            import traceback

            traceback.print_exception(e)
            raise

    async def _appeal_window(
        self,
        chain_snapshot_factory: Callable[[Session], ChainSnapshot],
        transactions_processor_factory: Callable[[Session], TransactionsProcessor],
        accounts_manager_factory: Callable[[Session], AccountsManager],
        contract_snapshot_factory: Callable[
            [str, Session, Transaction], ContractSnapshot
        ],
        contract_processor_factory: Callable[[Session], ContractProcessor],
        node_factory: NodeFactory,
        stop_event: threading.Event,
    ):
        """
        Handle the appeal window for transactions, during which EOAs can challenge transaction results.

        Args:
            chain_snapshot_factory (Callable[[Session], ChainSnapshot]): Creates snapshots of the blockchain state at specific points in time.
            transactions_processor_factory (Callable[[Session], TransactionsProcessor]): Creates processors to modify transactions.
            accounts_manager_factory (Callable[[Session], AccountsManager]): Creates managers to handle account state.
            contract_snapshot_factory (Callable[[str, Session, Transaction], ContractSnapshot]): Creates snapshots of contract states.
            node_factory (Callable[[dict, ExecutionMode, ContractSnapshot, Receipt | None, MessageHandler, Callable[[str], ContractSnapshot]], Node]): Creates node instances that can execute contracts and process transactions.
            stop_event (threading.Event): Control signal to terminate the appeal window process.
        """
        while not stop_event.is_set():
            try:
                async with asyncio.TaskGroup() as tg:
                    with self.get_session() as session:
                        # Get the accepted and undetermined transactions per contract address
                        chain_snapshot = chain_snapshot_factory(session)
                        awaiting_finalization_transactions = (
                            chain_snapshot.get_awaiting_finalization_transactions()
                        )

                        # Iterate over the contracts
                        for (
                            awaiting_finalization_queue
                        ) in awaiting_finalization_transactions.values():

                            # Create a new session for each task so tasks can be run concurrently
                            with self.get_session() as task_session:

                                async def exec_appeal_window_with_session_handling(
                                    task_session: Session,
                                    awaiting_finalization_queue: list[dict],
                                    captured_chain_snapshot: ChainSnapshot = chain_snapshot,
                                ):
                                    transactions_processor = (
                                        transactions_processor_factory(task_session)
                                    )

                                    # Go through the whole queue to check for appeals and finalizations
                                    for index, transaction in enumerate(
                                        awaiting_finalization_queue
                                    ):
                                        current_transaction = Transaction.from_dict(
                                            transaction
                                        )

                                        # Check if the transaction is appealed
                                        if not current_transaction.appealed:

                                            # Check if the transaction can be finalized
                                            if self.can_finalize_transaction(
                                                transactions_processor,
                                                current_transaction,
                                                index,
                                                awaiting_finalization_queue,
                                            ):

                                                # Handle transactions that need to be finalized
                                                await self.process_finalization(
                                                    current_transaction,
                                                    transactions_processor,
                                                    captured_chain_snapshot,
                                                    accounts_manager_factory(
                                                        task_session
                                                    ),
                                                    lambda contract_address: contract_snapshot_factory(
                                                        contract_address,
                                                        task_session,
                                                        current_transaction,
                                                    ),
                                                    contract_processor_factory(
                                                        task_session
                                                    ),
                                                    node_factory,
                                                )
                                                task_session.commit()

                                        else:
                                            async with (
                                                self.validators_manager.snapshot() as validators_snapshot
                                            ):
                                                # Handle transactions that are appealed
                                                if (
                                                    current_transaction.status
                                                    == TransactionStatus.UNDETERMINED
                                                ):
                                                    # Leader appeal
                                                    await self.process_leader_appeal(
                                                        current_transaction,
                                                        transactions_processor,
                                                        captured_chain_snapshot,
                                                        accounts_manager_factory(
                                                            task_session
                                                        ),
                                                        lambda contract_address: contract_snapshot_factory(
                                                            contract_address,
                                                            task_session,
                                                            current_transaction,
                                                        ),
                                                        contract_processor_factory(
                                                            task_session
                                                        ),
                                                        node_factory,
                                                        validators_snapshot,
                                                    )
                                                    task_session.commit()
                                                elif (
                                                    current_transaction.status
                                                    == TransactionStatus.LEADER_TIMEOUT
                                                ):
                                                    # Leader timeout
                                                    await self.process_leader_timeout_appeal(
                                                        current_transaction,
                                                        transactions_processor,
                                                        captured_chain_snapshot,
                                                        accounts_manager_factory(
                                                            task_session
                                                        ),
                                                        lambda contract_address: contract_snapshot_factory(
                                                            contract_address,
                                                            task_session,
                                                            current_transaction,
                                                        ),
                                                        contract_processor_factory(
                                                            task_session
                                                        ),
                                                        node_factory,
                                                        validators_snapshot,
                                                    )
                                                    task_session.commit()
                                                else:
                                                    # Validator appeal
                                                    await self.process_validator_appeal(
                                                        current_transaction,
                                                        transactions_processor,
                                                        captured_chain_snapshot,
                                                        accounts_manager_factory(
                                                            task_session
                                                        ),
                                                        lambda contract_address: contract_snapshot_factory(
                                                            contract_address,
                                                            task_session,
                                                            current_transaction,
                                                        ),
                                                        contract_processor_factory(
                                                            task_session
                                                        ),
                                                        node_factory,
                                                        validators_snapshot,
                                                    )
                                                    task_session.commit()

                                tg.create_task(
                                    exec_appeal_window_with_session_handling(
                                        task_session, awaiting_finalization_queue
                                    )
                                )

            except Exception as e:
                print("Error running consensus", e)
                print(traceback.format_exc())
            await asyncio.sleep(self.consensus_sleep_time)

    def can_finalize_transaction(
        self,
        transactions_processor: TransactionsProcessor,
        transaction: Transaction,
        index: int,
        awaiting_finalization_queue: list[dict],
    ) -> bool:
        """
        Check if the transaction can be finalized based on the following criteria:
        - The transaction is a leader only transaction
        - The transaction has exceeded the finality window
        - The previous transaction has been finalized

        Args:
            transactions_processor (TransactionsProcessor): The transactions processor instance.
            transaction (Transaction): The transaction to be possibly finalized.
            index (int): The index of the current transaction in the awaiting_finalization_queue.
            awaiting_finalization_queue (list[dict]): The list of accepted and undetermined transactions for one contract.

        Returns:
            bool: True if the transaction can be finalized, False otherwise.
        """
        if (transaction.leader_only) or (
            (
                time.time()
                - transaction.timestamp_awaiting_finalization
                - transaction.appeal_processing_time
            )
            > self.finality_window_time
            * (
                (1 - self.finality_window_appeal_failed_reduction)
                ** transaction.appeal_failed
            )
        ):
            if index == 0:
                return True
            else:
                previous_transaction_hash = awaiting_finalization_queue[index - 1][
                    "hash"
                ]
                previous_transaction = transactions_processor.get_transaction_by_hash(
                    previous_transaction_hash
                )
                if previous_transaction["status"] == TransactionStatus.FINALIZED.value:
                    return True
                else:
                    return False
        else:
            return False

    async def process_finalization(
        self,
        transaction: Transaction,
        transactions_processor: TransactionsProcessor,
        chain_snapshot: ChainSnapshot,
        accounts_manager: AccountsManager,
        contract_snapshot_factory: Callable[[str], ContractSnapshot],
        contract_processor: ContractProcessor,
        node_factory: NodeFactory,
    ):
        """
        Process the finalization of a transaction.

        Args:
            transaction (Transaction): The transaction to finalize.
            transactions_processor (TransactionsProcessor): Instance responsible for handling transaction operations within the database.
            chain_snapshot (ChainSnapshot): Snapshot of the chain state.
            accounts_manager (AccountsManager): Manager for accounts.
            contract_snapshot_factory (Callable[[str], ContractSnapshot]): Factory function to create contract snapshots.
            node_factory (Callable[[dict, ExecutionMode, ContractSnapshot, Receipt | None, MessageHandler, Callable[[str], ContractSnapshot]], Node]): Factory function to create nodes.
        """
        # Create a transaction context for finalizing the transaction
        context = TransactionContext(
            transaction=transaction,
            transactions_processor=transactions_processor,
            chain_snapshot=chain_snapshot,
            accounts_manager=accounts_manager,
            contract_snapshot_factory=contract_snapshot_factory,
            contract_processor=contract_processor,
            node_factory=node_factory,
            msg_handler=self.msg_handler,
            consensus_service=self.consensus_service,
            validators_snapshot=None,
        )

        # Transition to the FinalizingState
        state = FinalizingState()
        await state.handle(context)

    async def process_leader_appeal(
        self,
        transaction: Transaction,
        transactions_processor: TransactionsProcessor,
        chain_snapshot: ChainSnapshot,
        accounts_manager: AccountsManager,
        contract_snapshot_factory: Callable[[str], ContractSnapshot],
        contract_processor: ContractProcessor,
        node_factory: NodeFactory,
        validators_snapshot: validators.Snapshot,
    ):
        """
        Process the leader appeal of a transaction.

        Args:
            transaction (Transaction): The transaction to appeal.
            transactions_processor (TransactionsProcessor): Instance responsible for handling transaction operations within the database.
            chain_snapshot (ChainSnapshot): Snapshot of the chain state.
            accounts_manager (AccountsManager): Manager for accounts.
            contract_snapshot_factory (Callable[[str], ContractSnapshot]): Factory function to create contract snapshots.
            node_factory (Callable[[dict, ExecutionMode, ContractSnapshot, Receipt | None, MessageHandler, Callable[[str], ContractSnapshot]], Node]): Factory function to create nodes.
        """
        # Create a transaction context for the appeal
        context = TransactionContext(
            transaction=transaction,
            transactions_processor=transactions_processor,
            chain_snapshot=chain_snapshot,
            accounts_manager=accounts_manager,
            contract_snapshot_factory=contract_snapshot_factory,
            contract_processor=contract_processor,
            node_factory=node_factory,
            msg_handler=self.msg_handler,
            validators_snapshot=validators_snapshot,
            consensus_service=self.consensus_service,
        )

        transactions_processor.set_transaction_appeal(transaction.hash, False)
        transaction.appealed = False

        used_leader_addresses = (
            ConsensusAlgorithm.get_used_leader_addresses_from_consensus_history(
                context.transactions_processor.get_transaction_by_hash(
                    context.transaction.hash
                )["consensus_history"]
            )
        )

        if len(transaction.consensus_data.validators) + len(
            used_leader_addresses
        ) >= len(validators_snapshot.nodes):
            self.msg_handler.send_message(
                LogEvent(
                    "consensus_event",
                    EventType.ERROR,
                    EventScope.CONSENSUS,
                    "Appeal failed, no validators found to process the appeal",
                    {
                        "transaction_hash": transaction.hash,
                    },
                    transaction_hash=transaction.hash,
                )
            )
            self.msg_handler.send_message(
                log_event=LogEvent(
                    "transaction_appeal_updated",
                    EventType.INFO,
                    EventScope.CONSENSUS,
                    "Set transaction appealed",
                    {
                        "hash": context.transaction.hash,
                    },
                ),
                log_to_terminal=False,
            )

        else:
            # Appeal data member is used in the frontend for all types of appeals
            # Here the type is refined based on the status
            transactions_processor.set_transaction_appeal_undetermined(
                transaction.hash, True
            )
            transaction.appeal_undetermined = True

            # Begin state transitions starting from PendingState
            state = PendingState()
            while True:
                next_state = await state.handle(context)
                if next_state is None:
                    break
                elif next_state == "leader_appeal_success":
                    self.rollback_transactions(context)
                    break
                state = next_state

    async def process_leader_timeout_appeal(
        self,
        transaction: Transaction,
        transactions_processor: TransactionsProcessor,
        chain_snapshot: ChainSnapshot,
        accounts_manager: AccountsManager,
        contract_snapshot_factory: Callable[[str], ContractSnapshot],
        contract_processor: ContractProcessor,
        node_factory: NodeFactory,
        validators_snapshot: validators.Snapshot,
    ):
        """
        Process the leader appeal of a transaction.

        Args:
            transaction (Transaction): The transaction to appeal.
            transactions_processor (TransactionsProcessor): Instance responsible for handling transaction operations within the database.
            chain_snapshot (ChainSnapshot): Snapshot of the chain state.
            accounts_manager (AccountsManager): Manager for accounts.
            contract_snapshot_factory (Callable[[str], ContractSnapshot]): Factory function to create contract snapshots.
            node_factory (Callable[[dict, ExecutionMode, ContractSnapshot, Receipt | None, MessageHandler, Callable[[str], ContractSnapshot]], Node]): Factory function to create nodes.
        """
        # Create a transaction context for the appeal
        context = TransactionContext(
            transaction=transaction,
            transactions_processor=transactions_processor,
            chain_snapshot=chain_snapshot,
            accounts_manager=accounts_manager,
            contract_snapshot_factory=contract_snapshot_factory,
            contract_processor=contract_processor,
            node_factory=node_factory,
            msg_handler=self.msg_handler,
            validators_snapshot=validators_snapshot,
            consensus_service=self.consensus_service,
        )

        transactions_processor.set_transaction_appeal(transaction.hash, False)
        transaction.appealed = False

        if context.transaction.appeal_undetermined:
            context.transactions_processor.set_transaction_appeal_undetermined(
                context.transaction.hash, False
            )
            context.transaction.appeal_undetermined = False

        used_leader_addresses = (
            ConsensusAlgorithm.get_used_leader_addresses_from_consensus_history(
                context.transactions_processor.get_transaction_by_hash(
                    context.transaction.hash
                )["consensus_history"]
            )
        )

        if len(transaction.leader_timeout_validators) + len(
            used_leader_addresses
        ) >= len(validators_snapshot.nodes):
            self.msg_handler.send_message(
                LogEvent(
                    "consensus_event",
                    EventType.ERROR,
                    EventScope.CONSENSUS,
                    "Appeal failed, no validators found to process the appeal",
                    {
                        "transaction_hash": transaction.hash,
                    },
                    transaction_hash=transaction.hash,
                )
            )
            self.msg_handler.send_message(
                log_event=LogEvent(
                    "transaction_appeal_updated",
                    EventType.INFO,
                    EventScope.CONSENSUS,
                    "Set transaction appealed",
                    {
                        "hash": context.transaction.hash,
                    },
                ),
                log_to_terminal=False,
            )

        else:
            # Appeal data member is used in the frontend for all types of appeals
            # Here the type is refined based on the status
            transaction.appeal_leader_timeout = (
                transactions_processor.set_transaction_appeal_leader_timeout(
                    transaction.hash, True
                )
            )

            # Begin state transitions starting from PendingState
            state = PendingState()
            while True:
                next_state = await state.handle(context)
                if next_state is None:
                    break
                elif next_state == "leader_timeout_appeal_success":
                    self.rollback_transactions(context)
                    break
                state = next_state

    async def process_validator_appeal(
        self,
        transaction: Transaction,
        transactions_processor: TransactionsProcessor,
        chain_snapshot: ChainSnapshot,
        accounts_manager: AccountsManager,
        contract_snapshot_factory: Callable[[str], ContractSnapshot],
        contract_processor: ContractProcessor,
        node_factory: NodeFactory,
        validators_snapshot: validators.Snapshot,
    ):
        """
        Process the validator appeal of a transaction.

        Args:
            transaction (Transaction): The transaction to appeal.
            transactions_processor (TransactionsProcessor): Instance responsible for handling transaction operations within the database.
            chain_snapshot (ChainSnapshot): Snapshot of the chain state.
            accounts_manager (AccountsManager): Manager for accounts.
            contract_snapshot_factory (Callable[[str], ContractSnapshot]): Factory function to create contract snapshots.
            node_factory (Callable[[dict, ExecutionMode, ContractSnapshot, Receipt | None, MessageHandler, Callable[[str], ContractSnapshot]], Node]): Factory function to create nodes.
        """
        # Create a transaction context for the appeal
        context = TransactionContext(
            transaction=transaction,
            transactions_processor=transactions_processor,
            chain_snapshot=chain_snapshot,
            accounts_manager=accounts_manager,
            contract_snapshot_factory=contract_snapshot_factory,
            contract_processor=contract_processor,
            node_factory=node_factory,
            msg_handler=self.msg_handler,
            consensus_service=self.consensus_service,
            validators_snapshot=validators_snapshot,
        )

        # Set the leader receipt in the context
        context.consensus_data.leader_receipt = (
            transaction.consensus_data.leader_receipt
        )
        try:
            # Attempt to get extra validators for the appeal process
            _, context.remaining_validators = ConsensusAlgorithm.get_extra_validators(
                [x.validator.to_dict() for x in validators_snapshot.nodes],
                transaction.consensus_history,
                transaction.consensus_data,
                transaction.appeal_failed,
            )
        except ValueError as e:
            # When no validators are found, then the appeal failed
            context.msg_handler.send_message(
                LogEvent(
                    "consensus_event",
                    EventType.ERROR,
                    EventScope.CONSENSUS,
                    "Appeal failed, no validators found to process the appeal",
                    {
                        "transaction_hash": context.transaction.hash,
                    },
                    transaction_hash=context.transaction.hash,
                )
            )
            context.transactions_processor.set_transaction_appeal(
                context.transaction.hash, False
            )
            context.transaction.appealed = False
            self.msg_handler.send_message(
                log_event=LogEvent(
                    "transaction_appeal_updated",
                    EventType.INFO,
                    EventScope.CONSENSUS,
                    "Set transaction appealed",
                    {
                        "hash": context.transaction.hash,
                    },
                ),
                log_to_terminal=False,
            )
            context.transactions_processor.set_transaction_appeal_processing_time(
                context.transaction.hash
            )
        else:
            # Set up the context for the committing state
            context.num_validators = len(context.remaining_validators)
            context.votes = {}

            # Send events in rollup to communicate the appeal is started
            context.consensus_service.emit_transaction_event(
                "emitAppealStarted",
                context.remaining_validators[0],
                context.transaction.hash,
                context.remaining_validators[0]["address"],
                0,
                [v["address"] for v in context.remaining_validators],
            )

            # Begin state transitions starting from CommittingState
            state = CommittingState()
            while True:
                next_state = await state.handle(context)
                if next_state is None:
                    break
                elif next_state == "validator_appeal_success":
                    self.rollback_transactions(context)
                    ConsensusAlgorithm.dispatch_transaction_status_update(
                        context.transactions_processor,
                        context.transaction.hash,
                        TransactionStatus.PENDING,
                        context.msg_handler,
                    )

                    # Get the previous state of the contract
                    if context.transaction.contract_snapshot:
                        previous_contact_state = (
                            context.transaction.contract_snapshot.states["accepted"]
                        )
                    else:
                        previous_contact_state = {}

                    # Restore the contract state
                    context.contract_processor.update_contract_state(
                        context.transaction.to_address,
                        accepted_state=previous_contact_state,
                    )

                    # Reset the contract snapshot for the transaction
                    context.transactions_processor.set_transaction_contract_snapshot(
                        context.transaction.hash, None
                    )

                    # Transaction will be picked up by _crawl_snapshot
                    break
                state = next_state

    def rollback_transactions(self, context: TransactionContext):
        """
        Rollback newer transactions.
        """
        # Rollback all future transactions for the current contract
        # Stop the _crawl_snapshot and the _run_consensus for the current contract
        address = context.transaction.to_address
        self.stop_pending_queue_task(address)

        # Wait until task is finished
        while self.is_pending_queue_task_running(address):
            time.sleep(1)

        # Empty the pending queue
        self.pending_queues[address] = asyncio.Queue()

        # Set all transactions with higher created_at to PENDING
        future_transactions = context.transactions_processor.get_newer_transactions(
            context.transaction.hash
        )
        for future_transaction in future_transactions:
            ConsensusAlgorithm.dispatch_transaction_status_update(
                context.transactions_processor,
                future_transaction["hash"],
                TransactionStatus.PENDING,
                context.msg_handler,
            )

            # Reset the contract snapshot for the transaction
            context.transactions_processor.set_transaction_contract_snapshot(
                future_transaction["hash"], None
            )

        # Start the queue loop again
        self.start_pending_queue_task(address)

    @staticmethod
    def get_extra_validators(
        all_validators: List[dict],
        consensus_history: dict,
        consensus_data: ConsensusData,
        appeal_failed: int,
    ):
        """
        Get extra validators for the appeal process according to the following formula:
        - when appeal_failed = 0, add n + 2 validators
        - when appeal_failed > 0, add (2 * appeal_failed * n + 1) + 2 validators
        Note that for appeal_failed > 0, the returned set contains the old validators
        from the previous appeal round and new validators.

        Selection of the extra validators:
        appeal_failed | PendingState | Reused validators | Extra selected     | Total
                      | validators   | from the previous | validators for the | validators
                      |              | appeal round      | appeal             |
        ----------------------------------------------------------------------------------
               0      |       n      |          0        |        n+2         |    2n+2
               1      |       n      |        n+2        |        n+1         |    3n+3
               2      |       n      |       2n+3        |         2n         |    5n+3
               3      |       n      |       4n+3        |         2n         |    7n+3
                              └───────┬──────┘  └─────────┬────────┘
                                      │                   |
        Validators after the ◄────────┘                   └──► Validators during the appeal
        appeal. This equals                                    for appeal_failed > 0
        the Total validators                                   = (2*appeal_failed*n+1)+2
        of the row above,                                      This is the formula from
        and are in consensus_data.                             above and it is what is
        For appeal_failed > 0                                  returned by this function
        = (2*appeal_failed-1)*n+3
        This is used to calculate n

        Args:
            all_validators (List[dict]): List of all validators.
            consensus_history (dict): Dictionary of consensus rounds results and status changes.
            consensus_data (ConsensusData): Data related to the consensus process.
            appeal_failed (int): Number of times the appeal has failed.

        Returns:
            list: List of current validators.
            list: List of extra validators.
        """
        # Get current validators and a dictionary mapping addresses to validators not used in the consensus process
        current_validators, validator_map = (
            ConsensusAlgorithm.get_validators_from_consensus_data(
                all_validators, consensus_data, False
            )
        )

        # Remove used leaders from validator_map
        used_leader_addresses = (
            ConsensusAlgorithm.get_used_leader_addresses_from_consensus_history(
                consensus_history
            )
        )
        for used_leader_address in used_leader_addresses:
            if used_leader_address in validator_map:
                validator_map.pop(used_leader_address)

        # Set not_used_validators to the remaining validators in validator_map
        not_used_validators = list(validator_map.values())

        if len(not_used_validators) == 0:
            raise ValueError("No validators found")

        nb_current_validators = len(current_validators) + 1  # including the leader
        if appeal_failed == 0:
            # Calculate extra validators when no appeal has failed
            extra_validators = get_validators_for_transaction(
                not_used_validators, nb_current_validators + 2
            )
        elif appeal_failed == 1:
            # Calculate extra validators when one appeal has failed
            n = (nb_current_validators - 2) // 2
            extra_validators = get_validators_for_transaction(
                not_used_validators, n + 1
            )
            extra_validators = current_validators[n - 1 :] + extra_validators
        else:
            # Calculate extra validators when more than one appeal has failed
            n = (nb_current_validators - 3) // (2 * appeal_failed - 1)
            extra_validators = get_validators_for_transaction(
                not_used_validators, 2 * n
            )
            extra_validators = current_validators[n - 1 :] + extra_validators

        return current_validators, extra_validators

    @staticmethod
    def get_validators_from_consensus_data(
        all_validators: List[dict], consensus_data: ConsensusData, include_leader: bool
    ):
        """
        Get validators from consensus data.

        Args:
            all_validators (List[dict]): List of all validators.
            consensus_data (ConsensusData): Data related to the consensus process.
            include_leader (bool): Whether to get the leader in the validator set.
        Returns:
            list: List of validators involved in the consensus process (can include the leader).
            dict: Dictionary mapping addresses to validators not used in the consensus process.
        """
        # Create a dictionary to map addresses to a validator
        validator_map = {
            validator["address"]: validator for validator in all_validators
        }

        # Extract address of the leader from consensus data
        if include_leader:
            receipt_addresses = [
                consensus_data.leader_receipt[0].node_config["address"]
            ]
        else:
            receipt_addresses = []

        # Extract addresses of validators from consensus data
        receipt_addresses += [
            receipt.node_config["address"] for receipt in consensus_data.validators
        ]

        # Return validators whose addresses are in the receipt addresses
        validators = [
            validator_map.pop(receipt_address)
            for receipt_address in receipt_addresses
            if receipt_address in validator_map
        ]

        return validators, validator_map

    @staticmethod
    def add_new_validator(
        all_validators: List[dict], validators: List[dict], leader_addresses: set[str]
    ):
        """
        Add a new validator to the list of validators.

        Args:
            all_validators (List[dict]): List of all validators.
            validators (list[dict]): List of validators.
            leader_addresses (set[str]): Set of leader addresses.

        Returns:
            list: List of validators.
        """
        # Check if there is a validator to be possibly selected
        if len(leader_addresses) + len(validators) >= len(all_validators):
            raise ValueError("No more validators found to add a new validator")

        # Extract a set of addresses of validators and leaders
        addresses = {validator["address"] for validator in validators}
        addresses.update(leader_addresses)

        # Get not used validators
        not_used_validators = [
            validator
            for validator in all_validators
            if validator["address"] not in addresses
        ]

        # Get new validator
        new_validator = get_validators_for_transaction(not_used_validators, 1)

        return new_validator + validators

    @staticmethod
    def get_used_leader_addresses_from_consensus_history(
        consensus_history: dict, current_leader_receipt: Receipt | None = None
    ):
        """
        Get the used leader addresses from the consensus history.

        Args:
            consensus_history (dict): Dictionary of consensus rounds results and status changes.
            current_leader_receipt (Receipt | None): Current leader receipt.

        Returns:
            set[str]: Set of used leader addresses.
        """
        used_leader_addresses = set()
        if "consensus_results" in consensus_history:
            for consensus_round in consensus_history["consensus_results"]:
                leader_receipt = consensus_round["leader_result"]
                if leader_receipt:
                    used_leader_addresses.update(
                        [leader_receipt[0]["node_config"]["address"]]
                    )

        # consensus_history does not contain the latest consensus_data
        if current_leader_receipt:
            used_leader_addresses.update(
                [current_leader_receipt.node_config["address"]]
            )

        return used_leader_addresses

    def set_finality_window_time(self, time: int):
        """
        Set the finality window time.

        Args:
            time (int): The finality window time.
        """
        self.finality_window_time = time

        # Send log event to update the frontend value
        self.msg_handler.send_message(
            LogEvent(
                name="finality_window_time_updated",
                type=EventType.INFO,
                scope=EventScope.RPC,
                message=f"Finality window time updated to {time}",
                data={"time": time},
            ),
            log_to_terminal=False,
        )


class TransactionState(ABC):
    """
    Abstract base class representing a state in the transaction process.
    """

    @abstractmethod
    async def handle(
        self, context: TransactionContext
    ) -> 'TransactionState | None | Literal["leader_appeal_success", "validator_appeal_success", "leader_timeout_appeal_success"]':
        """
        Handle the state transition.

        Args:
            context (TransactionContext): The context of the transaction.
        """
        pass


class PendingState(TransactionState):
    """
    Class representing the pending state of a transaction.
    """

    async def handle(self, context):
        """
        Handle the pending state transition.

        Args:
            context (TransactionContext): The context of the transaction.

        Returns:
            TransactionState | None: The ProposingState or None if the transaction is already in process, when it is a transaction or when there are no validators.
        """
        # Transactions that are put back to pending are processed again, so we need to get the latest data of the transaction
        context.transaction = Transaction.from_dict(
            context.transactions_processor.get_transaction_by_hash(
                context.transaction.hash
            )
        )

        if (
            not context.transaction.appeal_leader_timeout
            and not context.transaction.appeal_undetermined
        ):
            context.msg_handler.send_message(
                LogEvent(
                    "consensus_event",
                    EventType.INFO,
                    EventScope.CONSENSUS,
                    "Executing transaction",
                    {
                        "transaction_hash": context.transaction.hash,
                        "transaction": context.transaction.to_dict(),
                    },
                    transaction_hash=context.transaction.hash,
                )
            )

        # If transaction is a transfer, execute it
        # TODO: consider when the transfer involves a contract account, bridging, etc.
        if context.transaction.type == TransactionType.SEND:
            ConsensusAlgorithm.execute_transfer(
                context.transaction,
                context.transactions_processor,
                context.accounts_manager,
                context.msg_handler,
            )
            return None

        # Retrieve all validators from the snapshot
        if context.validators_snapshot is None:
            all_validators = None
        else:
            all_validators = [
                n.validator.to_dict() for n in context.validators_snapshot.nodes
            ]

        # Check if there are validators available
        if not all_validators:
            context.msg_handler.send_message(
                LogEvent(
                    "consensus_event",
                    EventType.ERROR,
                    EventScope.CONSENSUS,
                    "No validators found to process transaction",
                    {
                        "transaction_hash": context.transaction.hash,
                    },
                    transaction_hash=context.transaction.hash,
                )
            )
            return None

        # Determine the involved validators based on whether the transaction is appealed
        if context.transaction.appealed:
            # If the transaction is appealed, remove the old leader
            context.involved_validators, _ = (
                ConsensusAlgorithm.get_validators_from_consensus_data(
                    all_validators, context.transaction.consensus_data, False
                )
            )

            # Reset the transaction appeal status
            context.transactions_processor.set_transaction_appeal(
                context.transaction.hash, False
            )
            context.transaction.appealed = False

        elif context.transaction.appeal_undetermined:
            # Add n+2 validators, remove the old leader
            current_validators, extra_validators = (
                ConsensusAlgorithm.get_extra_validators(
                    all_validators,
                    context.transaction.consensus_history,
                    context.transaction.consensus_data,
                    0,
                )
            )
            context.involved_validators = current_validators + extra_validators

            # Send events in rollup to communicate the appeal is started
            context.consensus_service.emit_transaction_event(
                "emitAppealStarted",
                context.involved_validators[0],
                context.transaction.hash,
                context.involved_validators[0]["address"],
                0,
                [v["address"] for v in context.involved_validators],
            )

        elif context.transaction.appeal_leader_timeout:
            used_leader_addresses = (
                ConsensusAlgorithm.get_used_leader_addresses_from_consensus_history(
                    context.transaction.consensus_history
                )
            )

            assert context.validators_snapshot is not None
            old_validators = [
                x.validator.to_dict() for x in context.validators_snapshot.nodes
            ]

            context.involved_validators = ConsensusAlgorithm.add_new_validator(
                old_validators,
                context.transaction.leader_timeout_validators,
                used_leader_addresses,
            )

        else:
            # If there was no validator appeal or leader appeal
            if context.transaction.consensus_data:
                # Transaction was rolled back, so we need to reuse the validators and leader
                context.involved_validators, _ = (
                    ConsensusAlgorithm.get_validators_from_consensus_data(
                        all_validators, context.transaction.consensus_data, True
                    )
                )

            else:
                # Transaction was never executed, get the default number of validators for the transaction
                context.involved_validators = get_validators_for_transaction(
                    all_validators, DEFAULT_VALIDATORS_COUNT
                )

        # Transition to the ProposingState
        return ProposingState(
            activate=(
                False
                if context.transaction.appeal_undetermined
                or context.transaction.appeal_leader_timeout
                else True
            )
        )


class ProposingState(TransactionState):
    """
    Class representing the proposing state of a transaction.
    """

    def __init__(self, activate: bool = False):
        self.activate = activate

    async def handle(self, context):
        """
        Handle the proposing state transition.

        Args:
            context (TransactionContext): The context of the transaction.

        Returns:
            TransactionState: The CommittingState or UndeterminedState if all rotations are done.
        """
        # Dispatch a transaction status update to PROPOSING
        ConsensusAlgorithm.dispatch_transaction_status_update(
            context.transactions_processor,
            context.transaction.hash,
            TransactionStatus.PROPOSING,
            context.msg_handler,
        )

        # The leader is elected randomly
        random.shuffle(context.involved_validators)

        # Unpack the leader and validators
        [context.leader, *context.remaining_validators] = context.involved_validators

        # If the transaction is leader-only, clear the validators
        if context.transaction.leader_only:
            context.remaining_validators = []

        # Send event in rollup to communicate the transaction is activated
        if self.activate:
            context.consensus_service.emit_transaction_event(
                "emitTransactionActivated",
                context.leader,
                context.transaction.hash,
                context.leader["address"],
                [context.leader["address"]]
                + [v["address"] for v in context.remaining_validators],
            )

        assert context.validators_snapshot is not None
        # Create a leader node for executing the transaction
        leader_node = context.node_factory(
            context.leader,
            ExecutionMode.LEADER,
            deepcopy(context.contract_snapshot),
            None,
            context.msg_handler,
            context.contract_snapshot_factory,
            context.validators_snapshot,
        )

        # Leader evaluates leader function
        context.consensus_data.leader_receipt = [
            await leader_node.exec_transaction(context.transaction)
        ]

<<<<<<< HEAD
=======
        # Send event in rollup to communicate the receipt proposed
        context.consensus_service.emit_transaction_event(
            "emitTransactionReceiptProposed",
            context.leader,
            context.transaction.hash,
        )

>>>>>>> f50b052b
        # Update the consensus data with the leader's vote and receipt
        context.consensus_data.votes = {}
        context.consensus_data.validators = []
        context.transactions_processor.set_transaction_result(
            context.transaction.hash, context.consensus_data.to_dict()
        )

        # Set the validators and other context attributes
        context.num_validators = len(context.remaining_validators) + 1

        # Check if the leader timed out
        if (leader_receipt.result[0] == ResultCode.CONTRACT_ERROR) and (
            leader_receipt.result[1:].decode("ascii") == "timeout"
        ):
            # Save the contract snapshot for potential future appeals
            if not context.transaction.contract_snapshot:
                context.transactions_processor.set_transaction_contract_snapshot(
                    context.transaction.hash, context.contract_snapshot.to_dict()
                )

            if context.transaction.appeal_undetermined:
                consensus_round = "Leader Appeal Successful"
                context.transactions_processor.set_transaction_timestamp_awaiting_finalization(
                    context.transaction.hash
                )
                context.transactions_processor.reset_transaction_appeal_processing_time(
                    context.transaction.hash
                )
                context.transactions_processor.set_transaction_timestamp_appeal(
                    context.transaction.hash, None
                )
            elif context.transaction.appeal_leader_timeout:
                consensus_round = "Leader Timeout Appeal Failed"
                context.transactions_processor.set_transaction_appeal_processing_time(
                    context.transaction.hash
                )
            else:
                consensus_round = "Leader Timeout"
                context.transactions_processor.set_transaction_timestamp_awaiting_finalization(
                    context.transaction.hash
                )

            # Save involved validators for appeal
            context.transactions_processor.set_leader_timeout_validators(
                context.transaction.hash, context.remaining_validators
            )

            # Update the consensus history
            context.transactions_processor.update_consensus_history(
                context.transaction.hash,
                consensus_round,
                leader_receipt,
                [],
                TransactionStatus.LEADER_TIMEOUT,
            )

            # Update the transaction status to LEADER_TIMEOUT
            ConsensusAlgorithm.dispatch_transaction_status_update(
                context.transactions_processor,
                context.transaction.hash,
                TransactionStatus.LEADER_TIMEOUT,
                context.msg_handler,
                False,
            )

            # Send event in rollup to communicate the leader timeout
            context.consensus_service.emit_transaction_event(
                "emitTransactionLeaderTimeout",
                leader,
                context.transaction.hash,
            )

            return None

        else:
            if context.transaction.appeal_leader_timeout:
                # Successful leader timeout appeal
                context.transactions_processor.set_transaction_timestamp_awaiting_finalization(
                    context.transaction.hash
                )
                context.transactions_processor.reset_transaction_appeal_processing_time(
                    context.transaction.hash
                )
                context.transactions_processor.set_transaction_timestamp_appeal(
                    context.transaction.hash, None
                )
                context.transaction.timestamp_appeal = None

            context.transactions_processor.set_leader_timeout_validators(
                context.transaction.hash, []
            )

            # Send event in rollup to communicate the receipt proposed
            context.consensus_service.emit_transaction_event(
                "emitTransactionReceiptProposed",
                leader,
                context.transaction.hash,
            )

            # Transition to the CommittingState
            return CommittingState()


class CommittingState(TransactionState):
    """
    Class representing the committing state of a transaction.
    """

    async def handle(self, context):
        """
        Handle the committing state transition. There are no encrypted votes.

        Args:
            context (TransactionContext): The context of the transaction.

        Returns:
            TransactionState: The RevealingState.
        """

        def create_validator_node(context: TransactionContext, validator: dict):
            assert context.validators_snapshot is not None
            return context.node_factory(
                validator,
                ExecutionMode.VALIDATOR,
                deepcopy(context.contract_snapshot),
                (
                    context.consensus_data.leader_receipt[0]
                    if context.consensus_data.leader_receipt
                    else None
                ),
                context.msg_handler,
                context.contract_snapshot_factory,
                context.validators_snapshot,
            )

        # Dispatch a transaction status update to COMMITTING
        ConsensusAlgorithm.dispatch_transaction_status_update(
            context.transactions_processor,
            context.transaction.hash,
            TransactionStatus.COMMITTING,
            context.msg_handler,
        )

        # Leader evaluates validation function
        if (
            context.consensus_data.leader_receipt
            and len(context.consensus_data.leader_receipt) == 1
        ):
            leader_node = create_validator_node(context, context.leader)
            leader_receipt = await leader_node.exec_transaction(context.transaction)
            context.consensus_data.leader_receipt.append(leader_receipt)
            context.votes = {context.leader["address"]: leader_receipt.vote.value}

        # Create validator nodes for each validator

        assert context.validators_snapshot is not None

        # Create validator nodes for each validator
        context.validator_nodes = [
            create_validator_node(context, validator)
            for validator in context.remaining_validators
        ]

        # Execute the transaction on each validator node and gather the results
        sem = asyncio.Semaphore(8)

        async def run_single_validator(validator: Node) -> Receipt:
            async with sem:
                return await validator.exec_transaction(context.transaction)

        validation_tasks = [
            run_single_validator(validator) for validator in context.validator_nodes
        ]
        context.validation_results = await asyncio.gather(*validation_tasks)

        # Send events in rollup to communicate the votes are committed
        if (
            context.consensus_data.leader_receipt
            and len(context.consensus_data.leader_receipt) == 1
        ):
            context.consensus_service.emit_transaction_event(
                "emitVoteCommitted",
                context.consensus_data.leader_receipt[0].node_config,
                context.transaction.hash,
                context.consensus_data.leader_receipt[0].node_config["address"],
                False,
            )
        for i, validator in enumerate(context.remaining_validators):
            context.consensus_service.emit_transaction_event(
                "emitVoteCommitted",
                validator,
                context.transaction.hash,
                validator["address"],
                True if i == len(context.remaining_validators) - 1 else False,
            )

        # Transition to the RevealingState
        return RevealingState()


class RevealingState(TransactionState):
    """
    Class representing the revealing state of a transaction.
    """

    async def handle(self, context):
        """
        Handle the revealing state transition.

        Args:
            context (TransactionContext): The context of the transaction.

        Returns:
            TransactionState | None: The AcceptedState or ProposingState or None if the transaction is successfully appealed.
        """
        # Update the transaction status to REVEALING
        ConsensusAlgorithm.dispatch_transaction_status_update(
            context.transactions_processor,
            context.transaction.hash,
            TransactionStatus.REVEALING,
            context.msg_handler,
        )

        # Process each validation result and update the context
        for i, validation_result in enumerate(context.validation_results):
            # Store the vote from each validator node
            context.votes[context.validator_nodes[i].address] = (
                validation_result.vote.value
            )

        # Determine if the majority of validators agree
        majority_agrees = (
            len([vote for vote in context.votes.values() if vote == Vote.AGREE.value])
            > context.num_validators // 2
        )

        # Send event in rollup to communicate the votes are revealed
        if len(context.consensus_data.leader_receipt) == 1:
            context.consensus_service.emit_transaction_event(
                "emitVoteRevealed",
                context.consensus_data.leader_receipt[0].node_config,
                context.transaction.hash,
                context.consensus_data.leader_receipt[0].node_config["address"],
                1,
                False,
                0,
            )
        for i, validation_result in enumerate(context.validation_results):
            if validation_result.vote == Vote.AGREE:
                type_vote = 1
            elif validation_result.vote == Vote.DISAGREE:
                type_vote = 2
            else:
                type_vote = 0

            if i == len(context.validation_results) - 1:
                last_vote = True
                if majority_agrees:
                    result_vote = 6
                else:
                    result_vote = 7
            else:
                last_vote = False
                result_vote = 0

            context.consensus_service.emit_transaction_event(
                "emitVoteRevealed",
                validation_result.node_config,
                context.transaction.hash,
                validation_result.node_config["address"],
                type_vote,
                last_vote,
                result_vote,
            )

        if context.transaction.appealed:

            # Update the consensus results with all new votes and validators
            context.consensus_data.votes = (
                context.transaction.consensus_data.votes | context.votes
            )

            # Overwrite old validator results based on the number of appeal failures
            if context.transaction.appeal_failed == 0:
                context.consensus_data.validators = (
                    context.transaction.consensus_data.validators
                    + context.validation_results
                )

            elif context.transaction.appeal_failed == 1:
                n = (len(context.transaction.consensus_data.validators) - 1) // 2
                context.consensus_data.validators = (
                    context.transaction.consensus_data.validators[: n - 1]
                    + context.validation_results
                )

            else:
                n = len(context.validation_results) - (
                    len(context.transaction.consensus_data.validators) + 1
                )
                context.consensus_data.validators = (
                    context.transaction.consensus_data.validators[: n - 1]
                    + context.validation_results
                )

            if majority_agrees:
                return AcceptedState()

            else:
                # Appeal succeeded, set the status to PENDING and reset the appeal_failed counter
                context.transactions_processor.set_transaction_result(
                    context.transaction.hash, context.consensus_data.to_dict()
                )

                context.transactions_processor.set_transaction_appeal_failed(
                    context.transaction.hash,
                    0,
                )
                context.transactions_processor.update_consensus_history(
                    context.transaction.hash,
                    "Validator Appeal Successful",
                    None,
                    context.validation_results,
                )

                # Reset the appeal processing time
                context.transactions_processor.reset_transaction_appeal_processing_time(
                    context.transaction.hash
                )
                context.transactions_processor.set_transaction_timestamp_appeal(
                    context.transaction.hash, None
                )

                return "validator_appeal_success"

        else:
            # Not appealed, update consensus data with current votes and validators
            context.consensus_data.votes = context.votes
            context.consensus_data.validators = context.validation_results

            if majority_agrees:
                return AcceptedState()

            # If all rotations are done and no consensus is reached, transition to UndeterminedState
            elif context.rotation_count >= context.transaction.config_rotation_rounds:
                if context.transaction.appeal_leader_timeout:
                    context.transactions_processor.set_transaction_appeal_leader_timeout(
                        context.transaction.hash, False
                    )
                return UndeterminedState()

            else:
                if context.transaction.appeal_leader_timeout:
                    context.transactions_processor.set_transaction_appeal_leader_timeout(
                        context.transaction.hash, False
                    )
                used_leader_addresses = (
                    ConsensusAlgorithm.get_used_leader_addresses_from_consensus_history(
                        context.transactions_processor.get_transaction_by_hash(
                            context.transaction.hash
                        )["consensus_history"],
                        context.consensus_data.leader_receipt[0],
                    )
                )
                # Add a new validator to the list of current validators when a rotation happens
                try:
                    assert context.validators_snapshot is not None
                    old_validators = [
                        x.validator.to_dict() for x in context.validators_snapshot.nodes
                    ]

                    context.involved_validators = ConsensusAlgorithm.add_new_validator(
                        old_validators,
                        context.remaining_validators,
                        used_leader_addresses,
                    )
                except ValueError as e:
                    # No more validators
                    context.msg_handler.send_message(
                        LogEvent(
                            "consensus_event",
                            EventType.ERROR,
                            EventScope.CONSENSUS,
                            str(e),
                            {
                                "transaction_hash": context.transaction.hash,
                            },
                            transaction_hash=context.transaction.hash,
                        )
                    )
                    return UndeterminedState()

                context.rotation_count += 1

                # Log the failure to reach consensus and transition to ProposingState
                context.msg_handler.send_message(
                    LogEvent(
                        "consensus_event",
                        EventType.INFO,
                        EventScope.CONSENSUS,
                        "Majority disagreement, rotating the leader",
                        {
                            "transaction_hash": context.transaction.hash,
                        },
                        transaction_hash=context.transaction.hash,
                    )
                )

                # Send events in rollup to communicate the leader rotation
                context.consensus_service.emit_transaction_event(
                    "emitTransactionLeaderRotated",
                    context.consensus_data.leader_receipt[0].node_config,
                    context.transaction.hash,
                    context.involved_validators[0]["address"],
                )

                # Update the consensus history
                if context.transaction.appeal_undetermined:
                    consensus_round = "Leader Rotation Appeal"
                else:
                    consensus_round = "Leader Rotation"
                context.transactions_processor.update_consensus_history(
                    context.transaction.hash,
                    consensus_round,
                    context.consensus_data.leader_receipt,
                    context.validation_results,
                )
                return ProposingState()


class AcceptedState(TransactionState):
    """
    Class representing the accepted state of a transaction.
    """

    async def handle(self, context):
        """
        Handle the accepted state transition.

        Args:
            context (TransactionContext): The context of the transaction.

        Returns:
            None: The transaction is accepted.
        """
        # When appeal fails, the appeal window is not reset
        if context.transaction.appeal_undetermined:
            consensus_round = "Leader Appeal Successful"
            context.transactions_processor.set_transaction_timestamp_awaiting_finalization(
                context.transaction.hash
            )
            context.transactions_processor.reset_transaction_appeal_processing_time(
                context.transaction.hash
            )
            context.transactions_processor.set_transaction_timestamp_appeal(
                context.transaction.hash, None
            )
            context.transaction.timestamp_appeal = None
            context.transactions_processor.set_transaction_appeal_failed(
                context.transaction.hash,
                0,
            )
        elif not context.transaction.appealed:
            consensus_round = "Accepted"
            context.transactions_processor.set_transaction_timestamp_awaiting_finalization(
                context.transaction.hash
            )
        else:
            consensus_round = "Validator Appeal Failed"
            # Set the transaction appeal status to False
            context.transactions_processor.set_transaction_appeal(
                context.transaction.hash, False
            )

            # Increment the appeal processing time when the transaction was appealed
            context.transactions_processor.set_transaction_appeal_processing_time(
                context.transaction.hash
            )

            # Appeal failed, increment the appeal_failed counter
            context.transactions_processor.set_transaction_appeal_failed(
                context.transaction.hash,
                context.transaction.appeal_failed + 1,
            )

        # Set the transaction result
        context.transactions_processor.set_transaction_result(
            context.transaction.hash, context.consensus_data.to_dict()
        )

        context.transactions_processor.update_consensus_history(
            context.transaction.hash,
            consensus_round,
            (
                None
                if consensus_round == "Validator Appeal Failed"
                else context.consensus_data.leader_receipt
            ),
            context.validation_results,
            TransactionStatus.ACCEPTED,
        )

        # Update the transaction status to ACCEPTED
        ConsensusAlgorithm.dispatch_transaction_status_update(
            context.transactions_processor,
            context.transaction.hash,
            TransactionStatus.ACCEPTED,
            context.msg_handler,
            False,
        )

        # Send a message indicating consensus was reached
        context.msg_handler.send_message(
            LogEvent(
                "consensus_event",
                EventType.SUCCESS,
                EventScope.CONSENSUS,
                "Reached consensus",
                {
                    "transaction_hash": context.transaction.hash,
                    "consensus_data": context.consensus_data.to_dict(),
                },
                transaction_hash=context.transaction.hash,
            )
        )

        # Retrieve the leader's receipt from the consensus data
        leader_receipt = context.consensus_data.leader_receipt[0]

        # Do not deploy or update the contract if validator appeal failed
        if not context.transaction.appealed:
            # Set the contract snapshot for the transaction for a future rollback
            if not context.transaction.contract_snapshot:
                context.transactions_processor.set_transaction_contract_snapshot(
                    context.transaction.hash, context.contract_snapshot.to_dict()
                )

            # Do not deploy or update the contract if the execution failed
            if leader_receipt.execution_result == ExecutionResultStatus.SUCCESS:
                # Register contract if it is a new contract
                if context.transaction.type == TransactionType.DEPLOY_CONTRACT:
                    new_contract = {
                        "id": context.transaction.data["contract_address"],
                        "data": {
                            "state": {
                                "accepted": leader_receipt.contract_state,
                                "finalized": {},
                            },
                            "code": context.transaction.data["contract_code"],
                        },
                    }
                    try:
                        context.contract_processor.register_contract(new_contract)

                        # Send a message indicating successful contract deployment
                        context.msg_handler.send_message(
                            LogEvent(
                                "deployed_contract",
                                EventType.SUCCESS,
                                EventScope.GENVM,
                                "Contract deployed",
                                new_contract,
                                transaction_hash=context.transaction.hash,
                            )
                        )
                    except Exception as e:
                        # Log the error but continue with the transaction processing
                        context.msg_handler.send_message(
                            LogEvent(
                                "consensus_event",
                                EventType.ERROR,
                                EventScope.CONSENSUS,
                                "Failed to register contract",
                                {
                                    "transaction_hash": context.transaction.hash,
                                },
                                transaction_hash=context.transaction.hash,
                            )
                        )
                # Update contract state if it is an existing contract
                else:
                    context.contract_processor.update_contract_state(
                        context.transaction.to_address,
                        accepted_state=leader_receipt.contract_state,
                    )

                internal_messages_data, insert_transactions_data = _get_messages_data(
                    context,
                    leader_receipt.pending_transactions,
                    "accepted",
                )

                rollup_receipt = context.consensus_service.emit_transaction_event(
                    "emitTransactionAccepted",
                    leader_receipt.node_config,
                    context.transaction.hash,
                    internal_messages_data,
                )

                _emit_messages(context, insert_transactions_data, rollup_receipt)

        else:
            context.transaction.appealed = False

            context.consensus_service.emit_transaction_event(
                "emitTransactionAccepted",
                leader_receipt.node_config,
                context.transaction.hash,
                [],
            )

        # Set the transaction appeal undetermined status to false and return appeal status
        if context.transaction.appeal_undetermined:
            context.transactions_processor.set_transaction_appeal_undetermined(
                context.transaction.hash, False
            )
            context.transaction.appeal_undetermined = False
            return "leader_appeal_success"
        elif context.transaction.appeal_leader_timeout:
            context.transaction.appeal_leader_timeout = (
                context.transactions_processor.set_transaction_appeal_leader_timeout(
                    context.transaction.hash, False
                )
            )
            return "leader_timeout_appeal_success"
        else:
            return None


class UndeterminedState(TransactionState):
    """
    Class representing the undetermined state of a transaction.
    """

    async def handle(self, context):
        """
        Handle the undetermined state transition.

        Args:
            context (TransactionContext): The context of the transaction.

        Returns:
            None: The transaction remains in an undetermined state.
        """
        # Send a message indicating consensus failure
        context.msg_handler.send_message(
            LogEvent(
                "consensus_event",
                EventType.ERROR,
                EventScope.CONSENSUS,
                "Failed to reach consensus",
                {
                    "transaction_hash": context.transaction.hash,
                    "consensus_data": context.consensus_data.to_dict(),
                },
                transaction_hash=context.transaction.hash,
            )
        )

        # When appeal fails, the appeal window is not reset
        if not context.transaction.appeal_undetermined:
            context.transactions_processor.set_transaction_timestamp_awaiting_finalization(
                context.transaction.hash
            )

        # Set the transaction appeal undetermined status to false
        if context.transaction.appeal_undetermined:
            context.transactions_processor.set_transaction_appeal_undetermined(
                context.transaction.hash, False
            )
            context.transaction.appeal_undetermined = False
            consensus_round = "Leader Appeal Failed"
            context.transactions_processor.set_transaction_appeal_failed(
                context.transaction.hash,
                context.transaction.appeal_failed + 1,
            )
        else:
            consensus_round = "Undetermined"

        # Save the contract snapshot for potential future appeals
        if not context.transaction.contract_snapshot:
            context.transactions_processor.set_transaction_contract_snapshot(
                context.transaction.hash, context.contract_snapshot.to_dict()
            )

        # Set the transaction result with the current consensus data
        context.transactions_processor.set_transaction_result(
            context.transaction.hash,
            context.consensus_data.to_dict(),
        )

        # Increment the appeal processing time when the transaction was appealed
        if context.transaction.timestamp_appeal is not None:
            context.transactions_processor.set_transaction_appeal_processing_time(
                context.transaction.hash
            )

        context.transactions_processor.update_consensus_history(
            context.transaction.hash,
            consensus_round,
            context.consensus_data.leader_receipt,
            context.consensus_data.validators,
            TransactionStatus.UNDETERMINED,
        )

        # Update the transaction status to undetermined
        ConsensusAlgorithm.dispatch_transaction_status_update(
            context.transactions_processor,
            context.transaction.hash,
            TransactionStatus.UNDETERMINED,
            context.msg_handler,
            False,
        )

        return None


class FinalizingState(TransactionState):
    """
    Class representing the finalizing state of a transaction.
    """

    async def handle(self, context):
        """
        Handle the finalizing state transition.

        Args:
            context (TransactionContext): The context of the transaction.

        Returns:
            None: The transaction is finalized.
        """
        # Retrieve the leader's receipt from the consensus data
        leader_receipt = context.transaction.consensus_data.leader_receipt[0]

        # Update contract state
        if (context.transaction.status == TransactionStatus.ACCEPTED) and (
            leader_receipt.execution_result == ExecutionResultStatus.SUCCESS
        ):
            context.contract_processor.update_contract_state(
                context.transaction.to_address,
                finalized_state=leader_receipt.contract_state,
            )

        # Update the transaction status to FINALIZED
        ConsensusAlgorithm.dispatch_transaction_status_update(
            context.transactions_processor,
            context.transaction.hash,
            TransactionStatus.FINALIZED,
            context.msg_handler,
        )

        if context.transaction.status != TransactionStatus.UNDETERMINED:
            # Insert pending transactions generated by contract-to-contract calls
            internal_messages_data, insert_transactions_data = _get_messages_data(
                context,
                leader_receipt.pending_transactions,
                "finalized",
            )

            rollup_receipt = context.consensus_service.emit_transaction_event(
                "emitTransactionFinalized",
                leader_receipt.node_config,
                context.transaction.hash,
                internal_messages_data,
            )

            _emit_messages(context, insert_transactions_data, rollup_receipt)
        else:
            # Send events in rollup to communicate the transaction is finalized
            context.consensus_service.emit_transaction_event(
                "emitTransactionFinalized",
                leader_receipt.node_config,
                context.transaction.hash,
                [],
            )


def _get_messages_data(
    context: TransactionContext,
    pending_transactions: Iterable[PendingTransaction],
    on: Literal["accepted", "finalized"],
):
    insert_transactions_data = []
    internal_messages_data = []
    for pending_transaction in filter(lambda t: t.on == on, pending_transactions):
        nonce = context.transactions_processor.get_transaction_count(
            context.transaction.to_address
        )
        data: dict
        transaction_type: TransactionType
        if pending_transaction.is_deploy():
            transaction_type = TransactionType.DEPLOY_CONTRACT
            new_contract_address: str
            if pending_transaction.salt_nonce == 0:
                # NOTE: this address is random, which doesn't 100% align with consensus spec
                new_contract_address = (
                    context.accounts_manager.create_new_account().address
                )
            else:
                from eth_utils.crypto import keccak
                from backend.node.types import Address
                from backend.node.base import SIMULATOR_CHAIN_ID

                arr = bytearray()
                arr.append(1)
                arr.extend(Address(context.transaction.to_address).as_bytes)
                arr.extend(
                    pending_transaction.salt_nonce.to_bytes(32, "big", signed=False)
                )
                arr.extend(SIMULATOR_CHAIN_ID.to_bytes(32, "big", signed=False))
                new_contract_address = Address(keccak(arr)[:20]).as_hex
                context.accounts_manager.create_new_account_with_address(
                    new_contract_address
                )
            pending_transaction.address = new_contract_address
            data = {
                "contract_address": new_contract_address,
                "contract_code": pending_transaction.code,
                "calldata": pending_transaction.calldata,
            }
        else:
            transaction_type = TransactionType.RUN_CONTRACT
            data = {
                "calldata": pending_transaction.calldata,
            }

        insert_transactions_data.append(
            [pending_transaction.address, data, transaction_type.value, nonce]
        )

        serializable_data = data.copy()
        if "contract_code" in serializable_data:
            serializable_data["contract_code"] = serializable_data[
                "contract_code"
            ].decode()
        # Encode binary calldata as base64 instead of trying to decode as UTF-8
        serializable_data["calldata"] = base64.b64encode(
            serializable_data["calldata"]
        ).decode("utf-8")

        internal_messages_data.append(
            {
                "sender": context.transaction.to_address,
                "recipient": pending_transaction.address,
                "data": json.dumps(serializable_data).encode(),
            }
        )

    return internal_messages_data, insert_transactions_data


def _emit_messages(
    context: TransactionContext,
    insert_transactions_data: list,
    receipt: dict,
):
    for i, insert_transaction_data in enumerate(insert_transactions_data):
        transaction_hash = (
            receipt["tx_ids_hex"][i] if receipt and "tx_ids_hex" in receipt else None
        )
        context.transactions_processor.insert_transaction(
            context.transaction.to_address,  # new calls are done by the contract
            insert_transaction_data[0],
            insert_transaction_data[1],
            value=0,  # we only handle EOA transfers at the moment, so no value gets transferred
            type=insert_transaction_data[2],
            nonce=insert_transaction_data[3],
            leader_only=context.transaction.leader_only,  # Cascade
            triggered_by_hash=context.transaction.hash,
            transaction_hash=transaction_hash,
            config_rotation_rounds=context.transaction.config_rotation_rounds,
        )<|MERGE_RESOLUTION|>--- conflicted
+++ resolved
@@ -1844,21 +1844,11 @@
             context.validators_snapshot,
         )
 
-        # Leader evaluates leader function
+        # Execute the transaction and obtain the leader receipt
         context.consensus_data.leader_receipt = [
             await leader_node.exec_transaction(context.transaction)
         ]
 
-<<<<<<< HEAD
-=======
-        # Send event in rollup to communicate the receipt proposed
-        context.consensus_service.emit_transaction_event(
-            "emitTransactionReceiptProposed",
-            context.leader,
-            context.transaction.hash,
-        )
-
->>>>>>> f50b052b
         # Update the consensus data with the leader's vote and receipt
         context.consensus_data.votes = {}
         context.consensus_data.validators = []
@@ -1870,8 +1860,12 @@
         context.num_validators = len(context.remaining_validators) + 1
 
         # Check if the leader timed out
-        if (leader_receipt.result[0] == ResultCode.CONTRACT_ERROR) and (
-            leader_receipt.result[1:].decode("ascii") == "timeout"
+        if (
+            context.consensus_data.leader_receipt[0].result[0]
+            == ResultCode.CONTRACT_ERROR
+        ) and (
+            context.consensus_data.leader_receipt[0].result[1:].decode("ascii")
+            == "timeout"
         ):
             # Save the contract snapshot for potential future appeals
             if not context.transaction.contract_snapshot:
@@ -1910,7 +1904,7 @@
             context.transactions_processor.update_consensus_history(
                 context.transaction.hash,
                 consensus_round,
-                leader_receipt,
+                context.consensus_data.leader_receipt,
                 [],
                 TransactionStatus.LEADER_TIMEOUT,
             )
@@ -1927,7 +1921,7 @@
             # Send event in rollup to communicate the leader timeout
             context.consensus_service.emit_transaction_event(
                 "emitTransactionLeaderTimeout",
-                leader,
+                context.leader,
                 context.transaction.hash,
             )
 
@@ -1954,7 +1948,7 @@
             # Send event in rollup to communicate the receipt proposed
             context.consensus_service.emit_transaction_event(
                 "emitTransactionReceiptProposed",
-                leader,
+                context.leader,
                 context.transaction.hash,
             )
 
@@ -2205,14 +2199,14 @@
             # If all rotations are done and no consensus is reached, transition to UndeterminedState
             elif context.rotation_count >= context.transaction.config_rotation_rounds:
                 if context.transaction.appeal_leader_timeout:
-                    context.transactions_processor.set_transaction_appeal_leader_timeout(
+                    context.transaction.appeal_leader_timeout = context.transactions_processor.set_transaction_appeal_leader_timeout(
                         context.transaction.hash, False
                     )
                 return UndeterminedState()
 
             else:
                 if context.transaction.appeal_leader_timeout:
-                    context.transactions_processor.set_transaction_appeal_leader_timeout(
+                    context.transaction.appeal_leader_timeout = context.transactions_processor.set_transaction_appeal_leader_timeout(
                         context.transaction.hash, False
                     )
                 used_leader_addresses = (
