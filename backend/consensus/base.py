# backend/consensus/base.py

DEFAULT_VALIDATORS_COUNT = 5
DEFAULT_CONSENSUS_SLEEP_TIME = 5

import os
import asyncio
import traceback
from typing import Callable, Iterator, List, Iterable, Literal
import time
from abc import ABC, abstractmethod
import threading
import random
<<<<<<< HEAD
import copy
=======
from copy import deepcopy
>>>>>>> c883a78a

from sqlalchemy.orm import Session
from backend.consensus.vrf import get_validators_for_transaction
from backend.database_handler.chain_snapshot import ChainSnapshot
from backend.database_handler.contract_snapshot import ContractSnapshot
from backend.database_handler.transactions_processor import (
    TransactionsProcessor,
    TransactionStatus,
)
from backend.database_handler.accounts_manager import AccountsManager
from backend.database_handler.types import ConsensusData
from backend.domain.types import (
    Transaction,
    TransactionType,
    LLMProvider,
    Validator,
)
from backend.node.base import Node
from backend.node.types import (
    ExecutionMode,
    Receipt,
    Vote,
    ExecutionResultStatus,
    PendingTransaction,
)
from backend.protocol_rpc.message_handler.base import MessageHandler
from backend.protocol_rpc.message_handler.types import (
    LogEvent,
    EventType,
    EventScope,
)


def node_factory(
    validator: dict,
    validator_mode: ExecutionMode,
    contract_snapshot: ContractSnapshot,
    leader_receipt: Receipt | None,
    msg_handler: MessageHandler,
    contract_snapshot_factory: Callable[[str], ContractSnapshot],
) -> Node:
    """
    Factory function to create a Node instance.

    Args:
        validator (dict): Validator information.
        validator_mode (ExecutionMode): Mode of execution for the validator.
        contract_snapshot (ContractSnapshot): Snapshot of the contract state.
        leader_receipt (Receipt | None): Receipt of the leader node.
        msg_handler (MessageHandler): Handler for messaging.
        contract_snapshot_factory (Callable[[str], ContractSnapshot]): Factory function to create contract snapshots.

    Returns:
        Node: A new Node instance.
    """
    # Create a node instance with the provided parameters
    return Node(
        contract_snapshot=contract_snapshot,
        validator_mode=validator_mode,
        leader_receipt=leader_receipt,
        msg_handler=msg_handler,
        validator=Validator(
            address=validator["address"],
            stake=validator["stake"],
            llmprovider=LLMProvider(
                provider=validator["provider"],
                model=validator["model"],
                config=validator["config"],
                plugin=validator["plugin"],
                plugin_config=validator["plugin_config"],
            ),
        ),
        contract_snapshot_factory=contract_snapshot_factory,
    )


def contract_snapshot_factory(
    contract_address: str,
    session: Session,
    transaction: Transaction,
):
    """
    Factory function to create a ContractSnapshot instance.

    Args:
        contract_address (str): The address of the contract.
        session (Session): The database session.
        transaction (Transaction): The transaction related to the contract.

    Returns:
        ContractSnapshot: A new ContractSnapshot instance.
    """
    # Check if the transaction is a contract deployment and the contract address matches the transaction's to address
    if (
        transaction.type == TransactionType.DEPLOY_CONTRACT
        and contract_address == transaction.to_address
        and transaction.status != TransactionStatus.ACCEPTED
    ):
        # Create a new ContractSnapshot instance for the new contract
        ret = ContractSnapshot(None, session)
        ret.contract_address = transaction.to_address
        ret.contract_code = transaction.data["contract_code"]
        ret.balance = transaction.value or 0
        ret.states = {"accepted": {}, "finalized": {}}
        ret.encoded_state = ret.states["accepted"]
        ret.ghost_contract_address = transaction.ghost_contract_address
        return ret

    # Return a ContractSnapshot instance for an existing contract
    return ContractSnapshot(contract_address, session)


def chain_snapshot_factory(session: Session):
    """
    Factory function to create a ChainSnapshot instance.

    Args:
        session (Session): The database session.

    Returns:
        ChainSnapshot: A new ChainSnapshot instance.
    """
    return ChainSnapshot(session)


def transactions_processor_factory(session: Session):
    """
    Factory function to create a TransactionsProcessor instance.

    Args:
        session (Session): The database session.

    Returns:
        TransactionsProcessor: A new TransactionsProcessor instance.
    """
    return TransactionsProcessor(session)


def accounts_manager_factory(session: Session):
    """
    Factory function to create an AccountsManager instance.

    Args:
        session (Session): The database session.

    Returns:
        AccountsManager: A new AccountsManager instance.
    """
    return AccountsManager(session)


class TransactionContext:
    """
    Class representing the context of a transaction.

    Attributes:
        transaction (Transaction): The transaction.
        transactions_processor (TransactionsProcessor): Instance responsible for handling transaction operations within the database.
        chain_snapshot (ChainSnapshot): Snapshot of the chain state.
        accounts_manager (AccountsManager): Manager for accounts.
        contract_snapshot_factory (Callable[[str], ContractSnapshot]): Factory function to create contract snapshots.
        node_factory (Callable[[dict, ExecutionMode, ContractSnapshot, Receipt | None, MessageHandler, Callable[[str], ContractSnapshot]], Node]): Factory function to create nodes.
        msg_handler (MessageHandler): Handler for messaging.
        consensus_data (ConsensusData): Data related to the consensus process.
        iterator_rotation (Iterator[list] | None): Iterator for rotating validators.
        remaining_validators (list): List of remaining validators.
        num_validators (int): Number of validators.
        contract_snapshot (ContractSnapshot | None): Snapshot of the contract state.
        votes (dict): Dictionary of votes.
        validator_nodes (list): List of validator nodes.
        validation_results (list): List of validation results.
    """

    def __init__(
        self,
        transaction: Transaction,
        transactions_processor: TransactionsProcessor,
        chain_snapshot: ChainSnapshot,
        accounts_manager: AccountsManager,
        contract_snapshot_factory: Callable[[str], ContractSnapshot],
        node_factory: Callable[
            [
                dict,
                ExecutionMode,
                ContractSnapshot,
                Receipt | None,
                MessageHandler,
                Callable[[str], ContractSnapshot],
            ],
            Node,
        ],
        msg_handler: MessageHandler,
    ):
        """
        Initialize the TransactionContext.

        Args:
            transaction (Transaction): The transaction.
            transactions_processor (TransactionsProcessor): Instance responsible for handling transaction operations within the database.
            chain_snapshot (ChainSnapshot): Snapshot of the chain state.
            accounts_manager (AccountsManager): Manager for accounts.
            contract_snapshot_factory (Callable[[str], ContractSnapshot]): Factory function to create contract snapshots.
            node_factory (Callable[[dict, ExecutionMode, ContractSnapshot, Receipt | None, MessageHandler, Callable[[str], ContractSnapshot]], Node]): Factory function to create nodes.
            msg_handler (MessageHandler): Handler for messaging.
        """
        self.transaction = transaction
        self.transactions_processor = transactions_processor
        self.chain_snapshot = chain_snapshot
        self.accounts_manager = accounts_manager
        self.contract_snapshot_factory = contract_snapshot_factory
        self.node_factory = node_factory
        self.msg_handler = msg_handler
        self.consensus_data = ConsensusData(
            votes={}, leader_receipt=None, validators=[]
        )
        self.involved_validators: list[dict] = []
        self.remaining_validators: list = []
        self.num_validators: int = 0
        self.contract_snapshot_supplier: Callable[[], ContractSnapshot] | None = None
        self.votes: dict = {}
        self.validator_nodes: list = []
        self.validation_results: list = []
        self.rotation_count: int = 0


class ConsensusAlgorithm:
    """
    Class representing the consensus algorithm.

    Attributes:
        get_session (Callable[[], Session]): Function to get a database session.
        msg_handler (MessageHandler): Handler for messaging.
        pending_queues (dict[str, asyncio.Queue]): Dictionary of pending_queues for transactions.
        finality_window_time (int): Time in seconds for the finality window.
        consensus_sleep_time (int): Time in seconds for the consensus sleep time.
    """

    def __init__(
        self,
        get_session: Callable[[], Session],
        msg_handler: MessageHandler,
    ):
        """
        Initialize the ConsensusAlgorithm.

        Args:
            get_session (Callable[[], Session]): Function to get a database session.
            msg_handler (MessageHandler): Handler for messaging.
        """
        self.get_session = get_session
        self.msg_handler = msg_handler
        self.pending_queues: dict[str, asyncio.Queue] = {}
        self.finality_window_time = int(os.getenv("VITE_FINALITY_WINDOW"))
        self.consensus_sleep_time = DEFAULT_CONSENSUS_SLEEP_TIME
        self.pending_queue_stop_events: dict[str, asyncio.Event] = (
            {}
        )  # Events to stop tasks for each pending queue
        self.pending_queue_task_running: dict[str, bool] = (
            {}
        )  # Track running state for each pending queue

    def run_crawl_snapshot_loop(
        self,
        chain_snapshot_factory: Callable[
            [Session], ChainSnapshot
        ] = chain_snapshot_factory,
        transactions_processor_factory: Callable[
            [Session], TransactionsProcessor
        ] = transactions_processor_factory,
        stop_event: threading.Event = threading.Event(),
    ):
        """
        Run the loop to crawl snapshots.

        Args:
            chain_snapshot_factory (Callable[[Session], ChainSnapshot]): Creates snapshots of the blockchain state at specific points in time.
            transactions_processor_factory (Callable[[Session], TransactionsProcessor]): Creates processors to modify transactions.
            stop_event (threading.Event): Control signal to terminate the loop.
        """
        # Create a new event loop for crawling snapshots
        loop = asyncio.new_event_loop()
        asyncio.set_event_loop(loop)
        loop.run_until_complete(
            self._crawl_snapshot(
                chain_snapshot_factory, transactions_processor_factory, stop_event
            )
        )
        loop.close()

    async def _crawl_snapshot(
        self,
        chain_snapshot_factory: Callable[[Session], ChainSnapshot],
        transactions_processor_factory: Callable[[Session], TransactionsProcessor],
        stop_event: threading.Event,
    ):
        """
        Crawl snapshots and process pending transactions.

        Args:
            chain_snapshot_factory (Callable[[Session], ChainSnapshot]): Creates snapshots of the blockchain state at specific points in time.
            transactions_processor_factory (Callable[[Session], TransactionsProcessor]): Creates processors to modify transactions.
            stop_event (threading.Event): Control signal to terminate the loop.
        """
        while not stop_event.is_set():
            with self.get_session() as session:
                chain_snapshot = chain_snapshot_factory(session)
                transactions_processor = transactions_processor_factory(session)
                pending_transactions = chain_snapshot.get_pending_transactions()
                for transaction in pending_transactions:
                    transaction = Transaction.from_dict(transaction)
                    address = transaction.to_address

                    # Initialize queue and stop event for the address if not present
                    if address not in self.pending_queues:
                        self.pending_queues[address] = asyncio.Queue()

                    if address not in self.pending_queue_stop_events:
                        self.pending_queue_stop_events[address] = asyncio.Event()

                    # Only add to the queue if the stop event is not set
                    if not self.pending_queue_stop_events[address].is_set():
                        await self.pending_queues[address].put(transaction)

                        # Set the transaction as activated so it is not added to the queue again
                        ConsensusAlgorithm.dispatch_transaction_status_update(
                            transactions_processor,
                            transaction.hash,
                            TransactionStatus.ACTIVATED,
                            self.msg_handler,
                        )

            await asyncio.sleep(self.consensus_sleep_time)

    def run_process_pending_transactions_loop(
        self,
        chain_snapshot_factory: Callable[
            [Session], ChainSnapshot
        ] = chain_snapshot_factory,
        transactions_processor_factory: Callable[
            [Session], TransactionsProcessor
        ] = transactions_processor_factory,
        accounts_manager_factory: Callable[
            [Session], AccountsManager
        ] = accounts_manager_factory,
        contract_snapshot_factory: Callable[
            [str, Session, Transaction], ContractSnapshot
        ] = contract_snapshot_factory,
        node_factory: Callable[
            [
                dict,
                ExecutionMode,
                ContractSnapshot,
                Receipt | None,
                MessageHandler,
                Callable[[str], ContractSnapshot],
            ],
            Node,
        ] = node_factory,
        stop_event: threading.Event = threading.Event(),
    ):
        """
        Run the process pending transactions loop.

        Args:
            chain_snapshot_factory (Callable[[Session], ChainSnapshot]): Creates snapshots of the blockchain state at specific points in time.
            transactions_processor_factory (Callable[[Session], TransactionsProcessor]): Creates processors to modify transactions.
            accounts_manager_factory (Callable[[Session], AccountsManager]): Creates managers to handle account state.
            contract_snapshot_factory (Callable[[str, Session, Transaction], ContractSnapshot]): Creates snapshots of contract states.
            node_factory (Callable[[dict, ExecutionMode, ContractSnapshot, Receipt | None, MessageHandler, Callable[[str], ContractSnapshot]], Node]): Creates node instances that can execute contracts and process transactions.
            stop_event (threading.Event): Control signal to terminate the pending transactions process.
        """
        # Create a new event loop for running the processing of pending transactions
        loop = asyncio.new_event_loop()
        asyncio.set_event_loop(loop)
        loop.run_until_complete(
            self._process_pending_transactions(
                chain_snapshot_factory,
                transactions_processor_factory,
                accounts_manager_factory,
                contract_snapshot_factory,
                node_factory,
                stop_event,
            )
        )
        loop.close()

    async def _process_pending_transactions(
        self,
        chain_snapshot_factory: Callable[[Session], ChainSnapshot],
        transactions_processor_factory: Callable[[Session], TransactionsProcessor],
        accounts_manager_factory: Callable[[Session], AccountsManager],
        contract_snapshot_factory: Callable[
            [str, Session, Transaction], ContractSnapshot
        ],
        node_factory: Callable[
            [
                dict,
                ExecutionMode,
                ContractSnapshot,
                Receipt | None,
                MessageHandler,
                Callable[[str], ContractSnapshot],
            ],
            Node,
        ],
        stop_event: threading.Event,
    ):
        """
        Process pending transactions.

        Args:
            chain_snapshot_factory (Callable[[Session], ChainSnapshot]): Creates snapshots of the blockchain state at specific points in time.
            transactions_processor_factory (Callable[[Session], TransactionsProcessor]): Creates processors to modify transactions.
            accounts_manager_factory (Callable[[Session], AccountsManager]): Creates managers to handle account state.
            contract_snapshot_factory (Callable[[str, Session, Transaction], ContractSnapshot]): Creates snapshots of contract states.
            node_factory (Callable[[dict, ExecutionMode, ContractSnapshot, Receipt | None, MessageHandler, Callable[[str], ContractSnapshot]], Node]): Creates node instances that can execute contracts and process transactions.
            stop_event (threading.Event): Control signal to terminate the pending transactions process.
        """
        # Set a new event loop for the processing of pending transactions
        asyncio.set_event_loop(asyncio.new_event_loop())
        # Note: ollama uses GPU resources and webrequest aka selenium uses RAM
        # TODO: Consider using async sessions to avoid blocking the current thread
        while not stop_event.is_set():
            try:
                async with asyncio.TaskGroup() as tg:
                    for queue_address, queue in self.pending_queues.items():
                        if (
                            not queue.empty()
                            and not self.pending_queue_stop_events.get(
                                queue_address, asyncio.Event()
                            ).is_set()
                        ):
                            # Sessions cannot be shared between coroutines; create a new session for each coroutine
                            # Reference: https://docs.sqlalchemy.org/en/20/orm/session_basics.html#is-the-session-thread-safe-is-asyncsession-safe-to-share-in-concurrent-tasks
                            self.pending_queue_task_running[queue_address] = True
                            transaction: Transaction = await queue.get()
                            with self.get_session() as session:

                                async def exec_transaction_with_session_handling(
                                    session: Session,
                                    transaction: Transaction,
                                    queue_address: str,
                                ):
                                    transactions_processor = (
                                        transactions_processor_factory(session)
                                    )
                                    await self.exec_transaction(
                                        transaction,
                                        transactions_processor,
                                        chain_snapshot_factory(session),
                                        accounts_manager_factory(session),
                                        lambda contract_address: contract_snapshot_factory(
                                            contract_address, session, transaction
                                        ),
                                        node_factory,
                                    )
                                    session.commit()
                                    self.pending_queue_task_running[queue_address] = (
                                        False
                                    )

                            tg.create_task(
                                exec_transaction_with_session_handling(
                                    session, transaction, queue_address
                                )
                            )

            except Exception as e:
                print("Error running consensus", e)
                print(traceback.format_exc())
            finally:
                for queue_address in self.pending_queues:
                    self.pending_queue_task_running[queue_address] = False
            await asyncio.sleep(self.consensus_sleep_time)

    def is_pending_queue_task_running(self, address: str):
        """
        Check if a task for a specific pending queue is currently running.
        """
        return self.pending_queue_task_running.get(address, False)

    def stop_pending_queue_task(self, address: str):
        """
        Signal the task for a specific pending queue to stop.
        """
        if address in self.pending_queues:
            if address not in self.pending_queue_stop_events:
                self.pending_queue_stop_events[address] = asyncio.Event()
            self.pending_queue_stop_events[address].set()

    def start_pending_queue_task(self, address: str):
        """
        Allow the task for a specific pending queue to start.
        """
        if address in self.pending_queue_stop_events:
            self.pending_queue_stop_events[address].clear()

    async def exec_transaction(
        self,
        transaction: Transaction,
        transactions_processor: TransactionsProcessor,
        chain_snapshot: ChainSnapshot,
        accounts_manager: AccountsManager,
        contract_snapshot_factory: Callable[[str], ContractSnapshot],
        node_factory: Callable[
            [
                dict,
                ExecutionMode,
                ContractSnapshot,
                Receipt | None,
                MessageHandler,
                Callable[[str], ContractSnapshot],
            ],
            Node,
        ],
    ):
        """
        Execute a transaction.

        Args:
            transaction (Transaction): The transaction to execute.
            transactions_processor (TransactionsProcessor): Instance responsible for handling transaction operations within the database.
            chain_snapshot (ChainSnapshot): Snapshot of the chain state.
            accounts_manager (AccountsManager): Manager for accounts.
            contract_snapshot_factory (Callable[[str], ContractSnapshot]): Factory function to create contract snapshots.
            node_factory (Callable[[dict, ExecutionMode, ContractSnapshot, Receipt | None, MessageHandler, Callable[[str], ContractSnapshot]], Node]): Factory function to create nodes.
        """
        # Create initial state context for the transaction
        context = TransactionContext(
            transaction=transaction,
            transactions_processor=transactions_processor,
            chain_snapshot=chain_snapshot,
            accounts_manager=accounts_manager,
            contract_snapshot_factory=contract_snapshot_factory,
            node_factory=node_factory,
            msg_handler=self.msg_handler,
        )

        # Begin state transitions starting from PendingState
        state = PendingState()
        while True:
            next_state = await state.handle(context)
            if next_state is None:
                break
            state = next_state

    @staticmethod
    def dispatch_transaction_status_update(
        transactions_processor: TransactionsProcessor,
        transaction_hash: str,
        new_status: TransactionStatus,
        msg_handler: MessageHandler,
    ):
        """
        Dispatch a transaction status update.

        Args:
            transactions_processor (TransactionsProcessor): Instance responsible for handling transaction operations within the database.
            transaction_hash (str): Hash of the transaction.
            new_status (TransactionStatus): New status of the transaction.
            msg_handler (MessageHandler): Handler for messaging.
        """
        # Update the transaction status in the transactions processor
        transactions_processor.update_transaction_status(transaction_hash, new_status)

        # Send a message indicating the transaction status update
        msg_handler.send_message(
            LogEvent(
                "transaction_status_updated",
                EventType.INFO,
                EventScope.CONSENSUS,
                f"{str(new_status.value)} {str(transaction_hash)}",
                {
                    "hash": str(transaction_hash),
                    "new_status": str(new_status.value),
                },
                transaction_hash=transaction_hash,
            )
        )

    @staticmethod
    def execute_transfer(
        transaction: Transaction,
        transactions_processor: TransactionsProcessor,
        accounts_manager: AccountsManager,
        msg_handler: MessageHandler,
    ):
        """
        Executes a native token transfer between Externally Owned Accounts (EOAs).

        This function handles the transfer of native tokens from one EOA to another.
        It updates the balances of both the sender and recipient accounts, and
        manages the transaction status throughout the process.

        Args:
            transaction (dict): The transaction details including from_address, to_address, and value.
            transactions_processor (TransactionsProcessor): Instance responsible for handling transaction operations within the database.
            accounts_manager (AccountsManager): Manager to handle account balance updates.
        """

        # Check if the transaction is a fund_account call
        if not transaction.from_address is None:
            # Get the balance of the sender account
            from_balance = accounts_manager.get_account_balance(
                transaction.from_address
            )

            # Check if the sender has enough balance
            if from_balance < transaction.value:
                # Set the transaction status to UNDETERMINED if balance is insufficient
                ConsensusAlgorithm.dispatch_transaction_status_update(
                    transactions_processor,
                    transaction.hash,
                    TransactionStatus.UNDETERMINED,
                    msg_handler,
                )

                transactions_processor.create_rollup_transaction(transaction.hash)
                return

            # Update the balance of the sender account
            accounts_manager.update_account_balance(
                transaction.from_address, from_balance - transaction.value
            )

        # Check if the transaction is a burn call
        if not transaction.to_address is None:
            # Get the balance of the recipient account
            to_balance = accounts_manager.get_account_balance(transaction.to_address)

            # Update the balance of the recipient account
            accounts_manager.update_account_balance(
                transaction.to_address, to_balance + transaction.value
            )

        # Dispatch a transaction status update to FINALIZED
        ConsensusAlgorithm.dispatch_transaction_status_update(
            transactions_processor,
            transaction.hash,
            TransactionStatus.FINALIZED,
            msg_handler,
        )

        transactions_processor.create_rollup_transaction(transaction.hash)

    def run_appeal_window_loop(
        self,
        chain_snapshot_factory: Callable[
            [Session], ChainSnapshot
        ] = chain_snapshot_factory,
        transactions_processor_factory: Callable[
            [Session], TransactionsProcessor
        ] = transactions_processor_factory,
        accounts_manager_factory: Callable[
            [Session], AccountsManager
        ] = accounts_manager_factory,
        contract_snapshot_factory: Callable[
            [str, Session, Transaction], ContractSnapshot
        ] = contract_snapshot_factory,
        node_factory: Callable[
            [
                dict,
                ExecutionMode,
                ContractSnapshot,
                Receipt | None,
                MessageHandler,
                Callable[[str], ContractSnapshot],
            ],
            Node,
        ] = node_factory,
        stop_event: threading.Event = threading.Event(),
    ):
        """
        Run the loop to handle the appeal window.

        Args:
            chain_snapshot_factory (Callable[[Session], ChainSnapshot]): Creates snapshots of the blockchain state at specific points in time.
            transactions_processor_factory (Callable[[Session], TransactionsProcessor]): Creates processors to modify transactions.
            accounts_manager_factory (Callable[[Session], AccountsManager]): Creates managers to handle account state.
            contract_snapshot_factory (Callable[[str, Session, Transaction], ContractSnapshot]): Creates snapshots of contract states.
            node_factory (Callable[[dict, ExecutionMode, ContractSnapshot, Receipt | None, MessageHandler, Callable[[str], ContractSnapshot]], Node]): Creates node instances that can execute contracts and process transactions.
            stop_event (threading.Event): Control signal to terminate the appeal window process.
        """
        # Create a new event loop for running the appeal window
        loop = asyncio.new_event_loop()
        asyncio.set_event_loop(loop)
        loop.run_until_complete(
            self._appeal_window(
                chain_snapshot_factory,
                transactions_processor_factory,
                accounts_manager_factory,
                contract_snapshot_factory,
                node_factory,
                stop_event,
            )
        )
        loop.close()

    async def _appeal_window(
        self,
        chain_snapshot_factory: Callable[[Session], ChainSnapshot],
        transactions_processor_factory: Callable[[Session], TransactionsProcessor],
        accounts_manager_factory: Callable[[Session], AccountsManager],
        contract_snapshot_factory: Callable[
            [str, Session, Transaction], ContractSnapshot
        ],
        node_factory: Callable[
            [
                dict,
                ExecutionMode,
                ContractSnapshot,
                Receipt | None,
                MessageHandler,
                Callable[[str], ContractSnapshot],
            ],
            Node,
        ],
        stop_event: threading.Event,
    ):
        """
        Handle the appeal window for transactions, during which EOAs can challenge transaction results.

        Args:
            chain_snapshot_factory (Callable[[Session], ChainSnapshot]): Creates snapshots of the blockchain state at specific points in time.
            transactions_processor_factory (Callable[[Session], TransactionsProcessor]): Creates processors to modify transactions.
            accounts_manager_factory (Callable[[Session], AccountsManager]): Creates managers to handle account state.
            contract_snapshot_factory (Callable[[str, Session, Transaction], ContractSnapshot]): Creates snapshots of contract states.
            node_factory (Callable[[dict, ExecutionMode, ContractSnapshot, Receipt | None, MessageHandler, Callable[[str], ContractSnapshot]], Node]): Creates node instances that can execute contracts and process transactions.
            stop_event (threading.Event): Control signal to terminate the appeal window process.
        """
        # Set a new event loop for the appeal window
        asyncio.set_event_loop(asyncio.new_event_loop())

        while not stop_event.is_set():
            try:
                async with asyncio.TaskGroup() as tg:
                    with self.get_session() as session:
                        # Get the accepted and undetermined transactions per contract address
                        chain_snapshot = chain_snapshot_factory(session)
                        accepted_undetermined_transactions = (
                            chain_snapshot.get_accepted_undetermined_transactions()
                        )

                        # Iterate over the contracts
                        for (
                            accepted_undetermined_queue
                        ) in accepted_undetermined_transactions.values():

                            # Create a new session for each task so tasks can be run in parallel
                            with self.get_session() as task_session:

                                async def exec_appeal_window_with_session_handling(
                                    task_session: Session,
                                    accepted_undetermined_queue: list[dict],
                                ):
                                    transactions_processor = (
                                        transactions_processor_factory(task_session)
                                    )

                                    # Go through the whole queue to check for appeals and finalizations
                                    for index, transaction in enumerate(
                                        accepted_undetermined_queue
                                    ):
                                        transaction = Transaction.from_dict(transaction)

                                        # Check if the transaction is appealed
                                        if not transaction.appealed:

                                            # Check if the transaction can be finalized
                                            if self.can_finalize_transaction(
                                                transactions_processor,
                                                transaction,
                                                index,
                                                accepted_undetermined_queue,
                                            ):

                                                # Handle transactions that need to be finalized
                                                await self.process_finalization(
                                                    transaction,
                                                    transactions_processor,
                                                    chain_snapshot,
                                                    accounts_manager_factory(
                                                        task_session
                                                    ),
                                                    lambda contract_address: contract_snapshot_factory(
                                                        contract_address,
                                                        task_session,
                                                        transaction,
                                                    ),
                                                    node_factory,
                                                )
                                                task_session.commit()

                                        else:
                                            # Handle transactions that are appealed
                                            if (
                                                transaction.status
                                                == TransactionStatus.UNDETERMINED
                                            ):
                                                # Leader appeal
                                                await self.process_leader_appeal(
                                                    transaction,
                                                    transactions_processor,
                                                    chain_snapshot,
                                                    accounts_manager_factory(
                                                        task_session
                                                    ),
                                                    lambda contract_address: contract_snapshot_factory(
                                                        contract_address,
                                                        task_session,
                                                        transaction,
                                                    ),
                                                    node_factory,
                                                )
                                                task_session.commit()

                                            else:
                                                # Validator appeal
                                                await self.process_validator_appeal(
                                                    transaction,
                                                    transactions_processor,
                                                    chain_snapshot,
                                                    accounts_manager_factory(
                                                        task_session
                                                    ),
                                                    lambda contract_address: contract_snapshot_factory(
                                                        contract_address,
                                                        task_session,
                                                        transaction,
                                                    ),
                                                    node_factory,
                                                )
                                                task_session.commit()

                                tg.create_task(
                                    exec_appeal_window_with_session_handling(
                                        task_session, accepted_undetermined_queue
                                    )
                                )

            except Exception as e:
                print("Error running consensus", e)
                print(traceback.format_exc())
            await asyncio.sleep(self.consensus_sleep_time)

    def can_finalize_transaction(
        self,
        transactions_processor: TransactionsProcessor,
        transaction: Transaction,
        index: int,
        accepted_undetermined_queue: list[dict],
    ) -> bool:
        """
        Check if the transaction can be finalized based on the following criteria:
        - The transaction is a leader only transaction
        - The transaction has exceeded the finality window
        - The previous transaction has been finalized

        Args:
            transactions_processor (TransactionsProcessor): The transactions processor instance.
            transaction (Transaction): The transaction to be possibly finalized.
            index (int): The index of the current transaction in the accepted_undetermined_queue.
            accepted_undetermined_queue (list[dict]): The list of accepted and undetermined transactions for one contract.

        Returns:
            bool: True if the transaction can be finalized, False otherwise.
        """
        if (transaction.leader_only) or (
            (
                int(time.time())
                - transaction.timestamp_awaiting_finalization
                - transaction.appeal_processing_time
            )
            > self.finality_window_time
        ):
            if index == 0:
                return True
            else:
                previous_transaction_hash = accepted_undetermined_queue[index - 1][
                    "hash"
                ]
                previous_transaction = transactions_processor.get_transaction_by_hash(
                    previous_transaction_hash
                )
                if previous_transaction["status"] == TransactionStatus.FINALIZED.value:
                    return True
                else:
                    return False
        else:
            return False

    async def process_finalization(
        self,
        transaction: Transaction,
        transactions_processor: TransactionsProcessor,
        chain_snapshot: ChainSnapshot,
        accounts_manager: AccountsManager,
        contract_snapshot_factory: Callable[[str], ContractSnapshot],
        node_factory: Callable[
            [
                dict,
                ExecutionMode,
                ContractSnapshot,
                Receipt | None,
                MessageHandler,
                Callable[[str], ContractSnapshot],
            ],
            Node,
        ],
    ):
        """
        Process the finalization of a transaction.

        Args:
            transaction (Transaction): The transaction to finalize.
            transactions_processor (TransactionsProcessor): Instance responsible for handling transaction operations within the database.
            chain_snapshot (ChainSnapshot): Snapshot of the chain state.
            accounts_manager (AccountsManager): Manager for accounts.
            contract_snapshot_factory (Callable[[str], ContractSnapshot]): Factory function to create contract snapshots.
            node_factory (Callable[[dict, ExecutionMode, ContractSnapshot, Receipt | None, MessageHandler, Callable[[str], ContractSnapshot]], Node]): Factory function to create nodes.
        """
        # Create a transaction context for finalizing the transaction
        context = TransactionContext(
            transaction=transaction,
            transactions_processor=transactions_processor,
            chain_snapshot=chain_snapshot,
            accounts_manager=accounts_manager,
            contract_snapshot_factory=contract_snapshot_factory,
            node_factory=node_factory,
            msg_handler=self.msg_handler,
        )

        # Transition to the FinalizingState
        state = FinalizingState()
        await state.handle(context)

    async def process_leader_appeal(
        self,
        transaction: Transaction,
        transactions_processor: TransactionsProcessor,
        chain_snapshot: ChainSnapshot,
        accounts_manager: AccountsManager,
        contract_snapshot_factory: Callable[[str], ContractSnapshot],
        node_factory: Callable[
            [
                dict,
                ExecutionMode,
                ContractSnapshot,
                Receipt | None,
                MessageHandler,
                Callable[[str], ContractSnapshot],
            ],
            Node,
        ],
    ):
        """
        Process the leader appeal of a transaction.

        Args:
            transaction (Transaction): The transaction to appeal.
            transactions_processor (TransactionsProcessor): Instance responsible for handling transaction operations within the database.
            chain_snapshot (ChainSnapshot): Snapshot of the chain state.
            accounts_manager (AccountsManager): Manager for accounts.
            contract_snapshot_factory (Callable[[str], ContractSnapshot]): Factory function to create contract snapshots.
            node_factory (Callable[[dict, ExecutionMode, ContractSnapshot, Receipt | None, MessageHandler, Callable[[str], ContractSnapshot]], Node]): Factory function to create nodes.
        """
        # Create a transaction context for the appeal
        context = TransactionContext(
            transaction=transaction,
            transactions_processor=transactions_processor,
            chain_snapshot=chain_snapshot,
            accounts_manager=accounts_manager,
            contract_snapshot_factory=contract_snapshot_factory,
            node_factory=node_factory,
            msg_handler=self.msg_handler,
        )

        transactions_processor.set_transaction_appeal(transaction.hash, False)
        transaction.appealed = False

        used_leader_addresses = (
            ConsensusAlgorithm.get_used_leader_addresses_from_consensus_history(
                context.transactions_processor.get_transaction_by_hash(
                    context.transaction.hash
                )["consensus_history"]
            )
        )
        if len(transaction.consensus_data.validators) + len(
            used_leader_addresses
        ) >= len(chain_snapshot.get_all_validators()):
            self.msg_handler.send_message(
                LogEvent(
                    "consensus_event",
                    EventType.ERROR,
                    EventScope.CONSENSUS,
                    "Appeal failed, no validators found to process the appeal",
                    {
                        "transaction_hash": transaction.hash,
                    },
                    transaction_hash=transaction.hash,
                )
            )
            self.msg_handler.send_message(
                log_event=LogEvent(
                    "transaction_appeal_updated",
                    EventType.INFO,
                    EventScope.CONSENSUS,
                    "Set transaction appealed",
                    {
                        "hash": context.transaction.hash,
                    },
                ),
                log_to_terminal=False,
            )

        else:
            # Appeal data member is used in the frontend for both types of appeals
            # Here the type is refined based on the status
            transactions_processor.set_transaction_appeal_undetermined(
                transaction.hash, True
            )
            transaction.appeal_undetermined = True

            context.contract_snapshot_supplier = (
                lambda: context.contract_snapshot_factory(
                    context.transaction.to_address
                )
            )

            # Begin state transitions starting from PendingState
            state = PendingState()
            while True:
                next_state = await state.handle(context)
                if next_state is None:
                    break
                elif next_state == "leader_appeal_success":
                    self.rollback_transactions(context)
                    break
                state = next_state

    async def process_validator_appeal(
        self,
        transaction: Transaction,
        transactions_processor: TransactionsProcessor,
        chain_snapshot: ChainSnapshot,
        accounts_manager: AccountsManager,
        contract_snapshot_factory: Callable[[str], ContractSnapshot],
        node_factory: Callable[
            [
                dict,
                ExecutionMode,
                ContractSnapshot,
                Receipt | None,
                MessageHandler,
                Callable[[str], ContractSnapshot],
            ],
            Node,
        ],
    ):
        """
        Process the validator appeal of a transaction.

        Args:
            transaction (Transaction): The transaction to appeal.
            transactions_processor (TransactionsProcessor): Instance responsible for handling transaction operations within the database.
            chain_snapshot (ChainSnapshot): Snapshot of the chain state.
            accounts_manager (AccountsManager): Manager for accounts.
            contract_snapshot_factory (Callable[[str], ContractSnapshot]): Factory function to create contract snapshots.
            node_factory (Callable[[dict, ExecutionMode, ContractSnapshot, Receipt | None, MessageHandler, Callable[[str], ContractSnapshot]], Node]): Factory function to create nodes.
        """
        # Create a transaction context for the appeal
        context = TransactionContext(
            transaction=transaction,
            transactions_processor=transactions_processor,
            chain_snapshot=chain_snapshot,
            accounts_manager=accounts_manager,
            contract_snapshot_factory=contract_snapshot_factory,
            node_factory=node_factory,
            msg_handler=self.msg_handler,
        )

        # Set the leader receipt in the context
        context.consensus_data.leader_receipt = (
            transaction.consensus_data.leader_receipt
        )
        try:
            # Attempt to get extra validators for the appeal process
            _, context.remaining_validators = ConsensusAlgorithm.get_extra_validators(
                chain_snapshot.get_all_validators(),
                transaction.consensus_history,
                transaction.consensus_data,
                transaction.appeal_failed,
            )
        except ValueError as e:
            # When no validators are found, then the appeal failed
            context.msg_handler.send_message(
                LogEvent(
                    "consensus_event",
                    EventType.ERROR,
                    EventScope.CONSENSUS,
                    "Appeal failed, no validators found to process the appeal",
                    {
                        "transaction_hash": context.transaction.hash,
                    },
                    transaction_hash=context.transaction.hash,
                )
            )
            context.transactions_processor.set_transaction_appeal(
                context.transaction.hash, False
            )
            context.transaction.appealed = False
            self.msg_handler.send_message(
                log_event=LogEvent(
                    "transaction_appeal_updated",
                    EventType.INFO,
                    EventScope.CONSENSUS,
                    "Set transaction appealed",
                    {
                        "hash": context.transaction.hash,
                    },
                ),
                log_to_terminal=False,
            )
            context.transactions_processor.set_transaction_appeal_processing_time(
                context.transaction.hash
            )
        else:
            # Set up the context for the committing state
            context.num_validators = len(context.remaining_validators)
            context.votes = {}
            context.contract_snapshot_supplier = (
                lambda: context.contract_snapshot_factory(
                    context.transaction.to_address
                )
            )

            # Begin state transitions starting from CommittingState
            state = CommittingState()
            while True:
                next_state = await state.handle(context)
                if next_state is None:
                    break
                elif next_state == "validator_appeal_success":
                    self.rollback_transactions(context)
                    ConsensusAlgorithm.dispatch_transaction_status_update(
                        context.transactions_processor,
                        context.transaction.hash,
                        TransactionStatus.PENDING,
                        context.msg_handler,
                    )

                    # Get the previous state of the contract
                    previous_contact_state = (
                        context.transaction.contract_snapshot.encoded_state
                    )

                    # Restore the contract state
                    # Get the contract snapshot for the transaction's target address
                    leaders_contract_snapshot = context.contract_snapshot_factory(
                        context.transaction.to_address
                    )

                    # Update the contract state with the previous state
                    leaders_contract_snapshot.update_contract_state(
                        accepted_state=previous_contact_state
                    )

                    # Transaction will be picked up by _crawl_snapshot
                    break
                state = next_state

    def rollback_transactions(self, context: TransactionContext):
        """
        Rollback newer transactions.
        """
        # Rollback all future transactions for the current contract
        # Stop the _crawl_snapshot and the _run_consensus for the current contract
        address = context.transaction.to_address
        self.stop_pending_queue_task(address)

        # Wait until task is finished
        while self.is_pending_queue_task_running(address):
            time.sleep(1)

        # Empty the pending queue
        self.pending_queues[address] = asyncio.Queue()

        # Set all transactions with higher created_at to PENDING
        future_transactions = context.transactions_processor.get_newer_transactions(
            context.transaction.hash
        )
        for future_transaction in future_transactions:
            ConsensusAlgorithm.dispatch_transaction_status_update(
                context.transactions_processor,
                future_transaction["hash"],
                TransactionStatus.PENDING,
                context.msg_handler,
            )

            # Reset the contract snapshot for the transaction
            context.transactions_processor.set_transaction_contract_snapshot(
                future_transaction["hash"], None
            )

        # Start the queue loop again
        self.start_pending_queue_task(address)

    @staticmethod
    def get_extra_validators(
        all_validators: List[dict],
        consensus_history: dict,
        consensus_data: ConsensusData,
        appeal_failed: int,
    ):
        """
        Get extra validators for the appeal process according to the following formula:
        - when appeal_failed = 0, add n + 2 validators
        - when appeal_failed > 0, add (2 * appeal_failed * n + 1) + 2 validators
        Note that for appeal_failed > 0, the returned set contains the old validators
        from the previous appeal round and new validators.

        Selection of the extra validators:
        appeal_failed | PendingState | Reused validators | Extra selected     | Total
                      | validators   | from the previous | validators for the | validators
                      |              | appeal round      | appeal             |
        ----------------------------------------------------------------------------------
               0      |       n      |          0        |        n+2         |    2n+2
               1      |       n      |        n+2        |        n+1         |    3n+3
               2      |       n      |       2n+3        |         2n         |    5n+3
               3      |       n      |       4n+3        |         2n         |    7n+3
                              └───────┬──────┘  └─────────┬────────┘
                                      │                   |
        Validators after the ◄────────┘                   └──► Validators during the appeal
        appeal. This equals                                    for appeal_failed > 0
        the Total validators                                   = (2*appeal_failed*n+1)+2
        of the row above,                                      This is the formula from
        and are in consensus_data.                             above and it is what is
        For appeal_failed > 0                                  returned by this function
        = (2*appeal_failed-1)*n+3
        This is used to calculate n

        Args:
            all_validators (List[dict]): List of all validators.
            consensus_history (dict): Dictionary of consensus rounds results and status changes.
            consensus_data (ConsensusData): Data related to the consensus process.
            appeal_failed (int): Number of times the appeal has failed.

        Returns:
            list: List of current validators.
            list: List of extra validators.
        """
        # Get current validators and a dictionary mapping addresses to validators not used in the consensus process
        current_validators, validator_map = (
            ConsensusAlgorithm.get_validators_from_consensus_data(
                all_validators, consensus_data, False
            )
        )

        # Remove used leaders from validator_map
        used_leader_addresses = (
            ConsensusAlgorithm.get_used_leader_addresses_from_consensus_history(
                consensus_history
            )
        )
        for used_leader_address in used_leader_addresses:
            if used_leader_address in validator_map:
                validator_map.pop(used_leader_address)

        # Set not_used_validators to the remaining validators in validator_map
        not_used_validators = list(validator_map.values())

        if len(not_used_validators) == 0:
            raise ValueError("No validators found")

        nb_current_validators = len(current_validators) + 1  # including the leader
        if appeal_failed == 0:
            # Calculate extra validators when no appeal has failed
            extra_validators = get_validators_for_transaction(
                not_used_validators, nb_current_validators + 2
            )
        elif appeal_failed == 1:
            # Calculate extra validators when one appeal has failed
            n = (nb_current_validators - 2) // 2
            extra_validators = get_validators_for_transaction(
                not_used_validators, n + 1
            )
            extra_validators = current_validators[n - 1 :] + extra_validators
        else:
            # Calculate extra validators when more than one appeal has failed
            n = (nb_current_validators - 3) // (2 * appeal_failed - 1)
            extra_validators = get_validators_for_transaction(
                not_used_validators, 2 * n
            )
            extra_validators = current_validators[n - 1 :] + extra_validators

        return current_validators, extra_validators

    @staticmethod
    def get_validators_from_consensus_data(
        all_validators: List[dict], consensus_data: ConsensusData, include_leader: bool
    ):
        """
        Get validators from consensus data.

        Args:
            all_validators (List[dict]): List of all validators.
            consensus_data (ConsensusData): Data related to the consensus process.
            include_leader (bool): Whether to get the leader in the validator set.
        Returns:
            list: List of validators involved in the consensus process (can include the leader).
            dict: Dictionary mapping addresses to validators not used in the consensus process.
        """
        # Create a dictionary to map addresses to a validator
        validator_map = {
            validator["address"]: validator for validator in all_validators
        }

        # Extract address of the leader from consensus data
        if include_leader:
            receipt_addresses = [consensus_data.leader_receipt.node_config["address"]]
        else:
            receipt_addresses = []

        # Extract addresses of validators from consensus data
        receipt_addresses += [
            receipt.node_config["address"] for receipt in consensus_data.validators
        ]

        # Return validators whose addresses are in the receipt addresses
        validators = [
            validator_map.pop(receipt_address)
            for receipt_address in receipt_addresses
            if receipt_address in validator_map
        ]

        return validators, validator_map

    @staticmethod
    def add_new_validator(
        all_validators: List[dict], validators: List[dict], leader_addresses: set[str]
    ):
        """
        Add a new validator to the list of validators.

        Args:
            all_validators (List[dict]): List of all validators.
            validators (list[dict]): List of validators.
            leader_addresses (set[str]): Set of leader addresses.

        Returns:
            list: List of validators.
        """
        # Check if there is a validator to be possibly selected
        if len(leader_addresses) + len(validators) >= len(all_validators):
            raise ValueError("No more validators found to add a new validator")

        # Extract a set of addresses of validators and leaders
        addresses = {validator["address"] for validator in validators}
        addresses.update(leader_addresses)

        # Get not used validators
        not_used_validators = [
            validator
            for validator in all_validators
            if validator["address"] not in addresses
        ]

        # Get new validator
        new_validator = get_validators_for_transaction(not_used_validators, 1)

        return new_validator + validators

    @staticmethod
    def get_used_leader_addresses_from_consensus_history(
        consensus_history: dict, current_leader_receipt: Receipt | None = None
    ):
        """
        Get the used leader addresses from the consensus history.

        Args:
            consensus_history (dict): Dictionary of consensus rounds results and status changes.
            current_leader_receipt (Receipt | None): Current leader receipt.

        Returns:
            set[str]: Set of used leader addresses.
        """
        used_leader_addresses = set()
        if "consensus_results" in consensus_history:
            for consensus_round in consensus_history["consensus_results"]:
                leader_receipt = consensus_round["leader_result"]
                if leader_receipt:
                    used_leader_addresses.update(
                        [leader_receipt["node_config"]["address"]]
                    )

        # consensus_history does not contain the latest consensus_data
        if current_leader_receipt:
            used_leader_addresses.update(
                [current_leader_receipt.node_config["address"]]
            )

        return used_leader_addresses

    def set_finality_window_time(self, time: int):
        """
        Set the finality window time.

        Args:
            time (int): The finality window time.
        """
        self.finality_window_time = time

        # Send log event to update the frontend value
        self.msg_handler.send_message(
            LogEvent(
                name="finality_window_time_updated",
                type=EventType.INFO,
                scope=EventScope.RPC,
                message=f"Finality window time updated to {time}",
                data={"time": time},
            ),
            log_to_terminal=False,
        )


class TransactionState(ABC):
    """
    Abstract base class representing a state in the transaction process.
    """

    @abstractmethod
    async def handle(self, context: TransactionContext):
        """
        Handle the state transition.

        Args:
            context (TransactionContext): The context of the transaction.
        """
        pass


class PendingState(TransactionState):
    """
    Class representing the pending state of a transaction.
    """

    async def handle(self, context):
        """
        Handle the pending state transition.

        Args:
            context (TransactionContext): The context of the transaction.

        Returns:
            TransactionState | None: The ProposingState or None if the transaction is already in process, when it is a transaction or when there are no validators.
        """
        # Transactions that are put back to pending are processed again, so we need to get the latest data of the transaction
        context.transaction = Transaction.from_dict(
            context.transactions_processor.get_transaction_by_hash(
                context.transaction.hash
            )
        )

        context.msg_handler.send_message(
            LogEvent(
                "consensus_event",
                EventType.INFO,
                EventScope.CONSENSUS,
                "Executing transaction",
                {
                    "transaction_hash": context.transaction.hash,
                    "transaction": context.transaction.to_dict(),
                },
                transaction_hash=context.transaction.hash,
            )
        )

        # If transaction is a transfer, execute it
        # TODO: consider when the transfer involves a contract account, bridging, etc.
        if context.transaction.type == TransactionType.SEND:
            ConsensusAlgorithm.execute_transfer(
                context.transaction,
                context.transactions_processor,
                context.accounts_manager,
                context.msg_handler,
            )
            return None

        # Retrieve all validators from the snapshot
        all_validators = context.chain_snapshot.get_all_validators()

        # Check if there are validators available
        if not all_validators:
            context.msg_handler.send_message(
                LogEvent(
                    "consensus_event",
                    EventType.ERROR,
                    EventScope.CONSENSUS,
                    "No validators found to process transaction",
                    {
                        "transaction_hash": context.transaction.hash,
                    },
                    transaction_hash=context.transaction.hash,
                )
            )
            return None

        # Determine the involved validators based on whether the transaction is appealed
        if context.transaction.appealed:
            # If the transaction is appealed, remove the old leader
            context.involved_validators, _ = (
                ConsensusAlgorithm.get_validators_from_consensus_data(
                    all_validators, context.transaction.consensus_data, False
                )
            )

            # Reset the transaction appeal status
            context.transactions_processor.set_transaction_appeal(
                context.transaction.hash, False
            )
            context.transaction.appealed = False

        elif context.transaction.appeal_undetermined:
            # Add n+2 validators, remove the old leader
            current_validators, extra_validators = (
                ConsensusAlgorithm.get_extra_validators(
                    all_validators,
                    context.transaction.consensus_history,
                    context.transaction.consensus_data,
                    0,
                )
            )
            context.involved_validators = current_validators + extra_validators

        else:
            # If there was no validator appeal or leader appeal
            if context.transaction.consensus_data:
                # Transaction was rolled back, so we need to reuse the validators and leader
                context.involved_validators, _ = (
                    ConsensusAlgorithm.get_validators_from_consensus_data(
                        all_validators, context.transaction.consensus_data, True
                    )
                )

            else:
                # Transaction was never executed, get the default number of validators for the transaction
                context.involved_validators = get_validators_for_transaction(
                    all_validators, DEFAULT_VALIDATORS_COUNT
                )

        # Transition to the ProposingState
        return ProposingState()


class ProposingState(TransactionState):
    """
    Class representing the proposing state of a transaction.
    """

    async def handle(self, context):
        """
        Handle the proposing state transition.

        Args:
            context (TransactionContext): The context of the transaction.

        Returns:
            TransactionState: The CommittingState or UndeterminedState if all rotations are done.
        """
        # Dispatch a transaction status update to PROPOSING
        ConsensusAlgorithm.dispatch_transaction_status_update(
            context.transactions_processor,
            context.transaction.hash,
            TransactionStatus.PROPOSING,
            context.msg_handler,
        )

        context.transactions_processor.create_rollup_transaction(
            context.transaction.hash
        )

        # The leader is elected randomly
        random.shuffle(context.involved_validators)

        # Unpack the leader and validators
        [leader, *context.remaining_validators] = context.involved_validators

        # If the transaction is leader-only, clear the validators
        if context.transaction.leader_only:
            context.remaining_validators = []

        # Create a contract snapshot for the transaction if not exists
        if context.transaction.contract_snapshot:
            contract_snapshot = deepcopy(context.transaction.contract_snapshot)
        else:
            contract_snapshot_supplier = lambda: context.contract_snapshot_factory(
                context.transaction.to_address
            )
            context.contract_snapshot_supplier = contract_snapshot_supplier
            contract_snapshot = contract_snapshot_supplier()

        # Create a leader node for executing the transaction
        leader_node = context.node_factory(
            leader,
            ExecutionMode.LEADER,
            contract_snapshot,
            None,
            context.msg_handler,
            context.contract_snapshot_factory,
        )

        # Execute the transaction and obtain the leader receipt
        leader_receipt = await leader_node.exec_transaction(context.transaction)
        votes = {leader["address"]: leader_receipt.vote.value}

        # Update the consensus data with the leader's vote and receipt
        context.consensus_data.votes = votes
        context.consensus_data.leader_receipt = leader_receipt
        context.consensus_data.validators = []
        context.transactions_processor.set_transaction_result(
            context.transaction.hash, context.consensus_data.to_dict()
        )

        # Set the validators and other context attributes
        context.num_validators = len(context.remaining_validators) + 1
        context.votes = votes

        # Transition to the CommittingState
        return CommittingState()


class CommittingState(TransactionState):
    """
    Class representing the committing state of a transaction.
    """

    async def handle(self, context):
        """
        Handle the committing state transition. There are no encrypted votes.

        Args:
            context (TransactionContext): The context of the transaction.

        Returns:
            TransactionState: The RevealingState.
        """
        # Dispatch a transaction status update to COMMITTING
        ConsensusAlgorithm.dispatch_transaction_status_update(
            context.transactions_processor,
            context.transaction.hash,
            TransactionStatus.COMMITTING,
            context.msg_handler,
        )

        context.transactions_processor.create_rollup_transaction(
            context.transaction.hash
        )

        # Create validator nodes for each validator
        context.validator_nodes = [
            context.node_factory(
                validator,
                ExecutionMode.VALIDATOR,
                (
                    copy.deepcopy(context.transaction.contract_snapshot)
                    if context.transaction.contract_snapshot
                    else context.contract_snapshot_supplier()
                ),
                context.consensus_data.leader_receipt,
                context.msg_handler,
                context.contract_snapshot_factory,
            )
            for validator in context.remaining_validators
        ]

        # Execute the transaction on each validator node and gather the results
        sem = asyncio.Semaphore(8)

        async def run_single_validator(validator: Node) -> Receipt:
            async with sem:
                return await validator.exec_transaction(context.transaction)

        validation_tasks = [
            run_single_validator(validator) for validator in context.validator_nodes
        ]
        context.validation_results = await asyncio.gather(*validation_tasks)

        # Transition to the RevealingState
        return RevealingState()


class RevealingState(TransactionState):
    """
    Class representing the revealing state of a transaction.
    """

    async def handle(self, context):
        """
        Handle the revealing state transition.

        Args:
            context (TransactionContext): The context of the transaction.

        Returns:
            TransactionState | None: The AcceptedState or ProposingState or None if the transaction is successfully appealed.
        """
        # Update the transaction status to REVEALING
        ConsensusAlgorithm.dispatch_transaction_status_update(
            context.transactions_processor,
            context.transaction.hash,
            TransactionStatus.REVEALING,
            context.msg_handler,
        )

        context.transactions_processor.create_rollup_transaction(
            context.transaction.hash
        )

        # Process each validation result and update the context
        for i, validation_result in enumerate(context.validation_results):
            # Store the vote from each validator node
            context.votes[context.validator_nodes[i].address] = (
                validation_result.vote.value
            )

            # Create a dictionary of votes for the current reveal so the rollup transaction contains leader vote and one validator vote (done for each validator)
            # create_rollup_transaction() is removed but we keep this code for future use
            single_reveal_votes = {
                context.consensus_data.leader_receipt.node_config[
                    "address"
                ]: context.consensus_data.leader_receipt.vote.value,
                context.validator_nodes[i].address: validation_result.vote.value,
            }

            # Update consensus data with the current reveal vote and validator
            context.consensus_data.votes = single_reveal_votes
            context.consensus_data.validators = [validation_result]

            # Set the consensus data of the transaction
            context.transactions_processor.set_transaction_result(
                context.transaction.hash, context.consensus_data.to_dict()
            )

        # Determine if the majority of validators agree
        majority_agrees = (
            len([vote for vote in context.votes.values() if vote == Vote.AGREE.value])
            > context.num_validators // 2
        )

        if context.transaction.appealed:

            # Update the consensus results with all new votes and validators
            context.consensus_data.votes = (
                context.transaction.consensus_data.votes | context.votes
            )

            # Overwrite old validator results based on the number of appeal failures
            if context.transaction.appeal_failed == 0:
                context.consensus_data.validators = (
                    context.transaction.consensus_data.validators
                    + context.validation_results
                )

            elif context.transaction.appeal_failed == 1:
                n = (len(context.transaction.consensus_data.validators) - 1) // 2
                context.consensus_data.validators = (
                    context.transaction.consensus_data.validators[: n - 1]
                    + context.validation_results
                )

            else:
                n = len(context.validation_results) - (
                    len(context.transaction.consensus_data.validators) + 1
                )
                context.consensus_data.validators = (
                    context.transaction.consensus_data.validators[: n - 1]
                    + context.validation_results
                )

            if majority_agrees:
                # Appeal failed, increment the appeal_failed counter
                context.transactions_processor.set_transaction_appeal_failed(
                    context.transaction.hash,
                    context.transaction.appeal_failed + 1,
                )
                return AcceptedState()

            else:
                # Appeal succeeded, set the status to PENDING and reset the appeal_failed counter
                context.transactions_processor.set_transaction_result(
                    context.transaction.hash, context.consensus_data.to_dict()
                )

                context.transactions_processor.create_rollup_transaction(
                    context.transaction.hash
                )

                context.transactions_processor.set_transaction_appeal_failed(
                    context.transaction.hash,
                    0,
                )
                context.transactions_processor.update_consensus_history(
                    context.transaction.hash,
                    "Validator Appeal Successful",
                    None,
                    context.validation_results,
                )

                # Reset the appeal processing time
                context.transactions_processor.reset_transaction_appeal_processing_time(
                    context.transaction.hash
                )
                context.transactions_processor.set_transaction_timestamp_appeal(
                    context.transaction.hash, None
                )

                return "validator_appeal_success"

        else:
            # Not appealed, update consensus data with current votes and validators
            context.consensus_data.votes = context.votes
            context.consensus_data.validators = context.validation_results

            if majority_agrees:
                return AcceptedState()

            # If all rotations are done and no consensus is reached, transition to UndeterminedState
            elif context.rotation_count >= context.transaction.config_rotation_rounds:
                return UndeterminedState()

            else:
                used_leader_addresses = (
                    ConsensusAlgorithm.get_used_leader_addresses_from_consensus_history(
                        context.transactions_processor.get_transaction_by_hash(
                            context.transaction.hash
                        )["consensus_history"],
                        context.consensus_data.leader_receipt,
                    )
                )
                # Add a new validator to the list of current validators when a rotation happens
                try:
                    context.involved_validators = ConsensusAlgorithm.add_new_validator(
                        context.chain_snapshot.get_all_validators(),
                        context.remaining_validators,
                        used_leader_addresses,
                    )
                except ValueError as e:
                    # No more validators
                    context.msg_handler.send_message(
                        LogEvent(
                            "consensus_event",
                            EventType.ERROR,
                            EventScope.CONSENSUS,
                            str(e),
                            {
                                "transaction_hash": context.transaction.hash,
                            },
                            transaction_hash=context.transaction.hash,
                        )
                    )
                    return UndeterminedState()

                context.rotation_count += 1

                # Log the failure to reach consensus and transition to ProposingState
                context.msg_handler.send_message(
                    LogEvent(
                        "consensus_event",
                        EventType.INFO,
                        EventScope.CONSENSUS,
                        "Majority disagreement, rotating the leader",
                        {
                            "transaction_hash": context.transaction.hash,
                        },
                        transaction_hash=context.transaction.hash,
                    )
                )

                # Update the consensus history
                if context.transaction.appeal_undetermined:
                    consensus_round = "Leader Rotation Appeal"
                else:
                    consensus_round = "Leader Rotation"
                context.transactions_processor.update_consensus_history(
                    context.transaction.hash,
                    consensus_round,
                    context.consensus_data.leader_receipt,
                    context.validation_results,
                )
                return ProposingState()


class AcceptedState(TransactionState):
    """
    Class representing the accepted state of a transaction.
    """

    async def handle(self, context):
        """
        Handle the accepted state transition.

        Args:
            context (TransactionContext): The context of the transaction.

        Returns:
            None: The transaction is accepted.
        """
        # When appeal fails, the appeal window is not reset
        if context.transaction.appeal_undetermined:
            consensus_round = "Leader Appeal Successful"
            context.transactions_processor.set_transaction_timestamp_awaiting_finalization(
                context.transaction.hash
            )
            context.transactions_processor.reset_transaction_appeal_processing_time(
                context.transaction.hash
            )
            context.transactions_processor.set_transaction_timestamp_appeal(
                context.transaction.hash, None
            )
            context.transaction.timestamp_appeal = None
        elif not context.transaction.appealed:
            consensus_round = "Accepted"
            context.transactions_processor.set_transaction_timestamp_awaiting_finalization(
                context.transaction.hash
            )
        else:
            consensus_round = "Validator Appeal Failed"
            # Set the transaction appeal status to False
            context.transactions_processor.set_transaction_appeal(
                context.transaction.hash, False
            )

            # Increment the appeal processing time when the transaction was appealed
            context.transactions_processor.set_transaction_appeal_processing_time(
                context.transaction.hash
            )

        # Set the transaction result
        context.transactions_processor.set_transaction_result(
            context.transaction.hash, context.consensus_data.to_dict()
        )

        # Update the transaction status to ACCEPTED
        ConsensusAlgorithm.dispatch_transaction_status_update(
            context.transactions_processor,
            context.transaction.hash,
            TransactionStatus.ACCEPTED,
            context.msg_handler,
        )

        context.transactions_processor.update_consensus_history(
            context.transaction.hash,
            consensus_round,
            (
                None
                if consensus_round == "Validator Appeal Failed"
                else context.consensus_data.leader_receipt
            ),
            context.validation_results,
        )

        context.transactions_processor.create_rollup_transaction(
            context.transaction.hash
        )

        # Send a message indicating consensus was reached
        context.msg_handler.send_message(
            LogEvent(
                "consensus_event",
                EventType.SUCCESS,
                EventScope.CONSENSUS,
                "Reached consensus",
                {
                    "transaction_hash": context.transaction.hash,
                    "consensus_data": context.consensus_data.to_dict(),
                },
                transaction_hash=context.transaction.hash,
            )
        )

        # Retrieve the leader's receipt from the consensus data
        leader_receipt = context.consensus_data.leader_receipt

        # Do not deploy or update the contract if validator appeal failed
        if not context.transaction.appealed:
            # Get the contract snapshot for the transaction's target address
            leaders_contract_snapshot = context.contract_snapshot_supplier()

            # Set the contract snapshot for the transaction for a future rollback
            if not context.transaction.contract_snapshot:
                context.transactions_processor.set_transaction_contract_snapshot(
                    context.transaction.hash, leaders_contract_snapshot.to_dict()
                )

            # Do not deploy or update the contract if the execution failed
            if leader_receipt.execution_result == ExecutionResultStatus.SUCCESS:
                # Register contract if it is a new contract
                if context.transaction.type == TransactionType.DEPLOY_CONTRACT:
                    new_contract = {
                        "id": context.transaction.data["contract_address"],
                        "data": {
                            "state": {
                                "accepted": leader_receipt.contract_state,
                                "finalized": {},
                            },
                            "code": context.transaction.data["contract_code"],
                            "ghost_contract_address": context.transaction.ghost_contract_address,
                        },
                    }
                    leaders_contract_snapshot.register_contract(new_contract)

                    # Send a message indicating successful contract deployment
                    context.msg_handler.send_message(
                        LogEvent(
                            "deployed_contract",
                            EventType.SUCCESS,
                            EventScope.GENVM,
                            "Contract deployed",
                            new_contract,
                            transaction_hash=context.transaction.hash,
                        )
                    )
                # Update contract state if it is an existing contract
                else:
                    leaders_contract_snapshot.update_contract_state(
                        accepted_state=leader_receipt.contract_state
                    )

                _emit_transactions(
                    context, leader_receipt.pending_transactions, "accepted"
                )

        else:
            context.transaction.appealed = False

        # Set the transaction appeal undetermined status to false and return appeal status
        if context.transaction.appeal_undetermined:
            context.transactions_processor.set_transaction_appeal_undetermined(
                context.transaction.hash, False
            )
            context.transaction.appeal_undetermined = False
            return "leader_appeal_success"
        else:
            return None


class UndeterminedState(TransactionState):
    """
    Class representing the undetermined state of a transaction.
    """

    async def handle(self, context):
        """
        Handle the undetermined state transition.

        Args:
            context (TransactionContext): The context of the transaction.

        Returns:
            None: The transaction remains in an undetermined state.
        """
        # Send a message indicating consensus failure
        context.msg_handler.send_message(
            LogEvent(
                "consensus_event",
                EventType.ERROR,
                EventScope.CONSENSUS,
                "Failed to reach consensus",
                {
                    "transaction_hash": context.transaction.hash,
                    "consensus_data": context.consensus_data.to_dict(),
                },
                transaction_hash=context.transaction.hash,
            )
        )

        # When appeal fails, the appeal window is not reset
        if not context.transaction.appeal_undetermined:
            context.transactions_processor.set_transaction_timestamp_awaiting_finalization(
                context.transaction.hash
            )

        # Set the transaction appeal undetermined status to false
        if context.transaction.appeal_undetermined:
            context.transactions_processor.set_transaction_appeal_undetermined(
                context.transaction.hash, False
            )
            context.transaction.appeal_undetermined = False
            consensus_round = "Leader Appeal Failed"
        else:
            consensus_round = "Undetermined"

        # Save the contract snapshot for potential future appeals
        if not context.transaction.contract_snapshot:
            context.transactions_processor.set_transaction_contract_snapshot(
                context.transaction.hash, context.contract_snapshot_supplier().to_dict()
            )

        # Set the transaction result with the current consensus data
        context.transactions_processor.set_transaction_result(
            context.transaction.hash,
            context.consensus_data.to_dict(),
        )

        # Increment the appeal processing time when the transaction was appealed
        if context.transaction.timestamp_appeal is not None:
            context.transactions_processor.set_transaction_appeal_processing_time(
                context.transaction.hash
            )

        # Update the transaction status to undetermined
        ConsensusAlgorithm.dispatch_transaction_status_update(
            context.transactions_processor,
            context.transaction.hash,
            TransactionStatus.UNDETERMINED,
            context.msg_handler,
        )

        context.transactions_processor.update_consensus_history(
            context.transaction.hash,
            consensus_round,
            context.consensus_data.leader_receipt,
            context.consensus_data.validators,
        )

        context.transactions_processor.create_rollup_transaction(
            context.transaction.hash
        )

        return None


class FinalizingState(TransactionState):
    """
    Class representing the finalizing state of a transaction.
    """

    async def handle(self, context):
        """
        Handle the finalizing state transition.

        Args:
            context (TransactionContext): The context of the transaction.

        Returns:
            None: The transaction is finalized.
        """
        # Retrieve the leader's receipt from the consensus data
        leader_receipt = context.transaction.consensus_data.leader_receipt

        # Update contract state
        if (context.transaction.status == TransactionStatus.ACCEPTED) and (
            leader_receipt.execution_result == ExecutionResultStatus.SUCCESS
        ):
            # Get the contract snapshot for the transaction's target address
            leaders_contract_snapshot = context.contract_snapshot_factory(
                context.transaction.to_address
            )
            leaders_contract_snapshot.update_contract_state(
                finalized_state=leader_receipt.contract_state
            )

        # Update the transaction status to FINALIZED
        ConsensusAlgorithm.dispatch_transaction_status_update(
            context.transactions_processor,
            context.transaction.hash,
            TransactionStatus.FINALIZED,
            context.msg_handler,
        )

        context.transactions_processor.create_rollup_transaction(
            context.transaction.hash
        )

        if context.transaction.status != TransactionStatus.UNDETERMINED:
            # Insert pending transactions generated by contract-to-contract calls
            _emit_transactions(
                context,
                context.transaction.consensus_data.leader_receipt.pending_transactions,
                "finalized",
            )


def _emit_transactions(
    context: TransactionContext,
    pending_transactions: Iterable[PendingTransaction],
    on: Literal["accepted", "finalized"],
):
    for pending_transaction in filter(lambda t: t.on == on, pending_transactions):
        nonce = context.transactions_processor.get_transaction_count(
            context.transaction.to_address
        )
        data: dict
        transaction_type: TransactionType
        if pending_transaction.is_deploy():
            transaction_type = TransactionType.DEPLOY_CONTRACT
            new_contract_address: str
            if pending_transaction.salt_nonce == 0:
                # NOTE: this address is random, which doesn't 100% align with consensus spec
                new_contract_address = (
                    context.accounts_manager.create_new_account().address
                )
            else:
                from eth_utils.crypto import keccak
                from backend.node.types import Address
                from backend.node.base import SIMULATOR_CHAIN_ID

                arr = bytearray()
                arr.append(1)
                arr.extend(Address(context.transaction.to_address).as_bytes)
                arr.extend(
                    pending_transaction.salt_nonce.to_bytes(32, "big", signed=False)
                )
                arr.extend(SIMULATOR_CHAIN_ID.to_bytes(32, "big", signed=False))
                new_contract_address = Address(keccak(arr)[:20]).as_hex
                context.accounts_manager.create_new_account_with_address(
                    new_contract_address
                )
            pending_transaction.address = new_contract_address
            data = {
                "contract_address": new_contract_address,
                "contract_code": pending_transaction.code,
                "calldata": pending_transaction.calldata,
            }
        else:
            transaction_type = TransactionType.RUN_CONTRACT
            data = {
                "calldata": pending_transaction.calldata,
            }
        context.transactions_processor.insert_transaction(
            context.transaction.to_address,  # new calls are done by the contract
            pending_transaction.address,
            data,
            value=0,  # we only handle EOA transfers at the moment, so no value gets transferred
            type=transaction_type.value,
            nonce=nonce,
            leader_only=context.transaction.leader_only,  # Cascade
            triggered_by_hash=context.transaction.hash,
        )<|MERGE_RESOLUTION|>--- conflicted
+++ resolved
@@ -11,11 +11,7 @@
 from abc import ABC, abstractmethod
 import threading
 import random
-<<<<<<< HEAD
-import copy
-=======
 from copy import deepcopy
->>>>>>> c883a78a
 
 from sqlalchemy.orm import Session
 from backend.consensus.vrf import get_validators_for_transaction
@@ -1680,7 +1676,7 @@
                 validator,
                 ExecutionMode.VALIDATOR,
                 (
-                    copy.deepcopy(context.transaction.contract_snapshot)
+                    deepcopy(context.transaction.contract_snapshot)
                     if context.transaction.contract_snapshot
                     else context.contract_snapshot_supplier()
                 ),
