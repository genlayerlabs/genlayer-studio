# backend/consensus/base.py

DEFAULT_VALIDATORS_COUNT = 5
DEFAULT_CONSENSUS_SLEEP_TIME = 5

import os
import asyncio
from collections import deque
import traceback
from typing import Callable, Iterator, List
import time
from abc import ABC, abstractmethod

from sqlalchemy.orm import Session
from backend.consensus.vrf import get_validators_for_transaction
from backend.database_handler.chain_snapshot import ChainSnapshot
from backend.database_handler.contract_snapshot import ContractSnapshot
from backend.database_handler.transactions_processor import (
    TransactionsProcessor,
    TransactionStatus,
)
from backend.database_handler.accounts_manager import AccountsManager
from backend.database_handler.types import ConsensusData
from backend.domain.types import (
    Transaction,
    TransactionType,
    LLMProvider,
    Validator,
)
from backend.node.base import Node
from backend.node.types import ExecutionMode, Receipt, Vote, ExecutionResultStatus
from backend.protocol_rpc.message_handler.base import MessageHandler
from backend.protocol_rpc.message_handler.types import (
    LogEvent,
    EventType,
    EventScope,
)


def node_factory(
    validator: dict,
    validator_mode: ExecutionMode,
    contract_snapshot: ContractSnapshot,
    leader_receipt: Receipt | None,
    msg_handler: MessageHandler,
    contract_snapshot_factory: Callable[[str], ContractSnapshot],
) -> Node:
    """
    Factory function to create a Node instance.

    Args:
        validator (dict): Validator information.
        validator_mode (ExecutionMode): Mode of execution for the validator.
        contract_snapshot (ContractSnapshot): Snapshot of the contract state.
        leader_receipt (Receipt | None): Receipt of the leader node.
        msg_handler (MessageHandler): Handler for messaging.
        contract_snapshot_factory (Callable[[str], ContractSnapshot]): Factory function to create contract snapshots.

    Returns:
        Node: A new Node instance.
    """
    # Create a node instance with the provided parameters
    return Node(
        contract_snapshot=contract_snapshot,
        validator_mode=validator_mode,
        leader_receipt=leader_receipt,
        msg_handler=msg_handler,
        validator=Validator(
            address=validator["address"],
            stake=validator["stake"],
            llmprovider=LLMProvider(
                provider=validator["provider"],
                model=validator["model"],
                config=validator["config"],
                plugin=validator["plugin"],
                plugin_config=validator["plugin_config"],
            ),
        ),
        contract_snapshot_factory=contract_snapshot_factory,
    )


def contract_snapshot_factory(
    contract_address: str,
    session: Session,
    transaction: Transaction,
):
    """
    Factory function to create a ContractSnapshot instance.

    Args:
        contract_address (str): The address of the contract.
        session (Session): The database session.
        transaction (Transaction): The transaction related to the contract.

    Returns:
        ContractSnapshot: A new ContractSnapshot instance.
    """
    # Check if the transaction is a contract deployment and the contract address matches the transaction's to address
    if (
        transaction.type == TransactionType.DEPLOY_CONTRACT
        and contract_address == transaction.to_address
    ):
        # Create a new ContractSnapshot instance for the new contract
        ret = ContractSnapshot(None, session)
        ret.contract_address = transaction.to_address
        ret.contract_code = transaction.data["contract_code"]
        ret.encoded_state = {}
        return ret

    # Return a ContractSnapshot instance for an existing contract
    return ContractSnapshot(contract_address, session)


class TransactionContext:
    """
    Class representing the context of a transaction.

    Attributes:
        transaction (Transaction): The transaction.
        transactions_processor (TransactionsProcessor): Instance responsible for handling transaction operations within the database.
        snapshot (ChainSnapshot): Snapshot of the chain state.
        accounts_manager (AccountsManager): Manager for accounts.
        contract_snapshot_factory (Callable[[str], ContractSnapshot]): Factory function to create contract snapshots.
        node_factory (Callable[[dict, ExecutionMode, ContractSnapshot, Receipt | None, MessageHandler, Callable[[str], ContractSnapshot]], Node]): Factory function to create nodes.
        msg_handler (MessageHandler): Handler for messaging.
        consensus_data (ConsensusData): Data related to the consensus process.
        iterator_rotation (Iterator[list] | None): Iterator for rotating validators.
        remaining_validators (list): List of remaining validators.
        num_validators (int): Number of validators.
        contract_snapshot (ContractSnapshot | None): Snapshot of the contract state.
        votes (dict): Dictionary of votes.
        validator_nodes (list): List of validator nodes.
        validation_results (list): List of validation results.
    """

    def __init__(
        self,
        transaction: Transaction,
        transactions_processor: TransactionsProcessor,
        snapshot: ChainSnapshot,
        accounts_manager: AccountsManager,
        contract_snapshot_factory: Callable[[str], ContractSnapshot],
        node_factory: Callable[
            [
                dict,
                ExecutionMode,
                ContractSnapshot,
                Receipt | None,
                MessageHandler,
                Callable[[str], ContractSnapshot],
            ],
            Node,
        ],
        msg_handler: MessageHandler,
    ):
        """
        Initialize the TransactionContext.

        Args:
            transaction (Transaction): The transaction.
            transactions_processor (TransactionsProcessor): Instance responsible for handling transaction operations within the database.
            snapshot (ChainSnapshot): Snapshot of the chain state.
            accounts_manager (AccountsManager): Manager for accounts.
            contract_snapshot_factory (Callable[[str], ContractSnapshot]): Factory function to create contract snapshots.
            node_factory (Callable[[dict, ExecutionMode, ContractSnapshot, Receipt | None, MessageHandler, Callable[[str], ContractSnapshot]], Node]): Factory function to create nodes.
            msg_handler (MessageHandler): Handler for messaging.
        """
        self.transaction = transaction
        self.transactions_processor = transactions_processor
        self.snapshot = snapshot
        self.accounts_manager = accounts_manager
        self.contract_snapshot_factory = contract_snapshot_factory
        self.node_factory = node_factory
        self.msg_handler = msg_handler
        self.consensus_data = ConsensusData(
            votes={}, leader_receipt=None, validators=[]
        )
        self.iterator_rotation: Iterator[list] | None = None
        self.remaining_validators: list = []
        self.num_validators: int = 0
        self.contract_snapshot_supplier: Callable[[], ContractSnapshot] | None = None
        self.votes: dict = {}
        self.validator_nodes: list = []
        self.validation_results: list = []


class ConsensusAlgorithm:
    """
    Class representing the consensus algorithm.

    Attributes:
        get_session (Callable[[], Session]): Function to get a database session.
        msg_handler (MessageHandler): Handler for messaging.
        queues (dict[str, asyncio.Queue]): Dictionary of queues for transactions.
    """

    def __init__(
        self,
        get_session: Callable[[], Session],
        msg_handler: MessageHandler,
    ):
        """
        Initialize the ConsensusAlgorithm.

        Args:
            get_session (Callable[[], Session]): Function to get a database session.
            msg_handler (MessageHandler): Handler for messaging.
        """
        self.get_session = get_session
        self.msg_handler = msg_handler
        self.queues: dict[str, asyncio.Queue] = {}
        self.finality_window_time = int(os.getenv("VITE_FINALITY_WINDOW"))
        self.pending_queue_stop_events: dict[str, asyncio.Event] = (
            {}
        )  # Events to stop tasks for each pending queue
        self.pending_queue_task_running: dict[str, bool] = (
            {}
        )  # Track running state for each pending queue

    def run_crawl_snapshot_loop(self):
        """
        Run the loop to crawl snapshots.
        """
        # Create a new event loop for crawling snapshots
        loop = asyncio.new_event_loop()
        asyncio.set_event_loop(loop)
        loop.run_until_complete(self._crawl_snapshot())
        loop.close()

    async def _crawl_snapshot(self):
        """
        Crawl snapshots and process pending transactions.
        """
        while True:
            with self.get_session() as session:
                chain_snapshot = ChainSnapshot(session)
                pending_transactions = chain_snapshot.get_pending_transactions()
                for transaction in pending_transactions:
                    transaction = Transaction.from_dict(transaction)
                    address = transaction.to_address or transaction.from_address

                    # Initialize queue and stop event for the address if not present
                    if address not in self.queues:
                        self.queues[address] = asyncio.Queue()
                    if address not in self.pending_queue_stop_events:
                        self.pending_queue_stop_events[address] = asyncio.Event()

                    # Only add to the queue if the stop event is not set
                    if not self.pending_queue_stop_events[address].is_set():
                        await self.queues[address].put(transaction)

            await asyncio.sleep(DEFAULT_CONSENSUS_SLEEP_TIME)

    def run_consensus_loop(self):
        """
        Run the consensus loop.
        """
        # Create a new event loop for running consensus
        loop = asyncio.new_event_loop()
        asyncio.set_event_loop(loop)
        loop.run_until_complete(self._run_consensus())
        loop.close()

    async def _run_consensus(self):
        """
        Run the consensus process.
        """
        # Set a new event loop for the consensus process
        asyncio.set_event_loop(asyncio.new_event_loop())
        # Note: ollama uses GPU resources and webrequest aka selenium uses RAM
        # TODO: Consider using async sessions to avoid blocking the current thread
        while True:
            try:
                async with asyncio.TaskGroup() as tg:
                    for queue_address, queue in self.queues.items():
                        if (
                            not queue.empty()
                            and not self.pending_queue_stop_events.get(
                                queue_address, asyncio.Event()
                            ).is_set()
                        ):
                            # Sessions cannot be shared between coroutines; create a new session for each coroutine
                            # Reference: https://docs.sqlalchemy.org/en/20/orm/session_basics.html#is-the-session-thread-safe-is-asyncsession-safe-to-share-in-concurrent-tasks
                            self.pending_queue_task_running[queue_address] = True
                            transaction: Transaction = await queue.get()
                            with self.get_session() as session:

                                async def exec_transaction_with_session_handling(
                                    session: Session,
                                    transaction: Transaction,
                                    queue_address: str,
                                ):
                                    await self.exec_transaction(
                                        transaction,
                                        TransactionsProcessor(session),
                                        ChainSnapshot(session),
                                        AccountsManager(session),
                                        lambda contract_address: contract_snapshot_factory(
                                            contract_address, session, transaction
                                        ),
                                    )
                                    session.commit()
                                    self.pending_queue_task_running[queue_address] = (
                                        False
                                    )

                            tg.create_task(
                                exec_transaction_with_session_handling(
                                    session, transaction, queue_address
                                )
                            )

            except Exception as e:
                print("Error running consensus", e)
                print(traceback.format_exc())
            finally:
                for queue_address in self.queues:
                    self.pending_queue_task_running[queue_address] = False
            await asyncio.sleep(DEFAULT_CONSENSUS_SLEEP_TIME)

    def is_pending_queue_task_running(self, address: str):
        """
        Check if a task for a specific pending queue is currently running.
        """
        return self.pending_queue_task_running.get(address, False)

    def stop_pending_queue_task(self, address: str):
        """
        Signal the task for a specific pending queue to stop.
        """
        if address in self.queues:
            if address not in self.pending_queue_stop_events:
                self.pending_queue_stop_events[address] = asyncio.Event()
            self.pending_queue_stop_events[address].set()

    def start_pending_queue_task(self, address: str):
        """
        Allow the task for a specific pending queue to start.
        """
        if address in self.pending_queue_stop_events:
            self.pending_queue_stop_events[address].clear()

    async def exec_transaction(
        self,
        transaction: Transaction,
        transactions_processor: TransactionsProcessor,
        snapshot: ChainSnapshot,
        accounts_manager: AccountsManager,
        contract_snapshot_factory: Callable[[str], ContractSnapshot],
        node_factory: Callable[
            [
                dict,
                ExecutionMode,
                ContractSnapshot,
                Receipt | None,
                MessageHandler,
                Callable[[str], ContractSnapshot],
            ],
            Node,
        ] = node_factory,
    ):
        """
        Execute a transaction.

        Args:
            transaction (Transaction): The transaction to execute.
            transactions_processor (TransactionsProcessor): Instance responsible for handling transaction operations within the database.
            snapshot (ChainSnapshot): Snapshot of the chain state.
            accounts_manager (AccountsManager): Manager for accounts.
            contract_snapshot_factory (Callable[[str], ContractSnapshot]): Factory function to create contract snapshots.
            node_factory (Callable[[dict, ExecutionMode, ContractSnapshot, Receipt | None, MessageHandler, Callable[[str], ContractSnapshot]], Node]): Factory function to create nodes.
        """
        msg_handler = self.msg_handler

        # Create initial state context for the transaction
        context = TransactionContext(
            transaction=transaction,
            transactions_processor=transactions_processor,
            snapshot=snapshot,
            accounts_manager=accounts_manager,
            contract_snapshot_factory=contract_snapshot_factory,
            node_factory=node_factory,
            msg_handler=msg_handler,
        )

        # Begin state transitions starting from PendingState
        state = PendingState(called_from_pending_queue=True)
        while True:
            next_state = await state.handle(context)
            if next_state is None:
                break
            state = next_state

    @staticmethod
    def dispatch_transaction_status_update(
        transactions_processor: TransactionsProcessor,
        transaction_hash: str,
        new_status: TransactionStatus,
        msg_handler: MessageHandler,
    ):
        """
        Dispatch a transaction status update.

        Args:
            transactions_processor (TransactionsProcessor): Instance responsible for handling transaction operations within the database.
            transaction_hash (str): Hash of the transaction.
            new_status (TransactionStatus): New status of the transaction.
            msg_handler (MessageHandler): Handler for messaging.
        """
        # Update the transaction status in the transactions processor
        transactions_processor.update_transaction_status(transaction_hash, new_status)

        # Send a message indicating the transaction status update
        msg_handler.send_message(
            LogEvent(
                "transaction_status_updated",
                EventType.INFO,
                EventScope.CONSENSUS,
                f"{str(new_status.value)} {str(transaction_hash)}",
                {
                    "hash": str(transaction_hash),
                    "new_status": str(new_status.value),
                },
                transaction_hash=transaction_hash,
            )
        )

    @staticmethod
    def execute_transfer(
        transaction: Transaction,
        transactions_processor: TransactionsProcessor,
        accounts_manager: AccountsManager,
        msg_handler: MessageHandler,
    ):
        """
        Executes a native token transfer between Externally Owned Accounts (EOAs).

        This function handles the transfer of native tokens from one EOA to another.
        It updates the balances of both the sender and recipient accounts, and
        manages the transaction status throughout the process.

        Args:
            transaction (dict): The transaction details including from_address, to_address, and value.
            transactions_processor (TransactionsProcessor): Instance responsible for handling transaction operations within the database.
            accounts_manager (AccountsManager): Manager to handle account balance updates.
        """

        # Check if the transaction is a fund_account call
        if not transaction.from_address is None:
            # Get the balance of the sender account
            from_balance = accounts_manager.get_account_balance(
                transaction.from_address
            )

            # Check if the sender has enough balance
            if from_balance < transaction.value:
                # Set the transaction status to UNDETERMINED if balance is insufficient
                ConsensusAlgorithm.dispatch_transaction_status_update(
                    transactions_processor,
                    transaction.hash,
                    TransactionStatus.UNDETERMINED,
                    msg_handler,
                )
                return

            # Update the balance of the sender account
            accounts_manager.update_account_balance(
                transaction.from_address, from_balance - transaction.value
            )

        # Check if the transaction is a burn call
        if not transaction.to_address is None:
            # Get the balance of the recipient account
            to_balance = accounts_manager.get_account_balance(transaction.to_address)

            # Update the balance of the recipient account
            accounts_manager.update_account_balance(
                transaction.to_address, to_balance + transaction.value
            )

        # Dispatch a transaction status update to FINALIZED
        ConsensusAlgorithm.dispatch_transaction_status_update(
            transactions_processor,
            transaction.hash,
            TransactionStatus.FINALIZED,
            msg_handler,
        )

    def run_appeal_window_loop(self):
        """
        Run the loop to handle the appeal window.
        """
        # Create a new event loop for running the appeal window
        loop = asyncio.new_event_loop()
        asyncio.set_event_loop(loop)
        print(" ~ ~ ~ ~ ~ STARTING APPEAL WINDOW LOOP")
        loop.run_until_complete(self._appeal_window())
        loop.close()
        print(" ~ ~ ~ ~ ~ ENDING APPEAL WINDOW LOOP")

    async def _appeal_window(self):
        """
        Handle the appeal window for transactions.
        """
        print(" ~ ~ ~ ~ ~ FINALITY WINDOW: ", self.finality_window_time)
        while True:
            try:
                with self.get_session() as session:
                    chain_snapshot = ChainSnapshot(session)

                    # Retrieve accepted and undetermined transactions from the chain snapshot
                    accepted_undetermined_transactions = (
                        chain_snapshot.get_accepted_undetermined_transactions()
                    )
                    for i, transaction in enumerate(accepted_undetermined_transactions):
                        transaction = Transaction.from_dict(transaction)

                        # Check if the transaction is appealed
                        if not transaction.appealed:

                            # Check if the transaction has exceeded the finality window or if it is a leader only transaction
                            if (transaction.leader_only) or (
                                (
                                    int(time.time())
                                    - transaction.timestamp_awaiting_finalization
                                )
                                > self.finality_window_time
                            ):
                                # Get the transactions processor
                                transactions_processor = TransactionsProcessor(session)

                                # Check if the previous transaction is finalized
                                if i == 0:
                                    finalize_current_transaction = True
                                else:
                                    previous_transaction_hash = (
                                        accepted_undetermined_transactions[i - 1][
                                            "hash"
                                        ]
                                    )
                                    previous_transaction = Transaction.from_dict(
                                        transactions_processor.get_transaction_by_hash(
                                            previous_transaction_hash
                                        )
                                    )
                                    if (
                                        previous_transaction.status
                                        == TransactionStatus.FINALIZED
                                    ):
                                        finalize_current_transaction = True
                                    else:
                                        finalize_current_transaction = False

                                # Finalize the transaction if the previous transaction is finalized
                                if finalize_current_transaction:
                                    # Create a transaction context for finalizing the transaction
                                    context = TransactionContext(
                                        transaction=transaction,
                                        transactions_processor=transactions_processor,
                                        snapshot=chain_snapshot,
                                        accounts_manager=AccountsManager(session),
                                        contract_snapshot_factory=lambda contract_address: contract_snapshot_factory(
                                            contract_address, session, transaction
                                        ),
                                        node_factory=node_factory,
                                        msg_handler=self.msg_handler,
                                    )

                                    # Transition to the FinalizingState
                                    state = FinalizingState()
                                    await state.handle(context)
                                    session.commit()

                        else:
                            # Handle transactions that are appealed
                            transactions_processor = TransactionsProcessor(session)

                            if transaction.status == TransactionStatus.UNDETERMINED:
                                # Leader appeal
                                # Appeal data member is used in the frontend for both types of appeals
                                # Here the type is refined based on the status
                                transactions_processor.set_transaction_appeal_undetermined(
                                    transaction.hash, True
                                )
                                transactions_processor.set_transaction_appeal(
                                    transaction.hash, False
                                )
                                transaction.appeal_undetermined = True
                                transaction.appealed = False

                                ConsensusAlgorithm.dispatch_transaction_status_update(
                                    transactions_processor,
                                    transaction.hash,
                                    TransactionStatus.PENDING,
                                    self.msg_handler,
                                )

                                # Create a transaction context for the appeal process
                                context = TransactionContext(
                                    transaction=transaction,
                                    transactions_processor=transactions_processor,
                                    snapshot=chain_snapshot,
                                    accounts_manager=AccountsManager(session),
                                    contract_snapshot_factory=lambda contract_address: contract_snapshot_factory(
                                        contract_address, session, transaction
                                    ),
                                    node_factory=node_factory,
                                    msg_handler=self.msg_handler,
                                )

                                # Begin state transitions starting from PendingState
                                state = PendingState(called_from_pending_queue=False)
                                while True:
                                    next_state = await state.handle(context)
                                    if next_state is None:
                                        break
                                    elif next_state == "leader_appeal_success":
                                        self.rollback_transactions(context)
                                        break
                                    state = next_state
                                session.commit()

                            else:
                                # Validator appeal
                                # Create a transaction context for the appeal process
                                context = TransactionContext(
                                    transaction=transaction,
                                    transactions_processor=transactions_processor,
                                    snapshot=chain_snapshot,
                                    accounts_manager=AccountsManager(session),
                                    contract_snapshot_factory=lambda contract_address: contract_snapshot_factory(
                                        contract_address, session, transaction
                                    ),
                                    node_factory=node_factory,
                                    msg_handler=self.msg_handler,
                                )

                                # Set the leader receipt in the context
                                context.consensus_data.leader_receipt = (
                                    transaction.consensus_data.leader_receipt
                                )
                                try:
                                    # Attempt to get extra validators for the appeal process
                                    context.remaining_validators = (
                                        ConsensusAlgorithm.get_extra_validators(
                                            chain_snapshot,
                                            transaction.consensus_data,
                                            transaction.appeal_failed,
                                        )
                                    )
                                except ValueError as e:
                                    # When no validators are found, then the appeal failed
                                    print(e, transaction)
                                    context.transactions_processor.set_transaction_appeal(
                                        context.transaction.hash, False
                                    )
                                    context.transaction.appealed = False
                                    session.commit()
                                else:
                                    # Set up the context for the committing state
                                    context.num_validators = len(
                                        context.remaining_validators
                                    )
                                    context.votes = {}
                                    context.contract_snapshot_supplier = (
                                        lambda: context.contract_snapshot_factory(
                                            context.transaction.to_address
                                        )
                                    )

                                    # Begin state transitions starting from CommittingState
                                    state = CommittingState()
                                    while True:
                                        next_state = await state.handle(context)
                                        if next_state is None:
                                            break
                                        elif next_state == "validator_appeal_success":
                                            self.rollback_transactions(context)
                                            ConsensusAlgorithm.dispatch_transaction_status_update(
                                                context.transactions_processor,
                                                context.transaction.hash,
                                                TransactionStatus.PENDING,
                                                context.msg_handler,
                                            )

                                            # Transaction will be picked up by _crawl_snapshot
                                            break
                                        state = next_state
                                    session.commit()

            except Exception as e:
                print("Error running appeal window", e)
                print(traceback.format_exc())

            # Sleep for a short duration before the next iteration
            await asyncio.sleep(1)

    def rollback_transactions(self, context: TransactionContext):
        """
        Rollback newer transactions.
        """
        # Rollback all future transactions for the current contract
        # Stop the _crawl_snapshot and the _run_consensus for the current contract
        address = context.transaction.to_address or context.transaction.from_address
        self.stop_pending_queue_task(address)

        # Wait until task is finished
        while self.is_pending_queue_task_running(address):
            time.sleep(1)

        # Empty the pending queue
        self.queues[address] = asyncio.Queue()

        # Set all transactions with higher created_at to PENDING
        future_transactions = context.transactions_processor.get_newer_transactions(
            context.transaction.hash
        )
        for future_transaction in future_transactions:
            ConsensusAlgorithm.dispatch_transaction_status_update(
                context.transactions_processor,
                future_transaction["hash"],
                TransactionStatus.PENDING,
                context.msg_handler,
            )

        # Start the queue loop again
        self.start_pending_queue_task(address)

    @staticmethod
    def get_extra_validators(
        snapshot: ChainSnapshot, consensus_data: ConsensusData, appeal_failed: int
    ):
        """
        Get extra validators for the appeal process according to the following formula:
        - when appeal_failed = 0, add n + 2 validators
        - when appeal_failed > 0, add (2 * appeal_failed * n + 1) + 2 validators
        Note that for appeal_failed > 0, the returned set contains the old validators
        from the previous appeal round and new validators.

        Selection of the extra validators:
        appeal_failed | PendingState | Reused validators | Extra selected     | Total
                      | validators   | from the previous | validators for the | validators
                      |              | appeal round      | appeal             |
        ----------------------------------------------------------------------------------
               0      |       n      |          0        |        n+2         |    2n+2
               1      |       n      |        n+2        |        n+1         |    3n+3
               2      |       n      |       2n+3        |         2n         |    5n+3
               3      |       n      |       4n+3        |         2n         |    7n+3
                              └───────┬──────┘  └─────────┬────────┘
                                      │                   |
        Validators after the ◄────────┘                   └──► Validators during the appeal
        appeal. This equals                                    for appeal_failed > 0
        the Total validators                                   = (2*appeal_failed*n+1)+2
        of the row above,                                      This is the formula from
        and are in consensus_data.                             above and it is what is
        For appeal_failed > 0                                  returned by this function
        = (2*appeal_failed-1)*n+3
        This is used to calculate n

        Args:
            snapshot (ChainSnapshot): Snapshot of the chain state.
            consensus_data (ConsensusData): Data related to the consensus process.
            appeal_failed (int): Number of times the appeal has failed.

        Returns:
            list: List of extra validators.
        """
        # Get all validators
        validators = snapshot.get_all_validators()

        # Create a dictionary to map addresses to validator entries
        validator_map = {validator["address"]: validator for validator in validators}

        # List containing addresses found in leader and validator receipts
        receipt_addresses = [consensus_data.leader_receipt.node_config["address"]] + [
            receipt.node_config["address"] for receipt in consensus_data.validators
        ]

        # Get leader and current validators from consensus data receipt addresses
        current_validators = [
            validator_map.pop(receipt_address)
            for receipt_address in receipt_addresses
            if receipt_address in validator_map
        ]

        # Set not_used_validators to the remaining validators in validator_map
        not_used_validators = list(validator_map.values())

        if len(not_used_validators) == 0:
            raise ValueError(
                "No validators found for appeal, waiting for next appeal request: "
            )

        nb_current_validators = len(receipt_addresses)
        if appeal_failed == 0:
            # Calculate extra validators when no appeal has failed
            extra_validators = get_validators_for_transaction(
                not_used_validators, nb_current_validators + 2
            )
        elif appeal_failed == 1:
            # Calculate extra validators when one appeal has failed
            n = (nb_current_validators - 2) // 2
            extra_validators = get_validators_for_transaction(
                not_used_validators, n + 1
            )
            extra_validators = current_validators[n:] + extra_validators
        else:
            # Calculate extra validators when more than one appeal has failed
            n = (nb_current_validators - 3) // (2 * appeal_failed - 1)
            extra_validators = get_validators_for_transaction(
                not_used_validators, 2 * n
            )
            extra_validators = current_validators[n:] + extra_validators

        return extra_validators

    @staticmethod
    def get_validators_from_consensus_data(
        all_validators: List[dict], consensus_data: ConsensusData, include_leader: bool
    ):
        """
        Get validators from consensus data.

        Args:
            all_validators (List[dict]): List of all validators.
            consensus_data (ConsensusData): Data related to the consensus process.
            include_leader (bool): Whether to get the leader in the validator set.
        Returns:
            list: List of validators involved in the consensus process.
        """
        # Extract addresses of current validators from consensus data
        current_validators_addresses = {
            validator.node_config["address"] for validator in consensus_data.validators
        }
        if include_leader:
            current_validators_addresses.add(
                consensus_data.leader_receipt.node_config["address"]
            )
        # Return validators whose addresses are in the current validators addresses
        return [
            validator
            for validator in all_validators
            if validator["address"] in current_validators_addresses
        ]

    def set_finality_window_time(self, time: int):
        self.finality_window_time = time


class TransactionState(ABC):
    """
    Abstract base class representing a state in the transaction process.
    """

    @abstractmethod
    async def handle(self, context: TransactionContext):
        """
        Handle the state transition.

        Args:
            context (TransactionContext): The context of the transaction.
        """
        pass


class PendingState(TransactionState):
    """
    Class representing the pending state of a transaction.
    """

    def __init__(self, called_from_pending_queue: bool):
        """
        Initialize the PendingState.

        Args:
            called_from_pending_queue (bool): Indicates if the PendingState was called from the pending queue.
        """
        self.called_from_pending_queue = called_from_pending_queue

    async def handle(self, context):
        """
        Handle the pending state transition.

        Args:
            context (TransactionContext): The context of the transaction.

        Returns:
            TransactionState | None: The ProposingState or None if the transaction is already in process, when it is a transaction or when there are no validators.
        """
        # Transactions that are put back to pending are processed again, so we need to get the latest data of the transaction
        context.transaction = Transaction.from_dict(
            context.transactions_processor.get_transaction_by_hash(
                context.transaction.hash
            )
        )

        # Transaction should not be processed from the pending queue if it is a leader appeal
        # This is to filter out the transaction picked up by _crawl_snapshot
        if self.called_from_pending_queue and context.transaction.appeal_undetermined:
            return None

        if context.transaction.status != TransactionStatus.PENDING:
            # This is a patch for a TOCTOU problem we have https://github.com/yeagerai/genlayer-simulator/issues/387
            # Problem: Pending transactions are checked by `_crawl_snapshot`, which appends them to queues. These queues are consumed by `_run_consensus`, which processes the transactions. This means that a transaction can be processed multiple times, since `_crawl_snapshot` can append the same transaction to the queue multiple times.
            # Partial solution: This patch checks if the transaction is still pending before processing it. This is not the best solution, but we'll probably refactor the whole consensus algorithm in the short term.
            print(" ~ ~ ~ ~ ~ TRANSACTION ALREADY IN PROCESS: ", context.transaction)
            return None

        print(" ~ ~ ~ ~ ~ EXECUTING TRANSACTION: ", context.transaction)

        # If transaction is a transfer, execute it
        # TODO: consider when the transfer involves a contract account, bridging, etc.
        if context.transaction.type == TransactionType.SEND:
            ConsensusAlgorithm.execute_transfer(
                context.transaction,
                context.transactions_processor,
                context.accounts_manager,
                context.msg_handler,
            )
            return None

        # Retrieve all validators from the snapshot
        all_validators = context.snapshot.get_all_validators()

        # Check if there are validators available
        if not all_validators:
            print(
                "No validators found for transaction, waiting for next round: ",
                context.transaction,
            )
            return None

        # Determine the involved validators based on whether the transaction is appealed
        if context.transaction.appealed:
            # If the transaction is appealed, remove the old leader
            involved_validators = ConsensusAlgorithm.get_validators_from_consensus_data(
                all_validators, context.transaction.consensus_data, False
            )

            # Reset the transaction appeal status
            context.transactions_processor.set_transaction_appeal(
                context.transaction.hash, False
            )
            context.transaction.appealed = False

        elif context.transaction.appeal_undetermined:
            # Add n+2 validators, remove the old leader
            current_validators = ConsensusAlgorithm.get_validators_from_consensus_data(
                all_validators, context.transaction.consensus_data, False
<<<<<<< HEAD
            )
            extra_validators = ConsensusAlgorithm.get_extra_validators(
                context.snapshot, context.transaction.consensus_data, 0
            )
=======
            )
            extra_validators = ConsensusAlgorithm.get_extra_validators(
                context.snapshot, context.transaction.consensus_data, 0
            )
>>>>>>> 53c52817
            involved_validators = current_validators + extra_validators

        else:
            # If there was no validator appeal or leader appeal
            if context.transaction.consensus_data:
                # Transaction was rolled back, so we need to reuse the validators and leader
                involved_validators = (
                    ConsensusAlgorithm.get_validators_from_consensus_data(
                        all_validators, context.transaction.consensus_data, True
                    )
                )
<<<<<<< HEAD
                involved_validators = context.transaction.consensus_data.validators
=======

>>>>>>> 53c52817
            else:
                # Transaction was never executed, get the default number of validators for the transaction
                involved_validators = get_validators_for_transaction(
                    all_validators, DEFAULT_VALIDATORS_COUNT
                )

        # Set up the iterator for rotating through the involved validators
        context.iterator_rotation = rotate(involved_validators)

        # Transition to the ProposingState
        return ProposingState(leader_rotation=False)


class ProposingState(TransactionState):
    """
    Class representing the proposing state of a transaction.
    """

    def __init__(self, leader_rotation: bool):
        """
        Initialize the ProposingState.

        Args:
            leader_rotation (bool): Indicates if the ProposingState was called to do a leader rotation.
        """
        self.leader_rotation = leader_rotation

    async def handle(self, context):
        """
        Handle the proposing state transition.

        Args:
            context (TransactionContext): The context of the transaction.

        Returns:
            TransactionState: The CommittingState or UndeterminedState if all rotations are done.
        """
        # Attempt to select the next leader from the iterator
        try:
            validators = next(context.iterator_rotation)
        except StopIteration:
            # If all rotations are done and no consensus is reached, transition to UndeterminedState
            return UndeterminedState()

        # Update the consensus history after the leader rotation happened
        if self.leader_rotation:
            if context.transaction.appeal_undetermined:
                context.transactions_processor.update_consensus_history(
                    context.transaction.hash,
                    "Leader Rotation Appeal",
                    context.consensus_data.leader_receipt,
                    context.validation_results,
                )
            else:
                context.transactions_processor.update_consensus_history(
                    context.transaction.hash,
                    "Leader Rotation",
                    context.consensus_data.leader_receipt,
                    context.validation_results,
                )

        # Dispatch a transaction status update to PROPOSING
        ConsensusAlgorithm.dispatch_transaction_status_update(
            context.transactions_processor,
            context.transaction.hash,
            TransactionStatus.PROPOSING,
            context.msg_handler,
        )

        # Unpack the leader and validators
        [leader, *remaining_validators] = validators

        # If the transaction is leader-only, clear the validators
        if context.transaction.leader_only:
            remaining_validators = []

        # Create a contract snapshot for the transaction
        contract_snapshot_supplier = lambda: context.contract_snapshot_factory(
            context.transaction.to_address
        )

        # Create a leader node for executing the transaction
        leader_node = context.node_factory(
            leader,
            ExecutionMode.LEADER,
            contract_snapshot_supplier(),
            None,
            context.msg_handler,
            context.contract_snapshot_factory,
        )

        # Execute the transaction and obtain the leader receipt
        leader_receipt = await leader_node.exec_transaction(context.transaction)
        votes = {leader["address"]: leader_receipt.vote.value}

        # Update the consensus data with the leader's vote and receipt
        context.consensus_data.votes = votes
        context.consensus_data.leader_receipt = leader_receipt
        context.consensus_data.validators = []
        context.transactions_processor.set_transaction_result(
            context.transaction.hash, context.consensus_data.to_dict()
        )

        # Set the validators and other context attributes
        context.remaining_validators = remaining_validators
        context.num_validators = len(remaining_validators) + 1
        context.contract_snapshot_supplier = contract_snapshot_supplier
        context.votes = votes

        # Transition to the CommittingState
        return CommittingState()


class CommittingState(TransactionState):
    """
    Class representing the committing state of a transaction.
    """

    async def handle(self, context):
        """
        Handle the committing state transition. There are no encrypted votes.

        Args:
            context (TransactionContext): The context of the transaction.

        Returns:
            TransactionState: The RevealingState.
        """
        # Dispatch a transaction status update to COMMITTING
        ConsensusAlgorithm.dispatch_transaction_status_update(
            context.transactions_processor,
            context.transaction.hash,
            TransactionStatus.COMMITTING,
            context.msg_handler,
        )

        # Create validator nodes for each validator
        context.validator_nodes = [
            context.node_factory(
                validator,
                ExecutionMode.VALIDATOR,
                context.contract_snapshot_supplier(),
                context.consensus_data.leader_receipt,
                context.msg_handler,
                context.contract_snapshot_factory,
            )
            for validator in context.remaining_validators
        ]

        # Execute the transaction on each validator node and gather the results
        sem = asyncio.Semaphore(8)

        async def run_single_validator(validator: Node) -> Receipt:
            async with sem:
                return await validator.exec_transaction(context.transaction)

        validation_tasks = [
            run_single_validator(validator) for validator in context.validator_nodes
        ]
        context.validation_results = await asyncio.gather(*validation_tasks)

        # Transition to the RevealingState
        return RevealingState()


class RevealingState(TransactionState):
    """
    Class representing the revealing state of a transaction.
    """

    async def handle(self, context):
        """
        Handle the revealing state transition.

        Args:
            context (TransactionContext): The context of the transaction.

        Returns:
            TransactionState | None: The AcceptedState or ProposingState or None if the transaction is successfully appealed.
        """
        # Update the transaction status to REVEALING
        ConsensusAlgorithm.dispatch_transaction_status_update(
            context.transactions_processor,
            context.transaction.hash,
            TransactionStatus.REVEALING,
            context.msg_handler,
        )

        # Process each validation result and update the context
        for i, validation_result in enumerate(context.validation_results):
            # Store the vote from each validator node
            context.votes[context.validator_nodes[i].address] = (
                validation_result.vote.value
            )

            # Create a dictionary of votes for the current reveal so the rollup transaction contains leader vote and one validator vote (done for each validator)
            # create_rollup_transaction() is removed but we keep this code for future use
            single_reveal_votes = {
                context.consensus_data.leader_receipt.node_config[
                    "address"
                ]: context.consensus_data.leader_receipt.vote.value,
                context.validator_nodes[i].address: validation_result.vote.value,
            }

            # Update consensus data with the current reveal vote and validator
            context.consensus_data.votes = single_reveal_votes
            context.consensus_data.validators = [validation_result]

            # Set the consensus data of the transaction
            context.transactions_processor.set_transaction_result(
                context.transaction.hash, context.consensus_data.to_dict()
            )

        # Determine if the majority of validators agree
        majority_agrees = (
            len([vote for vote in context.votes.values() if vote == Vote.AGREE.value])
            > context.num_validators // 2
        )

        if context.transaction.appealed:
            # Update the consensus results with all new votes and validators
            context.consensus_data.votes = (
                context.transaction.consensus_data.votes | context.votes
            )

            # Overwrite old validator results based on the number of appeal failures
            if context.transaction.appeal_failed == 0:
                context.consensus_data.validators = (
                    context.transaction.consensus_data.validators
                    + context.validation_results
                )

            elif context.transaction.appeal_failed == 1:
                n = (len(context.transaction.consensus_data.validators) - 1) // 2
                context.consensus_data.validators = (
                    context.transaction.consensus_data.validators[: n - 1]
                    + context.validation_results
                )

            else:
                n = len(context.validation_results) - (
                    len(context.transaction.consensus_data.validators) + 1
                )
                context.consensus_data.validators = (
                    context.transaction.consensus_data.validators[: n - 1]
                    + context.validation_results
                )

            if majority_agrees:
                # Appeal failed, increment the appeal_failed counter
                context.transactions_processor.set_transaction_appeal_failed(
                    context.transaction.hash,
                    context.transaction.appeal_failed + 1,
                )
                return AcceptedState()

            else:
                # Appeal succeeded, set the status to PENDING and reset the appeal_failed counter
                context.transactions_processor.set_transaction_result(
                    context.transaction.hash, context.consensus_data.to_dict()
                )
                context.transactions_processor.set_transaction_appeal_failed(
                    context.transaction.hash,
                    0,
                )
<<<<<<< HEAD
                context.transactions_processor.update_consensus_history(
                    context.transaction.hash,
                    "Validator Appeal Successful",
                    None,
                    context.validation_results,
                )
=======
>>>>>>> 53c52817
                return "validator_appeal_success"

        else:
            # Not appealed, update consensus data with current votes and validators
            context.consensus_data.votes = context.votes
            context.consensus_data.validators = context.validation_results

            if majority_agrees:
                return AcceptedState()

            else:
                # Log the failure to reach consensus and transition to ProposingState
                print(
                    "Consensus not reached for transaction, rotating leader: ",
                    context.transactions_processor.get_transaction_by_hash(
                        context.transaction.hash
                    ),
                )
                return ProposingState(leader_rotation=True)


class AcceptedState(TransactionState):
    """
    Class representing the accepted state of a transaction.
    """

    async def handle(self, context):
        """
        Handle the accepted state transition.

        Args:
            context (TransactionContext): The context of the transaction.

        Returns:
            None: The transaction is accepted.
        """
        # When appeal fails, the appeal window is not reset
<<<<<<< HEAD
        if context.transaction.appeal_undetermined:
            context.transactions_processor.update_consensus_history(
                context.transaction.hash,
                "Leader Appeal Successful",
                context.consensus_data.leader_receipt,
                context.validation_results,
            )
            context.transactions_processor.set_transaction_timestamp_awaiting_finalization(
                context.transaction.hash
            )
        elif not context.transaction.appealed:
            context.transactions_processor.update_consensus_history(
                context.transaction.hash,
                "Accepted",
                context.consensus_data.leader_receipt,
                context.validation_results,
            )
=======
        if not context.transaction.appealed:
>>>>>>> 53c52817
            context.transactions_processor.set_transaction_timestamp_awaiting_finalization(
                context.transaction.hash
            )
        else:
            context.transactions_processor.update_consensus_history(
                context.transaction.hash,
                "Validator Appeal Failed",
                None,
                context.validation_results,
            )
            # Set the transaction appeal status to False
            context.transactions_processor.set_transaction_appeal(
                context.transaction.hash, False
            )
            context.transaction.appealed = False

        # Set the transaction result
        context.transactions_processor.set_transaction_result(
            context.transaction.hash, context.consensus_data.to_dict()
        )

        # Set the transaction result
        context.transactions_processor.set_transaction_result(
            context.transaction.hash, context.consensus_data.to_dict()
        )

        # Update the transaction status to ACCEPTED
        ConsensusAlgorithm.dispatch_transaction_status_update(
            context.transactions_processor,
            context.transaction.hash,
            TransactionStatus.ACCEPTED,
            context.msg_handler,
        )

        # Send a message indicating consensus was reached
        context.msg_handler.send_message(
            LogEvent(
                "consensus_reached",
                EventType.SUCCESS,
                EventScope.CONSENSUS,
                "Reached consensus",
                context.consensus_data.to_dict(),
                transaction_hash=context.transaction.hash,
            )
        )

        # Update contract state
        # Retrieve the leader's receipt from the consensus data
        leader_receipt = context.consensus_data.leader_receipt

        # Get the contract snapshot for the transaction's target address
        leaders_contract_snapshot = context.contract_snapshot_supplier()

        # Do not deploy the contract if the execution failed
        if leader_receipt.execution_result == ExecutionResultStatus.SUCCESS:
            # Get the contract snapshot for the transaction's target address
            leaders_contract_snapshot = context.contract_snapshot_supplier()

            # Register contract if it is a new contract
            if context.transaction.type == TransactionType.DEPLOY_CONTRACT:
                new_contract = {
                    "id": context.transaction.data["contract_address"],
                    "data": {
                        "state": leader_receipt.contract_state,
                        "code": context.transaction.data["contract_code"],
                        "ghost_contract_address": context.transaction.ghost_contract_address,
                    },
                }
                leaders_contract_snapshot.register_contract(new_contract)

                # Send a message indicating successful contract deployment
                context.msg_handler.send_message(
                    LogEvent(
                        "deployed_contract",
                        EventType.SUCCESS,
                        EventScope.GENVM,
                        "Contract deployed",
                        new_contract,
                        transaction_hash=context.transaction.hash,
                    )
                )
            # Update contract state if it is an existing contract
            else:
                leaders_contract_snapshot.update_contract_state(
                    leader_receipt.contract_state
                )

        # Set the transaction appeal undetermined status to false and return appeal status
        if context.transaction.appeal_undetermined:
            context.transactions_processor.set_transaction_appeal_undetermined(
                context.transaction.hash, False
            )
            context.transaction.appeal_undetermined = False
            return "leader_appeal_success"
        else:
            return None


class UndeterminedState(TransactionState):
    """
    Class representing the undetermined state of a transaction.
    """

    async def handle(self, context):
        """
        Handle the undetermined state transition.

        Args:
            context (TransactionContext): The context of the transaction.

        Returns:
            None: The transaction remains in an undetermined state.
        """
        # Send a message indicating consensus failure
        context.msg_handler.send_message(
            LogEvent(
                "consensus_failed",
                EventType.ERROR,
                EventScope.CONSENSUS,
                "Failed to reach consensus",
                transaction_hash=context.transaction.hash,
            )
        )

        # When appeal fails, the appeal window is not reset
        if not context.transaction.appeal_undetermined:
            context.transactions_processor.set_transaction_timestamp_awaiting_finalization(
                context.transaction.hash
            )

        # Set the transaction appeal undetermined status to false
<<<<<<< HEAD
        if context.transaction.appeal_undetermined:
            context.transactions_processor.set_transaction_appeal_undetermined(
                context.transaction.hash, False
            )
            context.transaction.appeal_undetermined = False
            context.transactions_processor.update_consensus_history(
                context.transaction.hash,
                "Leader Appeal Failed",
                context.consensus_data.leader_receipt,
                context.consensus_data.validators,
            )
        else:
            context.transactions_processor.update_consensus_history(
                context.transaction.hash,
                "Undetermined",
                context.consensus_data.leader_receipt,
                context.consensus_data.validators,
            )
=======
        context.transactions_processor.set_transaction_appeal_undetermined(
            context.transaction.hash, False
        )
        context.transaction.appeal_undetermined = False
>>>>>>> 53c52817

        # Set the transaction result with the current consensus data
        context.transactions_processor.set_transaction_result(
            context.transaction.hash,
            context.consensus_data.to_dict(),
        )

        # Update the transaction status to undetermined
        ConsensusAlgorithm.dispatch_transaction_status_update(
            context.transactions_processor,
            context.transaction.hash,
            TransactionStatus.UNDETERMINED,
            context.msg_handler,
        )

        # Log the failure to reach consensus for the transaction
        print(
            "Consensus not reached for transaction: ",
            context.transactions_processor.get_transaction_by_hash(
                context.transaction.hash
            ),
        )
        return None


class FinalizingState(TransactionState):
    """
    Class representing the finalizing state of a transaction.
    """

    async def handle(self, context):
        """
        Handle the finalizing state transition.

        Args:
            context (TransactionContext): The context of the transaction.

        Returns:
            None: The transaction is finalized.
        """
        # Update the transaction status to FINALIZED
        ConsensusAlgorithm.dispatch_transaction_status_update(
            context.transactions_processor,
            context.transaction.hash,
            TransactionStatus.FINALIZED,
            context.msg_handler,
        )

        if context.transaction.status != TransactionStatus.UNDETERMINED:
            # Insert pending transactions generated by contract-to-contract calls
            pending_transactions = (
                context.transaction.consensus_data.leader_receipt.pending_transactions
            )
            for pending_transaction in pending_transactions:
                nonce = context.transactions_processor.get_transaction_count(
                    context.transaction.to_address
                )
                data: dict
                transaction_type: TransactionType
                if pending_transaction.is_deploy():
                    transaction_type = TransactionType.DEPLOY_CONTRACT
                    new_contract_address: str
                    if pending_transaction.salt_nonce == 0:
                        # NOTE: this address is random, which doesn't 100% align with consensus spec
                        new_contract_address = (
                            context.accounts_manager.create_new_account().address
                        )
                    else:
                        from eth_utils.crypto import keccak
                        from backend.node.types import Address
                        from backend.node.base import SIMULATOR_CHAIN_ID

                        arr = bytearray()
                        arr.append(1)
                        arr.extend(Address(context.transaction.to_address).as_bytes)
                        arr.extend(
                            pending_transaction.salt_nonce.to_bytes(
                                32, "big", signed=False
                            )
                        )
                        arr.extend(SIMULATOR_CHAIN_ID.to_bytes(32, "big", signed=False))
                        new_contract_address = Address(keccak(arr)[:20]).as_hex
                        context.accounts_manager.create_new_account_with_address(
                            new_contract_address
                        )
                    pending_transaction.address = new_contract_address
                    data = {
                        "contract_address": new_contract_address,
                        "contract_code": pending_transaction.code,
                        "calldata": pending_transaction.calldata,
                    }
                else:
                    transaction_type = TransactionType.RUN_CONTRACT
                    data = {
                        "calldata": pending_transaction.calldata,
                    }
                context.transactions_processor.insert_transaction(
                    context.transaction.to_address,  # new calls are done by the contract
                    pending_transaction.address,
                    data,
                    value=0,  # we only handle EOA transfers at the moment, so no value gets transferred
                    type=transaction_type.value,
                    nonce=nonce,
                    leader_only=context.transaction.leader_only,  # Cascade
                    triggered_by_hash=context.transaction.hash,
                )


def rotate(nodes: list) -> Iterator[list]:
    """
    Rotate a list of nodes, yielding each rotation.

    Args:
        nodes (list): The list of nodes to rotate.

    Yields:
        Iterator[list]: An iterator over the rotated lists of nodes.
    """
    # Convert the list of nodes to a deque to allow efficient rotations
    nodes = deque(nodes)

    # Iterate over the nodes
    for _ in range(len(nodes)):

        # Yield the current order of nodes as a list
        yield list(nodes)

        # Rotate the deque to the left by one position
        nodes.rotate(-1)<|MERGE_RESOLUTION|>--- conflicted
+++ resolved
@@ -948,17 +948,10 @@
             # Add n+2 validators, remove the old leader
             current_validators = ConsensusAlgorithm.get_validators_from_consensus_data(
                 all_validators, context.transaction.consensus_data, False
-<<<<<<< HEAD
             )
             extra_validators = ConsensusAlgorithm.get_extra_validators(
                 context.snapshot, context.transaction.consensus_data, 0
             )
-=======
-            )
-            extra_validators = ConsensusAlgorithm.get_extra_validators(
-                context.snapshot, context.transaction.consensus_data, 0
-            )
->>>>>>> 53c52817
             involved_validators = current_validators + extra_validators
 
         else:
@@ -970,11 +963,7 @@
                         all_validators, context.transaction.consensus_data, True
                     )
                 )
-<<<<<<< HEAD
-                involved_validators = context.transaction.consensus_data.validators
-=======
-
->>>>>>> 53c52817
+
             else:
                 # Transaction was never executed, get the default number of validators for the transaction
                 involved_validators = get_validators_for_transaction(
@@ -1240,15 +1229,12 @@
                     context.transaction.hash,
                     0,
                 )
-<<<<<<< HEAD
                 context.transactions_processor.update_consensus_history(
                     context.transaction.hash,
                     "Validator Appeal Successful",
                     None,
                     context.validation_results,
                 )
-=======
->>>>>>> 53c52817
                 return "validator_appeal_success"
 
         else:
@@ -1286,7 +1272,6 @@
             None: The transaction is accepted.
         """
         # When appeal fails, the appeal window is not reset
-<<<<<<< HEAD
         if context.transaction.appeal_undetermined:
             context.transactions_processor.update_consensus_history(
                 context.transaction.hash,
@@ -1304,9 +1289,6 @@
                 context.consensus_data.leader_receipt,
                 context.validation_results,
             )
-=======
-        if not context.transaction.appealed:
->>>>>>> 53c52817
             context.transactions_processor.set_transaction_timestamp_awaiting_finalization(
                 context.transaction.hash
             )
@@ -1322,11 +1304,6 @@
                 context.transaction.hash, False
             )
             context.transaction.appealed = False
-
-        # Set the transaction result
-        context.transactions_processor.set_transaction_result(
-            context.transaction.hash, context.consensus_data.to_dict()
-        )
 
         # Set the transaction result
         context.transactions_processor.set_transaction_result(
@@ -1438,7 +1415,6 @@
             )
 
         # Set the transaction appeal undetermined status to false
-<<<<<<< HEAD
         if context.transaction.appeal_undetermined:
             context.transactions_processor.set_transaction_appeal_undetermined(
                 context.transaction.hash, False
@@ -1457,12 +1433,6 @@
                 context.consensus_data.leader_receipt,
                 context.consensus_data.validators,
             )
-=======
-        context.transactions_processor.set_transaction_appeal_undetermined(
-            context.transaction.hash, False
-        )
-        context.transaction.appeal_undetermined = False
->>>>>>> 53c52817
 
         # Set the transaction result with the current consensus data
         context.transactions_processor.set_transaction_result(
