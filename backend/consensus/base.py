# backend/consensus/base.py

DEFAULT_VALIDATORS_COUNT = 5
DEFAULT_CONSENSUS_SLEEP_TIME = 5

import os
import asyncio
import traceback
from typing import Callable, List, Iterable, Literal
import time
from abc import ABC, abstractmethod
import threading
import random
from copy import deepcopy
import json
import base64

from sqlalchemy.orm import Session
from backend.consensus.vrf import get_validators_for_transaction
from backend.database_handler.chain_snapshot import ChainSnapshot
from backend.database_handler.contract_snapshot import ContractSnapshot
from backend.database_handler.contract_processor import ContractProcessor
from backend.database_handler.transactions_processor import (
    TransactionsProcessor,
    TransactionStatus,
)
from backend.database_handler.accounts_manager import AccountsManager
from backend.database_handler.types import ConsensusData
from backend.domain.types import (
    Transaction,
    TransactionType,
    LLMProvider,
    Validator,
)
from backend.node.base import Node
from backend.node.types import (
    ExecutionMode,
    Receipt,
    Vote,
    ExecutionResultStatus,
    PendingTransaction,
)
from backend.protocol_rpc.message_handler.base import MessageHandler
from backend.protocol_rpc.message_handler.types import (
    LogEvent,
    EventType,
    EventScope,
)
from backend.rollup.consensus_service import ConsensusService

import backend.validators as validators
from backend.database_handler.validators_registry import ValidatorsRegistry
from backend.node.genvm.origin.result_codes import ResultCode
<<<<<<< HEAD
from backend.node.genvm.origin.base_host import get_code_slot
=======
from backend.consensus.types import ConsensusResult, ConsensusRound
from backend.consensus.utils import determine_consensus_from_votes
>>>>>>> 4218cc64

type NodeFactory = Callable[
    [
        dict,
        ExecutionMode,
        ContractSnapshot,
        Receipt | None,
        MessageHandler,
        Callable[[str], ContractSnapshot],
        validators.Snapshot,
    ],
    Node,
]


def node_factory(
    validator: dict,
    validator_mode: ExecutionMode,
    contract_snapshot: ContractSnapshot,
    leader_receipt: Receipt | None,
    msg_handler: MessageHandler,
    contract_snapshot_factory: Callable[[str], ContractSnapshot],
    validators_manager_snapshot: validators.Snapshot,
) -> Node:
    """
    Factory function to create a Node instance.

    Args:
        validator (dict): Validator information.
        validator_mode (ExecutionMode): Mode of execution for the validator.
        contract_snapshot (ContractSnapshot): Snapshot of the contract state.
        leader_receipt (Receipt | None): Receipt of the leader node.
        msg_handler (MessageHandler): Handler for messaging.
        contract_snapshot_factory (Callable[[str], ContractSnapshot]): Factory function to create contract snapshots.

    Returns:
        Node: A new Node instance.
    """
    # Create a node instance with the provided parameters
    return Node(
        contract_snapshot=contract_snapshot,
        validator_mode=validator_mode,
        leader_receipt=leader_receipt,
        msg_handler=msg_handler,
        validator=Validator(
            address=validator["address"],
            private_key=validator["private_key"],
            stake=validator["stake"],
            llmprovider=LLMProvider(
                provider=validator["provider"],
                model=validator["model"],
                config=validator["config"],
                plugin=validator["plugin"],
                plugin_config=validator["plugin_config"],
            ),
        ),
        contract_snapshot_factory=contract_snapshot_factory,
        validators_snapshot=validators_manager_snapshot,
    )


def contract_snapshot_factory(
    contract_address: str,
    session: Session,
    transaction: Transaction,
):
    """
    Factory function to create a ContractSnapshot instance.

    Args:
        contract_address (str): The address of the contract.
        session (Session): The database session.
        transaction (Transaction): The transaction related to the contract.

    Returns:
        ContractSnapshot: A new ContractSnapshot instance.
    """
    # Check if the transaction is a contract deployment and the contract address matches the transaction's to address
    if (
        transaction.type == TransactionType.DEPLOY_CONTRACT
        and contract_address == transaction.to_address
        and transaction.status
        not in [TransactionStatus.ACCEPTED, TransactionStatus.FINALIZED]
    ):
        # Create a new ContractSnapshot instance for the new contract
        ret = ContractSnapshot(None, session)
        ret.contract_address = transaction.to_address
        ret.contract_code = transaction.data["contract_code"]
        ret.balance = transaction.value or 0
        ret.states = {"accepted": {}, "finalized": {}}
        return ret

    # Return a ContractSnapshot instance for an existing contract
    return ContractSnapshot(contract_address, session)


def contract_processor_factory(session: Session):
    """
    Factory function to create a ContractProcessor instance.
    """
    return ContractProcessor(session)


def chain_snapshot_factory(session: Session):
    """
    Factory function to create a ChainSnapshot instance.

    Args:
        session (Session): The database session.

    Returns:
        ChainSnapshot: A new ChainSnapshot instance.
    """
    return ChainSnapshot(session)


def transactions_processor_factory(session: Session):
    """
    Factory function to create a TransactionsProcessor instance.

    Args:
        session (Session): The database session.

    Returns:
        TransactionsProcessor: A new TransactionsProcessor instance.
    """
    return TransactionsProcessor(session)


def accounts_manager_factory(session: Session):
    """
    Factory function to create an AccountsManager instance.

    Args:
        session (Session): The database session.

    Returns:
        AccountsManager: A new AccountsManager instance.
    """
    return AccountsManager(session)


class TransactionContext:
    """
    Class representing the context of a transaction.

    Attributes:
        transaction (Transaction): The transaction.
        transactions_processor (TransactionsProcessor): Instance responsible for handling transaction operations within the database.
        chain_snapshot (ChainSnapshot): Snapshot of the chain state.
        accounts_manager (AccountsManager): Manager for accounts.
        contract_snapshot_factory (Callable[[str], ContractSnapshot]): Factory function to create contract snapshots.
        node_factory (Callable[[dict, ExecutionMode, ContractSnapshot, Receipt | None, MessageHandler, Callable[[str], ContractSnapshot]], Node]): Factory function to create nodes.
        msg_handler (MessageHandler): Handler for messaging.
        consensus_data (ConsensusData): Data related to the consensus process.
        iterator_rotation (Iterator[list] | None): Iterator for rotating validators.
        remaining_validators (list): List of remaining validators.
        num_validators (int): Number of validators.
        contract_snapshot (ContractSnapshot | None): Snapshot of the contract state.
        votes (dict): Dictionary of votes.
        validator_nodes (list): List of validator nodes.
        validation_results (list): List of validation results.
        consensus_service (ConsensusService): Consensus service to interact with the rollup.
    """

    def __init__(
        self,
        transaction: Transaction,
        transactions_processor: TransactionsProcessor,
        chain_snapshot: ChainSnapshot,
        accounts_manager: AccountsManager,
        contract_snapshot_factory: Callable[[str], ContractSnapshot],
        contract_processor: ContractProcessor,
        node_factory: NodeFactory,
        msg_handler: MessageHandler,
        consensus_service: ConsensusService,
        validators_snapshot: validators.Snapshot | None,
    ):
        """
        Initialize the TransactionContext.

        Args:
            transaction (Transaction): The transaction.
            transactions_processor (TransactionsProcessor): Instance responsible for handling transaction operations within the database.
            chain_snapshot (ChainSnapshot): Snapshot of the chain state.
            accounts_manager (AccountsManager): Manager for accounts.
            contract_snapshot_factory (Callable[[str], ContractSnapshot]): Factory function to create contract snapshots.
            node_factory (Callable[[dict, ExecutionMode, ContractSnapshot, Receipt | None, MessageHandler, Callable[[str], ContractSnapshot]], Node]): Factory function to create nodes.
            msg_handler (MessageHandler): Handler for messaging.
            consensus_service (ConsensusService): Consensus service to interact with the rollup.
        """
        self.transaction = transaction
        self.transactions_processor = transactions_processor
        self.chain_snapshot = chain_snapshot
        self.accounts_manager = accounts_manager
        self.contract_snapshot_factory = contract_snapshot_factory
        self.contract_processor = contract_processor
        self.node_factory = node_factory
        self.msg_handler = msg_handler
        self.consensus_data = ConsensusData(
            votes={}, leader_receipt=None, validators=[]
        )
        self.involved_validators: list[dict] = []
        self.remaining_validators: list = []
        self.num_validators: int = 0
        self.votes: dict = {}
        self.validator_nodes: list = []
        self.validation_results: list = []
        self.rotation_count: int = 0
        self.consensus_service = consensus_service
        self.leader: dict = {}

        if self.transaction.type != TransactionType.SEND:
            if self.transaction.contract_snapshot:
                self.contract_snapshot = self.transaction.contract_snapshot
            else:
                self.contract_snapshot = self.contract_snapshot_factory(
                    self.transaction.to_address
                )

        self.validators_snapshot = validators_snapshot


class ConsensusAlgorithm:
    """
    Class representing the consensus algorithm.

    Attributes:
        get_session (Callable[[], Session]): Function to get a database session.
        msg_handler (MessageHandler): Handler for messaging.
        consensus_service (ConsensusService): Consensus service to interact with the rollup.
        pending_queues (dict[str, asyncio.Queue]): Dictionary of pending_queues for transactions.
        finality_window_time (int): Time in seconds for the finality window.
        consensus_sleep_time (int): Time in seconds for the consensus sleep time.
    """

    def __init__(
        self,
        get_session: Callable[[], Session],
        msg_handler: MessageHandler,
        consensus_service: ConsensusService,
        validators_manager: validators.Manager,
    ):
        """
        Initialize the ConsensusAlgorithm.

        Args:
            get_session (Callable[[], Session]): Function to get a database session.
            msg_handler (MessageHandler): Handler for messaging.
            consensus_service (ConsensusService): Consensus service to interact with the rollup.
        """
        self.get_session = get_session
        self.msg_handler = msg_handler
        self.consensus_service = consensus_service
        self.pending_queues: dict[str, asyncio.Queue] = {}
        self.finality_window_time = int(os.environ["VITE_FINALITY_WINDOW"])
        self.finality_window_appeal_failed_reduction = float(
            os.environ["VITE_FINALITY_WINDOW_APPEAL_FAILED_REDUCTION"]
        )
        self.consensus_sleep_time = DEFAULT_CONSENSUS_SLEEP_TIME
        self.pending_queue_stop_events: dict[str, asyncio.Event] = (
            {}
        )  # Events to stop tasks for each pending queue
        self.pending_queue_task_running: dict[str, bool] = (
            {}
        )  # Track running state for each pending queue
        self.validators_manager = validators_manager

    async def run_crawl_snapshot_loop(
        self,
        chain_snapshot_factory: Callable[
            [Session], ChainSnapshot
        ] = chain_snapshot_factory,
        transactions_processor_factory: Callable[
            [Session], TransactionsProcessor
        ] = transactions_processor_factory,
        stop_event: threading.Event = threading.Event(),
    ):
        """
        Run the loop to crawl snapshots.

        Args:
            chain_snapshot_factory (Callable[[Session], ChainSnapshot]): Creates snapshots of the blockchain state at specific points in time.
            transactions_processor_factory (Callable[[Session], TransactionsProcessor]): Creates processors to modify transactions.
            stop_event (threading.Event): Control signal to terminate the loop.
        """
        # Create a new event loop for crawling snapshots

        try:
            await self._crawl_snapshot(
                chain_snapshot_factory, transactions_processor_factory, stop_event
            )
        except BaseException as e:
            import traceback

            traceback.print_exception(e)
            raise

    async def _crawl_snapshot(
        self,
        chain_snapshot_factory: Callable[[Session], ChainSnapshot],
        transactions_processor_factory: Callable[[Session], TransactionsProcessor],
        stop_event: threading.Event,
    ):
        """
        Crawl snapshots and process pending transactions.

        Args:
            chain_snapshot_factory (Callable[[Session], ChainSnapshot]): Creates snapshots of the blockchain state at specific points in time.
            transactions_processor_factory (Callable[[Session], TransactionsProcessor]): Creates processors to modify transactions.
            stop_event (threading.Event): Control signal to terminate the loop.
        """
        while not stop_event.is_set():
            with self.get_session() as session:
                chain_snapshot = chain_snapshot_factory(session)
                transactions_processor = transactions_processor_factory(session)
                pending_transactions = chain_snapshot.get_pending_transactions()
                for transaction in pending_transactions:
                    transaction = Transaction.from_dict(transaction)
                    address = transaction.to_address

                    if address is None:
                        # it happens in tests/integration/accounts/test_accounts.py::test_accounts_burn
                        print(f"_crawl_snapshot: address is None, tx {transaction}")
                        traceback.print_stack()

                    # Initialize queue and stop event for the address if not present
                    if address not in self.pending_queues:
                        self.pending_queues[address] = asyncio.Queue()

                    if address not in self.pending_queue_stop_events:
                        self.pending_queue_stop_events[address] = asyncio.Event()

                    # Only add to the queue if the stop event is not set
                    if not self.pending_queue_stop_events[address].is_set():
                        await self.pending_queues[address].put(transaction)

                        # Set the transaction as activated so it is not added to the queue again
                        ConsensusAlgorithm.dispatch_transaction_status_update(
                            transactions_processor,
                            transaction.hash,
                            TransactionStatus.ACTIVATED,
                            self.msg_handler,
                        )

            await asyncio.sleep(self.consensus_sleep_time)

    async def run_process_pending_transactions_loop(
        self,
        chain_snapshot_factory: Callable[
            [Session], ChainSnapshot
        ] = chain_snapshot_factory,
        transactions_processor_factory: Callable[
            [Session], TransactionsProcessor
        ] = transactions_processor_factory,
        accounts_manager_factory: Callable[
            [Session], AccountsManager
        ] = accounts_manager_factory,
        contract_snapshot_factory: Callable[
            [str, Session, Transaction], ContractSnapshot
        ] = contract_snapshot_factory,
        contract_processor_factory: Callable[
            [Session], ContractProcessor
        ] = contract_processor_factory,
        node_factory: NodeFactory = node_factory,
        stop_event: threading.Event = threading.Event(),
    ):
        """
        Run the process pending transactions loop.

        Args:
            chain_snapshot_factory (Callable[[Session], ChainSnapshot]): Creates snapshots of the blockchain state at specific points in time.
            transactions_processor_factory (Callable[[Session], TransactionsProcessor]): Creates processors to modify transactions.
            accounts_manager_factory (Callable[[Session], AccountsManager]): Creates managers to handle account state.
            contract_snapshot_factory (Callable[[str, Session, Transaction], ContractSnapshot]): Creates snapshots of contract states.
            node_factory (Callable[[dict, ExecutionMode, ContractSnapshot, Receipt | None, MessageHandler, Callable[[str], ContractSnapshot]], Node]): Creates node instances that can execute contracts and process transactions.
            stop_event (threading.Event): Control signal to terminate the pending transactions process.
        """

        try:
            await self._process_pending_transactions(
                chain_snapshot_factory,
                transactions_processor_factory,
                accounts_manager_factory,
                contract_snapshot_factory,
                contract_processor_factory,
                node_factory,
                stop_event,
            )
        except BaseException as e:
            import traceback

            traceback.print_exception(e)
            raise

    async def _process_pending_transactions(
        self,
        chain_snapshot_factory: Callable[[Session], ChainSnapshot],
        transactions_processor_factory: Callable[[Session], TransactionsProcessor],
        accounts_manager_factory: Callable[[Session], AccountsManager],
        contract_snapshot_factory: Callable[
            [str, Session, Transaction], ContractSnapshot
        ],
        contract_processor_factory: Callable[[Session], ContractProcessor],
        node_factory: NodeFactory,
        stop_event: threading.Event,
    ):
        """
        Process pending transactions.

        Args:
            chain_snapshot_factory (Callable[[Session], ChainSnapshot]): Creates snapshots of the blockchain state at specific points in time.
            transactions_processor_factory (Callable[[Session], TransactionsProcessor]): Creates processors to modify transactions.
            accounts_manager_factory (Callable[[Session], AccountsManager]): Creates managers to handle account state.
            contract_snapshot_factory (Callable[[str, Session, Transaction], ContractSnapshot]): Creates snapshots of contract states.
            node_factory (Callable[[dict, ExecutionMode, ContractSnapshot, Receipt | None, MessageHandler, Callable[[str], ContractSnapshot]], Node]): Creates node instances that can execute contracts and process transactions.
            stop_event (threading.Event): Control signal to terminate the pending transactions process.
        """
        # Note: ollama uses GPU resources and webrequest aka selenium uses RAM
        # TODO: Consider using async sessions to avoid blocking the current thread
        while not stop_event.is_set():
            try:
                async with asyncio.TaskGroup() as tg:
                    for queue_address, queue in self.pending_queues.items():
                        if (
                            not queue.empty()
                            and not self.pending_queue_stop_events.get(
                                queue_address, asyncio.Event()
                            ).is_set()
                        ):
                            # Sessions cannot be shared between coroutines; create a new session for each coroutine
                            # Reference: https://docs.sqlalchemy.org/en/20/orm/session_basics.html#is-the-session-thread-safe-is-asyncsession-safe-to-share-in-concurrent-tasks
                            self.pending_queue_task_running[queue_address] = True
                            transaction: Transaction = await queue.get()
                            with self.get_session() as session:

                                async def exec_transaction_with_session_handling(
                                    session: Session,
                                    transaction: Transaction,
                                    queue_address: str,
                                ):
                                    transactions_processor = (
                                        transactions_processor_factory(session)
                                    )
                                    async with (
                                        self.validators_manager.snapshot() as validators_snapshot
                                    ):
                                        await self.exec_transaction(
                                            transaction,
                                            transactions_processor,
                                            chain_snapshot_factory(session),
                                            accounts_manager_factory(session),
                                            lambda contract_address: contract_snapshot_factory(
                                                contract_address, session, transaction
                                            ),
                                            contract_processor_factory(session),
                                            node_factory,
                                            validators_snapshot,
                                        )
                                    session.commit()
                                    self.pending_queue_task_running[queue_address] = (
                                        False
                                    )

                            tg.create_task(
                                exec_transaction_with_session_handling(
                                    session, transaction, queue_address
                                )
                            )

            except Exception as e:
                print("Error running consensus", e)
                print(traceback.format_exc())
            finally:
                for queue_address in self.pending_queues:
                    self.pending_queue_task_running[queue_address] = False
            await asyncio.sleep(self.consensus_sleep_time)

    def is_pending_queue_task_running(self, address: str):
        """
        Check if a task for a specific pending queue is currently running.
        """
        return self.pending_queue_task_running.get(address, False)

    def stop_pending_queue_task(self, address: str):
        """
        Signal the task for a specific pending queue to stop.
        """
        if address in self.pending_queues:
            if address not in self.pending_queue_stop_events:
                self.pending_queue_stop_events[address] = asyncio.Event()
            self.pending_queue_stop_events[address].set()

    def start_pending_queue_task(self, address: str):
        """
        Allow the task for a specific pending queue to start.
        """
        if address in self.pending_queue_stop_events:
            self.pending_queue_stop_events[address].clear()

    async def exec_transaction(
        self,
        transaction: Transaction,
        transactions_processor: TransactionsProcessor,
        chain_snapshot: ChainSnapshot,
        accounts_manager: AccountsManager,
        contract_snapshot_factory: Callable[[str], ContractSnapshot],
        contract_processor: ContractProcessor,
        node_factory: NodeFactory,
        validators_snapshot: validators.Snapshot,
    ):
        """
        Execute a transaction.

        Args:
            transaction (Transaction): The transaction to execute.
            transactions_processor (TransactionsProcessor): Instance responsible for handling transaction operations within the database.
            chain_snapshot (ChainSnapshot): Snapshot of the chain state.
            accounts_manager (AccountsManager): Manager for accounts.
            contract_snapshot_factory (Callable[[str], ContractSnapshot]): Factory function to create contract snapshots.
            node_factory (Callable[[dict, ExecutionMode, ContractSnapshot, Receipt | None, MessageHandler, Callable[[str], ContractSnapshot]], Node]): Factory function to create nodes.
        """
        # Create initial state context for the transaction
        context = TransactionContext(
            transaction=transaction,
            transactions_processor=transactions_processor,
            chain_snapshot=chain_snapshot,
            accounts_manager=accounts_manager,
            contract_snapshot_factory=contract_snapshot_factory,
            contract_processor=contract_processor,
            node_factory=node_factory,
            msg_handler=self.msg_handler,
            consensus_service=self.consensus_service,
            validators_snapshot=validators_snapshot,
        )

        previous_transaction = transactions_processor.get_previous_transaction(
            transaction.hash,
        )

        if (
            (previous_transaction is None)
            or (previous_transaction["appealed"])
            or (previous_transaction["appeal_undetermined"])
            or (previous_transaction["appeal_leader_timeout"])
            or (previous_transaction["appeal_validators_timeout"])
            or (
                previous_transaction["status"]
                in [
                    TransactionStatus.ACCEPTED.value,
                    TransactionStatus.UNDETERMINED.value,
                    TransactionStatus.FINALIZED.value,
                    TransactionStatus.LEADER_TIMEOUT.value,
                    TransactionStatus.VALIDATORS_TIMEOUT.value,
                ]
            )
        ):
            # Begin state transitions starting from PendingState
            state = PendingState()
            while True:
                next_state = await state.handle(context)
                if next_state is None:
                    break
                elif next_state == ConsensusRound.ACCEPTED:
                    if (
                        ("consensus_results" in context.transaction.consensus_history)
                        and (
                            len(
                                context.transaction.consensus_history[
                                    "consensus_results"
                                ]
                            )
                            >= 1
                        )
                        and (
                            context.transaction.consensus_history["consensus_results"][
                                -1
                            ]["consensus_round"]
                            == ConsensusRound.VALIDATOR_TIMEOUT_APPEAL_SUCCESSFUL.value
                        )
                    ):
                        self.rollback_transactions(
                            context, False
                        )  # Put on False because this happens in the pending queue, so we don't need to stop it
                    break
                state = next_state

    @staticmethod
    def dispatch_transaction_status_update(
        transactions_processor: TransactionsProcessor,
        transaction_hash: str,
        new_status: TransactionStatus,
        msg_handler: MessageHandler,
        update_current_status_changes: bool = True,
    ):
        """
        Dispatch a transaction status update.

        Args:
            transactions_processor (TransactionsProcessor): Instance responsible for handling transaction operations within the database.
            transaction_hash (str): Hash of the transaction.
            new_status (TransactionStatus): New status of the transaction.
            msg_handler (MessageHandler): Handler for messaging.
        """
        # Update the transaction status in the transactions processor
        transactions_processor.update_transaction_status(
            transaction_hash,
            new_status,
            update_current_status_changes,
        )

        # Send a message indicating the transaction status update
        msg_handler.send_message(
            LogEvent(
                "transaction_status_updated",
                EventType.INFO,
                EventScope.CONSENSUS,
                f"{str(new_status.value)} {str(transaction_hash)}",
                {
                    "hash": str(transaction_hash),
                    "new_status": str(new_status.value),
                },
                transaction_hash=transaction_hash,
            )
        )

    @staticmethod
    def execute_transfer(
        transaction: Transaction,
        transactions_processor: TransactionsProcessor,
        accounts_manager: AccountsManager,
        msg_handler: MessageHandler,
    ):
        """
        Executes a native token transfer between Externally Owned Accounts (EOAs).

        This function handles the transfer of native tokens from one EOA to another.
        It updates the balances of both the sender and recipient accounts, and
        manages the transaction status throughout the process.

        Args:
            transaction (dict): The transaction details including from_address, to_address, and value.
            transactions_processor (TransactionsProcessor): Instance responsible for handling transaction operations within the database.
            accounts_manager (AccountsManager): Manager to handle account balance updates.
        """

        # Check if the transaction is a fund_account call
        if not transaction.from_address is None:
            # Get the balance of the sender account
            from_balance = accounts_manager.get_account_balance(
                transaction.from_address
            )

            # Check if the sender has enough balance
            if from_balance < transaction.value:
                # Set the transaction status to UNDETERMINED if balance is insufficient
                ConsensusAlgorithm.dispatch_transaction_status_update(
                    transactions_processor,
                    transaction.hash,
                    TransactionStatus.UNDETERMINED,
                    msg_handler,
                )

                return

            # Update the balance of the sender account
            accounts_manager.update_account_balance(
                transaction.from_address, from_balance - transaction.value
            )

        # Check if the transaction is a burn call
        if not transaction.to_address is None:
            # Get the balance of the recipient account
            to_balance = accounts_manager.get_account_balance(transaction.to_address)

            # Update the balance of the recipient account
            accounts_manager.update_account_balance(
                transaction.to_address, to_balance + transaction.value
            )

        # Dispatch a transaction status update to FINALIZED
        ConsensusAlgorithm.dispatch_transaction_status_update(
            transactions_processor,
            transaction.hash,
            TransactionStatus.FINALIZED,
            msg_handler,
        )

    async def run_appeal_window_loop(
        self,
        chain_snapshot_factory: Callable[
            [Session], ChainSnapshot
        ] = chain_snapshot_factory,
        transactions_processor_factory: Callable[
            [Session], TransactionsProcessor
        ] = transactions_processor_factory,
        accounts_manager_factory: Callable[
            [Session], AccountsManager
        ] = accounts_manager_factory,
        contract_snapshot_factory: Callable[
            [str, Session, Transaction], ContractSnapshot
        ] = contract_snapshot_factory,
        contract_processor_factory: Callable[
            [Session], ContractProcessor
        ] = contract_processor_factory,
        node_factory: NodeFactory = node_factory,
        stop_event: threading.Event = threading.Event(),
    ):
        """
        Run the loop to handle the appeal window.

        Args:
            chain_snapshot_factory (Callable[[Session], ChainSnapshot]): Creates snapshots of the blockchain state at specific points in time.
            transactions_processor_factory (Callable[[Session], TransactionsProcessor]): Creates processors to modify transactions.
            accounts_manager_factory (Callable[[Session], AccountsManager]): Creates managers to handle account state.
            contract_snapshot_factory (Callable[[str, Session, Transaction], ContractSnapshot]): Creates snapshots of contract states.
            node_factory (Callable[[dict, ExecutionMode, ContractSnapshot, Receipt | None, MessageHandler, Callable[[str], ContractSnapshot]], Node]): Creates node instances that can execute contracts and process transactions.
            stop_event (threading.Event): Control signal to terminate the appeal window process.
        """
        try:
            await self._appeal_window(
                chain_snapshot_factory,
                transactions_processor_factory,
                accounts_manager_factory,
                contract_snapshot_factory,
                contract_processor_factory,
                node_factory,
                stop_event,
            )
        except BaseException as e:
            import traceback

            traceback.print_exception(e)
            raise

    async def _appeal_window(
        self,
        chain_snapshot_factory: Callable[[Session], ChainSnapshot],
        transactions_processor_factory: Callable[[Session], TransactionsProcessor],
        accounts_manager_factory: Callable[[Session], AccountsManager],
        contract_snapshot_factory: Callable[
            [str, Session, Transaction], ContractSnapshot
        ],
        contract_processor_factory: Callable[[Session], ContractProcessor],
        node_factory: NodeFactory,
        stop_event: threading.Event,
    ):
        """
        Handle the appeal window for transactions, during which EOAs can challenge transaction results.

        Args:
            chain_snapshot_factory (Callable[[Session], ChainSnapshot]): Creates snapshots of the blockchain state at specific points in time.
            transactions_processor_factory (Callable[[Session], TransactionsProcessor]): Creates processors to modify transactions.
            accounts_manager_factory (Callable[[Session], AccountsManager]): Creates managers to handle account state.
            contract_snapshot_factory (Callable[[str, Session, Transaction], ContractSnapshot]): Creates snapshots of contract states.
            node_factory (Callable[[dict, ExecutionMode, ContractSnapshot, Receipt | None, MessageHandler, Callable[[str], ContractSnapshot]], Node]): Creates node instances that can execute contracts and process transactions.
            stop_event (threading.Event): Control signal to terminate the appeal window process.
        """
        while not stop_event.is_set():
            try:
                async with asyncio.TaskGroup() as tg:
                    with self.get_session() as session:
                        # Get the accepted and undetermined transactions per contract address
                        chain_snapshot = chain_snapshot_factory(session)
                        awaiting_finalization_transactions = (
                            chain_snapshot.get_awaiting_finalization_transactions()
                        )

                        # Iterate over the contracts
                        for (
                            awaiting_finalization_queue
                        ) in awaiting_finalization_transactions.values():

                            # Create a new session for each task so tasks can be run concurrently
                            with self.get_session() as task_session:

                                async def exec_appeal_window_with_session_handling(
                                    task_session: Session,
                                    awaiting_finalization_queue: list[dict],
                                    captured_chain_snapshot: ChainSnapshot = chain_snapshot,
                                ):
                                    transactions_processor = (
                                        transactions_processor_factory(task_session)
                                    )

                                    # Go through the whole queue to check for appeals and finalizations
                                    for index, transaction in enumerate(
                                        awaiting_finalization_queue
                                    ):
                                        current_transaction = Transaction.from_dict(
                                            transaction
                                        )

                                        # Check if the transaction is appealed
                                        if not current_transaction.appealed:

                                            # Check if the transaction can be finalized
                                            if self.can_finalize_transaction(
                                                transactions_processor,
                                                current_transaction,
                                                index,
                                                awaiting_finalization_queue,
                                            ):

                                                # Handle transactions that need to be finalized
                                                await self.process_finalization(
                                                    current_transaction,
                                                    transactions_processor,
                                                    captured_chain_snapshot,
                                                    accounts_manager_factory(
                                                        task_session
                                                    ),
                                                    lambda contract_address: contract_snapshot_factory(
                                                        contract_address,
                                                        task_session,
                                                        current_transaction,
                                                    ),
                                                    contract_processor_factory(
                                                        task_session
                                                    ),
                                                    node_factory,
                                                )
                                                task_session.commit()

                                        else:
                                            async with (
                                                self.validators_manager.snapshot() as validators_snapshot
                                            ):
                                                # Handle transactions that are appealed
                                                if (
                                                    current_transaction.status
                                                    == TransactionStatus.UNDETERMINED
                                                ):
                                                    # Leader appeal
                                                    await self.process_leader_appeal(
                                                        current_transaction,
                                                        transactions_processor,
                                                        captured_chain_snapshot,
                                                        accounts_manager_factory(
                                                            task_session
                                                        ),
                                                        lambda contract_address: contract_snapshot_factory(
                                                            contract_address,
                                                            task_session,
                                                            current_transaction,
                                                        ),
                                                        contract_processor_factory(
                                                            task_session
                                                        ),
                                                        node_factory,
                                                        validators_snapshot,
                                                    )
                                                    task_session.commit()
                                                elif (
                                                    current_transaction.status
                                                    == TransactionStatus.LEADER_TIMEOUT
                                                ):
                                                    # Leader timeout
                                                    await self.process_leader_timeout_appeal(
                                                        current_transaction,
                                                        transactions_processor,
                                                        captured_chain_snapshot,
                                                        accounts_manager_factory(
                                                            task_session
                                                        ),
                                                        lambda contract_address: contract_snapshot_factory(
                                                            contract_address,
                                                            task_session,
                                                            current_transaction,
                                                        ),
                                                        contract_processor_factory(
                                                            task_session
                                                        ),
                                                        node_factory,
                                                        validators_snapshot,
                                                    )
                                                    task_session.commit()
                                                else:
                                                    # Validator appeal
                                                    await self.process_validator_appeal(
                                                        current_transaction,
                                                        transactions_processor,
                                                        captured_chain_snapshot,
                                                        accounts_manager_factory(
                                                            task_session
                                                        ),
                                                        lambda contract_address: contract_snapshot_factory(
                                                            contract_address,
                                                            task_session,
                                                            current_transaction,
                                                        ),
                                                        contract_processor_factory(
                                                            task_session
                                                        ),
                                                        node_factory,
                                                        validators_snapshot,
                                                    )
                                                    task_session.commit()

                                tg.create_task(
                                    exec_appeal_window_with_session_handling(
                                        task_session, awaiting_finalization_queue
                                    )
                                )

            except Exception as e:
                print("Error running consensus", e)
                print(traceback.format_exc())
            await asyncio.sleep(self.consensus_sleep_time)

    def can_finalize_transaction(
        self,
        transactions_processor: TransactionsProcessor,
        transaction: Transaction,
        index: int,
        awaiting_finalization_queue: list[dict],
    ) -> bool:
        """
        Check if the transaction can be finalized based on the following criteria:
        - The transaction is a leader only transaction
        - The transaction has exceeded the finality window
        - The previous transaction has been finalized

        Args:
            transactions_processor (TransactionsProcessor): The transactions processor instance.
            transaction (Transaction): The transaction to be possibly finalized.
            index (int): The index of the current transaction in the awaiting_finalization_queue.
            awaiting_finalization_queue (list[dict]): The list of accepted and undetermined transactions for one contract.

        Returns:
            bool: True if the transaction can be finalized, False otherwise.
        """
        if (transaction.leader_only) or (
            (
                time.time()
                - transaction.timestamp_awaiting_finalization
                - transaction.appeal_processing_time
            )
            > self.finality_window_time
            * (
                (1 - self.finality_window_appeal_failed_reduction)
                ** transaction.appeal_failed
            )
        ):
            if index == 0:
                return True
            else:
                previous_transaction_hash = awaiting_finalization_queue[index - 1][
                    "hash"
                ]
                previous_transaction = transactions_processor.get_transaction_by_hash(
                    previous_transaction_hash
                )
                if previous_transaction["status"] == TransactionStatus.FINALIZED.value:
                    return True
                else:
                    return False
        else:
            return False

    async def process_finalization(
        self,
        transaction: Transaction,
        transactions_processor: TransactionsProcessor,
        chain_snapshot: ChainSnapshot,
        accounts_manager: AccountsManager,
        contract_snapshot_factory: Callable[[str], ContractSnapshot],
        contract_processor: ContractProcessor,
        node_factory: NodeFactory,
    ):
        """
        Process the finalization of a transaction.

        Args:
            transaction (Transaction): The transaction to finalize.
            transactions_processor (TransactionsProcessor): Instance responsible for handling transaction operations within the database.
            chain_snapshot (ChainSnapshot): Snapshot of the chain state.
            accounts_manager (AccountsManager): Manager for accounts.
            contract_snapshot_factory (Callable[[str], ContractSnapshot]): Factory function to create contract snapshots.
            node_factory (Callable[[dict, ExecutionMode, ContractSnapshot, Receipt | None, MessageHandler, Callable[[str], ContractSnapshot]], Node]): Factory function to create nodes.
        """
        # Create a transaction context for finalizing the transaction
        context = TransactionContext(
            transaction=transaction,
            transactions_processor=transactions_processor,
            chain_snapshot=chain_snapshot,
            accounts_manager=accounts_manager,
            contract_snapshot_factory=contract_snapshot_factory,
            contract_processor=contract_processor,
            node_factory=node_factory,
            msg_handler=self.msg_handler,
            consensus_service=self.consensus_service,
            validators_snapshot=None,
        )

        # Transition to the FinalizingState
        state = FinalizingState()
        await state.handle(context)

    async def process_leader_appeal(
        self,
        transaction: Transaction,
        transactions_processor: TransactionsProcessor,
        chain_snapshot: ChainSnapshot,
        accounts_manager: AccountsManager,
        contract_snapshot_factory: Callable[[str], ContractSnapshot],
        contract_processor: ContractProcessor,
        node_factory: NodeFactory,
        validators_snapshot: validators.Snapshot,
    ):
        """
        Process the leader appeal of a transaction.

        Args:
            transaction (Transaction): The transaction to appeal.
            transactions_processor (TransactionsProcessor): Instance responsible for handling transaction operations within the database.
            chain_snapshot (ChainSnapshot): Snapshot of the chain state.
            accounts_manager (AccountsManager): Manager for accounts.
            contract_snapshot_factory (Callable[[str], ContractSnapshot]): Factory function to create contract snapshots.
            node_factory (Callable[[dict, ExecutionMode, ContractSnapshot, Receipt | None, MessageHandler, Callable[[str], ContractSnapshot]], Node]): Factory function to create nodes.
        """
        # Create a transaction context for the appeal
        context = TransactionContext(
            transaction=transaction,
            transactions_processor=transactions_processor,
            chain_snapshot=chain_snapshot,
            accounts_manager=accounts_manager,
            contract_snapshot_factory=contract_snapshot_factory,
            contract_processor=contract_processor,
            node_factory=node_factory,
            msg_handler=self.msg_handler,
            validators_snapshot=validators_snapshot,
            consensus_service=self.consensus_service,
        )

        transactions_processor.set_transaction_appeal(transaction.hash, False)
        transaction.appealed = False

        used_leader_addresses = (
            ConsensusAlgorithm.get_used_leader_addresses_from_consensus_history(
                context.transactions_processor.get_transaction_by_hash(
                    context.transaction.hash
                )["consensus_history"]
            )
        )

        if len(transaction.consensus_data.validators) + len(
            used_leader_addresses
        ) >= len(validators_snapshot.nodes):
            self.msg_handler.send_message(
                LogEvent(
                    "consensus_event",
                    EventType.ERROR,
                    EventScope.CONSENSUS,
                    "Appeal failed, no validators found to process the appeal",
                    {
                        "transaction_hash": transaction.hash,
                    },
                    transaction_hash=transaction.hash,
                )
            )
            self.msg_handler.send_message(
                log_event=LogEvent(
                    "transaction_appeal_updated",
                    EventType.INFO,
                    EventScope.CONSENSUS,
                    "Set transaction appealed",
                    {
                        "hash": context.transaction.hash,
                    },
                ),
                log_to_terminal=False,
            )

        else:
            # Appeal data member is used in the frontend for all types of appeals
            # Here the type is refined based on the status
            transactions_processor.set_transaction_appeal_undetermined(
                transaction.hash, True
            )
            transaction.appeal_undetermined = True

            # Begin state transitions starting from PendingState
            state = PendingState()
            while True:
                next_state = await state.handle(context)
                if next_state is None:
                    break
                elif next_state == ConsensusRound.LEADER_APPEAL_SUCCESSFUL:
                    self.rollback_transactions(context, True)
                    break
                state = next_state

    async def process_leader_timeout_appeal(
        self,
        transaction: Transaction,
        transactions_processor: TransactionsProcessor,
        chain_snapshot: ChainSnapshot,
        accounts_manager: AccountsManager,
        contract_snapshot_factory: Callable[[str], ContractSnapshot],
        contract_processor: ContractProcessor,
        node_factory: NodeFactory,
        validators_snapshot: validators.Snapshot,
    ):
        """
        Handle the appeal process for a transaction that experienced a leader timeout.

        Args:
            transaction (Transaction): The transaction undergoing the appeal process.
            transactions_processor (TransactionsProcessor): Manages transaction operations within the database.
            chain_snapshot (ChainSnapshot): Represents the current state of the blockchain.
            accounts_manager (AccountsManager): Handles account-related operations.
            contract_snapshot_factory (Callable[[str], ContractSnapshot]): Function to generate contract snapshots.
            contract_processor (ContractProcessor): Responsible for processing contract-related operations.
            node_factory (Callable[[dict, ExecutionMode, ContractSnapshot, Receipt | None, MessageHandler, Callable[[str], ContractSnapshot]], Node]): Function to create nodes for processing.
            validators_snapshot (validators.Snapshot): Snapshot of the current validators' state.
        """
        # Create a transaction context for the appeal
        context = TransactionContext(
            transaction=transaction,
            transactions_processor=transactions_processor,
            chain_snapshot=chain_snapshot,
            accounts_manager=accounts_manager,
            contract_snapshot_factory=contract_snapshot_factory,
            contract_processor=contract_processor,
            node_factory=node_factory,
            msg_handler=self.msg_handler,
            validators_snapshot=validators_snapshot,
            consensus_service=self.consensus_service,
        )

        transactions_processor.set_transaction_appeal(transaction.hash, False)
        transaction.appealed = False

        if context.transaction.appeal_undetermined:
            context.transactions_processor.set_transaction_appeal_undetermined(
                context.transaction.hash, False
            )
            context.transaction.appeal_undetermined = False

        used_leader_addresses = (
            ConsensusAlgorithm.get_used_leader_addresses_from_consensus_history(
                context.transactions_processor.get_transaction_by_hash(
                    context.transaction.hash
                )["consensus_history"]
            )
        )

        if len(transaction.leader_timeout_validators) + len(
            used_leader_addresses
        ) >= len(validators_snapshot.nodes):
            self.msg_handler.send_message(
                LogEvent(
                    "consensus_event",
                    EventType.ERROR,
                    EventScope.CONSENSUS,
                    "Appeal failed, no validators found to process the appeal",
                    {
                        "transaction_hash": transaction.hash,
                    },
                    transaction_hash=transaction.hash,
                )
            )
            self.msg_handler.send_message(
                log_event=LogEvent(
                    "transaction_appeal_updated",
                    EventType.INFO,
                    EventScope.CONSENSUS,
                    "Set transaction appealed",
                    {
                        "hash": context.transaction.hash,
                    },
                ),
                log_to_terminal=False,
            )

        else:
            # Appeal data member is used in the frontend for all types of appeals
            # Here the type is refined based on the status
            transaction.appeal_leader_timeout = (
                transactions_processor.set_transaction_appeal_leader_timeout(
                    transaction.hash, True
                )
            )

            # Begin state transitions starting from PendingState
            state = PendingState()
            while True:
                next_state = await state.handle(context)
                if next_state is None:
                    break
                elif next_state == ConsensusRound.LEADER_TIMEOUT_APPEAL_SUCCESSFUL:
                    self.rollback_transactions(context, True)
                    break
                state = next_state

    async def process_validator_appeal(
        self,
        transaction: Transaction,
        transactions_processor: TransactionsProcessor,
        chain_snapshot: ChainSnapshot,
        accounts_manager: AccountsManager,
        contract_snapshot_factory: Callable[[str], ContractSnapshot],
        contract_processor: ContractProcessor,
        node_factory: NodeFactory,
        validators_snapshot: validators.Snapshot,
    ):
        """
        Process the validator appeal of a transaction.

        Args:
            transaction (Transaction): The transaction to appeal.
            transactions_processor (TransactionsProcessor): Instance responsible for handling transaction operations within the database.
            chain_snapshot (ChainSnapshot): Snapshot of the chain state.
            accounts_manager (AccountsManager): Manager for accounts.
            contract_snapshot_factory (Callable[[str], ContractSnapshot]): Factory function to create contract snapshots.
            node_factory (Callable[[dict, ExecutionMode, ContractSnapshot, Receipt | None, MessageHandler, Callable[[str], ContractSnapshot]], Node]): Factory function to create nodes.
        """
        # Create a transaction context for the appeal
        context = TransactionContext(
            transaction=transaction,
            transactions_processor=transactions_processor,
            chain_snapshot=chain_snapshot,
            accounts_manager=accounts_manager,
            contract_snapshot_factory=contract_snapshot_factory,
            contract_processor=contract_processor,
            node_factory=node_factory,
            msg_handler=self.msg_handler,
            consensus_service=self.consensus_service,
            validators_snapshot=validators_snapshot,
        )

        # Set the leader receipt in the context
        context.consensus_data.leader_receipt = (
            transaction.consensus_data.leader_receipt
        )
        try:
            # Attempt to get extra validators for the appeal process
            _, context.remaining_validators = ConsensusAlgorithm.get_extra_validators(
                [x.validator.to_dict() for x in validators_snapshot.nodes],
                transaction.consensus_history,
                transaction.consensus_data,
                transaction.appeal_failed,
            )
        except ValueError as e:
            # When no validators are found, then the appeal failed
            context.msg_handler.send_message(
                LogEvent(
                    "consensus_event",
                    EventType.ERROR,
                    EventScope.CONSENSUS,
                    "Appeal failed, no validators found to process the appeal",
                    {
                        "transaction_hash": context.transaction.hash,
                    },
                    transaction_hash=context.transaction.hash,
                )
            )
            context.transactions_processor.set_transaction_appeal(
                context.transaction.hash, False
            )
            context.transaction.appealed = False
            self.msg_handler.send_message(
                log_event=LogEvent(
                    "transaction_appeal_updated",
                    EventType.INFO,
                    EventScope.CONSENSUS,
                    "Set transaction appealed",
                    {
                        "hash": context.transaction.hash,
                    },
                ),
                log_to_terminal=False,
            )
            context.transactions_processor.set_transaction_appeal_processing_time(
                context.transaction.hash
            )
        else:
            # Appeal data member is used in the frontend for all types of appeals
            # Here the type is refined based on the status
            if transaction.status == TransactionStatus.VALIDATORS_TIMEOUT:
                context.transactions_processor.set_transaction_appeal(
                    context.transaction.hash, False
                )
                context.transaction.appealed = False
                transaction.appeal_validators_timeout = (
                    transactions_processor.set_transaction_appeal_validators_timeout(
                        transaction.hash, True
                    )
                )

            # Set up the context for the committing state
            context.num_validators = len(context.remaining_validators)
            context.votes = {}

            # Send events in rollup to communicate the appeal is started
            context.consensus_service.emit_transaction_event(
                "emitAppealStarted",
                context.remaining_validators[0],
                context.transaction.hash,
                context.remaining_validators[0]["address"],
                0,
                [v["address"] for v in context.remaining_validators],
            )

            # Begin state transitions starting from CommittingState
            state = CommittingState()
            while True:
                next_state = await state.handle(context)
                if next_state is None:
                    break
                elif next_state == ConsensusRound.VALIDATOR_APPEAL_SUCCESSFUL:
                    if context.transaction.appealed:
                        self.rollback_transactions(context, True)

                        # Get the previous state of the contract
                        if context.transaction.contract_snapshot:
                            previous_contact_state = (
                                context.transaction.contract_snapshot.states["accepted"]
                            )
                        else:
                            previous_contact_state = {}

                        # Restore the contract state
                        context.contract_processor.update_contract_state(
                            context.transaction.to_address,
                            accepted_state=previous_contact_state,
                        )

                        # Reset the contract snapshot for the transaction
                        context.transactions_processor.set_transaction_contract_snapshot(
                            context.transaction.hash, None
                        )

                    ConsensusAlgorithm.dispatch_transaction_status_update(
                        context.transactions_processor,
                        context.transaction.hash,
                        TransactionStatus.PENDING,
                        context.msg_handler,
                    )

                    # Transaction will be picked up by _crawl_snapshot
                    break
                state = next_state

    def rollback_transactions(self, context: TransactionContext, stop_pending_queue):
        """
        Rollback newer transactions.
        """
        # Rollback all future transactions for the current contract
        address = context.transaction.to_address

        # Stop the _crawl_snapshot and the _run_consensus for the current contract
        if stop_pending_queue:
            self.stop_pending_queue_task(address)

            # Wait until task is finished
            while self.is_pending_queue_task_running(address):
                time.sleep(1)

        # Empty the pending queue
        self.pending_queues[address] = asyncio.Queue()

        # Set all transactions with higher created_at to PENDING
        future_transactions = context.transactions_processor.get_newer_transactions(
            context.transaction.hash
        )
        for future_transaction in future_transactions:
            ConsensusAlgorithm.dispatch_transaction_status_update(
                context.transactions_processor,
                future_transaction["hash"],
                TransactionStatus.PENDING,
                context.msg_handler,
            )

            # Reset the contract snapshot for the transaction
            context.transactions_processor.set_transaction_contract_snapshot(
                future_transaction["hash"], None
            )

        # Start the queue loop again
        if stop_pending_queue:
            self.start_pending_queue_task(address)

    @staticmethod
    def get_extra_validators(
        all_validators: List[dict],
        consensus_history: dict,
        consensus_data: ConsensusData,
        appeal_failed: int,
    ):
        """
        Get extra validators for the appeal process according to the following formula:
        - when appeal_failed = 0, add n + 2 validators
        - when appeal_failed > 0, add (2 * appeal_failed * n + 1) + 2 validators
        Note that for appeal_failed > 0, the returned set contains the old validators
        from the previous appeal round and new validators.

        Selection of the extra validators:
        appeal_failed | PendingState | Reused validators | Extra selected     | Total
                      | validators   | from the previous | validators for the | validators
                      |              | appeal round      | appeal             |
        ----------------------------------------------------------------------------------
               0      |       n      |          0        |        n+2         |    2n+2
               1      |       n      |        n+2        |        n+1         |    3n+3
               2      |       n      |       2n+3        |         2n         |    5n+3
               3      |       n      |       4n+3        |         2n         |    7n+3
                              └───────┬──────┘  └─────────┬────────┘
                                      │                   |
        Validators after the ◄────────┘                   └──► Validators during the appeal
        appeal. This equals                                    for appeal_failed > 0
        the Total validators                                   = (2*appeal_failed*n+1)+2
        of the row above,                                      This is the formula from
        and are in consensus_data.                             above and it is what is
        For appeal_failed > 0                                  returned by this function
        = (2*appeal_failed-1)*n+3
        This is used to calculate n

        Args:
            all_validators (List[dict]): List of all validators.
            consensus_history (dict): Dictionary of consensus rounds results and status changes.
            consensus_data (ConsensusData): Data related to the consensus process.
            appeal_failed (int): Number of times the appeal has failed.

        Returns:
            list: List of current validators.
            list: List of extra validators.
        """
        # Get current validators and a dictionary mapping addresses to validators not used in the consensus process
        current_validators, validator_map = (
            ConsensusAlgorithm.get_validators_from_consensus_data(
                all_validators, consensus_data, False
            )
        )

        # Remove used leaders from validator_map
        used_leader_addresses = (
            ConsensusAlgorithm.get_used_leader_addresses_from_consensus_history(
                consensus_history
            )
        )
        for used_leader_address in used_leader_addresses:
            if used_leader_address in validator_map:
                validator_map.pop(used_leader_address)

        # Set not_used_validators to the remaining validators in validator_map
        not_used_validators = list(validator_map.values())

        if len(not_used_validators) == 0:
            raise ValueError("No validators found")

        nb_current_validators = len(current_validators) + 1  # including the leader
        if appeal_failed == 0:
            # Calculate extra validators when no appeal has failed
            extra_validators = get_validators_for_transaction(
                not_used_validators, nb_current_validators + 2
            )
        elif appeal_failed == 1:
            # Calculate extra validators when one appeal has failed
            n = (nb_current_validators - 2) // 2
            extra_validators = get_validators_for_transaction(
                not_used_validators, n + 1
            )
            extra_validators = current_validators[n - 1 :] + extra_validators
        else:
            # Calculate extra validators when more than one appeal has failed
            n = (nb_current_validators - 3) // (2 * appeal_failed - 1)
            extra_validators = get_validators_for_transaction(
                not_used_validators, 2 * n
            )
            extra_validators = current_validators[n - 1 :] + extra_validators

        return current_validators, extra_validators

    @staticmethod
    def get_validators_from_consensus_data(
        all_validators: List[dict], consensus_data: ConsensusData, include_leader: bool
    ):
        """
        Get validators from consensus data.

        Args:
            all_validators (List[dict]): List of all validators.
            consensus_data (ConsensusData): Data related to the consensus process.
            include_leader (bool): Whether to get the leader in the validator set.
        Returns:
            list: List of validators involved in the consensus process (can include the leader).
            dict: Dictionary mapping addresses to validators not used in the consensus process.
        """
        # Create a dictionary to map addresses to a validator
        validator_map = {
            validator["address"]: validator for validator in all_validators
        }

        # Extract address of the leader from consensus data
        if include_leader:
            receipt_addresses = [
                consensus_data.leader_receipt[0].node_config["address"]
            ]
        else:
            receipt_addresses = []

        # Extract addresses of validators from consensus data
        receipt_addresses += [
            receipt.node_config["address"] for receipt in consensus_data.validators
        ]

        # Return validators whose addresses are in the receipt addresses
        validators = [
            validator_map.pop(receipt_address)
            for receipt_address in receipt_addresses
            if receipt_address in validator_map
        ]

        return validators, validator_map

    @staticmethod
    def add_new_validator(
        all_validators: List[dict], validators: List[dict], leader_addresses: set[str]
    ):
        """
        Add a new validator to the list of validators.

        Args:
            all_validators (List[dict]): List of all validators.
            validators (list[dict]): List of validators.
            leader_addresses (set[str]): Set of leader addresses.

        Returns:
            list: List of validators.
        """
        # Check if there is a validator to be possibly selected
        if len(leader_addresses) + len(validators) >= len(all_validators):
            raise ValueError("No more validators found to add a new validator")

        # Extract a set of addresses of validators and leaders
        addresses = {validator["address"] for validator in validators}
        addresses.update(leader_addresses)

        # Get not used validators
        not_used_validators = [
            validator
            for validator in all_validators
            if validator["address"] not in addresses
        ]

        # Get new validator
        new_validator = get_validators_for_transaction(not_used_validators, 1)

        return new_validator + validators

    @staticmethod
    def get_used_leader_addresses_from_consensus_history(
        consensus_history: dict, current_leader_receipt: Receipt | None = None
    ):
        """
        Get the used leader addresses from the consensus history.

        Args:
            consensus_history (dict): Dictionary of consensus rounds results and status changes.
            current_leader_receipt (Receipt | None): Current leader receipt.

        Returns:
            set[str]: Set of used leader addresses.
        """
        used_leader_addresses = set()
        if "consensus_results" in consensus_history:
            for consensus_round in consensus_history["consensus_results"]:
                leader_receipt = consensus_round["leader_result"]
                if leader_receipt:
                    used_leader_addresses.update(
                        [leader_receipt[0]["node_config"]["address"]]
                    )

        # consensus_history does not contain the latest consensus_data
        if current_leader_receipt:
            used_leader_addresses.update(
                [current_leader_receipt.node_config["address"]]
            )

        return used_leader_addresses

    def set_finality_window_time(self, time: int):
        """
        Set the finality window time.

        Args:
            time (int): The finality window time.
        """
        self.finality_window_time = time

        # Send log event to update the frontend value
        self.msg_handler.send_message(
            LogEvent(
                name="finality_window_time_updated",
                type=EventType.INFO,
                scope=EventScope.RPC,
                message=f"Finality window time updated to {time}",
                data={"time": time},
            ),
            log_to_terminal=False,
        )


class TransactionState(ABC):
    """
    Abstract base class representing a state in the transaction process.
    """

    @abstractmethod
    async def handle(
        self, context: TransactionContext
    ) -> "TransactionState | ConsensusRound | None":
        """
        Handle the state transition.

        Args:
            context (TransactionContext): The context of the transaction.
        """
        pass


class PendingState(TransactionState):
    """
    Class representing the pending state of a transaction.
    """

    async def handle(self, context):
        """
        Handle the pending state transition.

        Args:
            context (TransactionContext): The context of the transaction.

        Returns:
            TransactionState | None: The ProposingState or None if the transaction is already in process, when it is a transaction or when there are no validators.
        """
        context.transactions_processor.reset_transaction_rotation_count(
            context.transaction.hash
        )

        # Transactions that are put back to pending are processed again, so we need to get the latest data of the transaction
        context.transaction = Transaction.from_dict(
            context.transactions_processor.get_transaction_by_hash(
                context.transaction.hash
            )
        )

        if (
            not context.transaction.appeal_leader_timeout
            and not context.transaction.appeal_undetermined
        ):
            context.msg_handler.send_message(
                LogEvent(
                    "consensus_event",
                    EventType.INFO,
                    EventScope.CONSENSUS,
                    "Executing transaction",
                    {
                        "transaction_hash": context.transaction.hash,
                        "transaction": context.transaction.to_dict(),
                    },
                    transaction_hash=context.transaction.hash,
                )
            )

        # If transaction is a transfer, execute it
        # TODO: consider when the transfer involves a contract account, bridging, etc.
        if context.transaction.type == TransactionType.SEND:
            ConsensusAlgorithm.execute_transfer(
                context.transaction,
                context.transactions_processor,
                context.accounts_manager,
                context.msg_handler,
            )
            return None

        # Retrieve all validators from the snapshot
        if context.validators_snapshot is None:
            all_validators = None
        else:
            all_validators = [
                n.validator.to_dict() for n in context.validators_snapshot.nodes
            ]

        # Check if there are validators available
        if not all_validators:
            context.msg_handler.send_message(
                LogEvent(
                    "consensus_event",
                    EventType.ERROR,
                    EventScope.CONSENSUS,
                    "No validators found to process transaction",
                    {
                        "transaction_hash": context.transaction.hash,
                    },
                    transaction_hash=context.transaction.hash,
                )
            )
            return None

        # Determine the involved validators based on whether the transaction is appealed
        if (
            context.transaction.appealed
            or context.transaction.appeal_validators_timeout
        ):
            # If the transaction is appealed, remove the old leader
            context.involved_validators, _ = (
                ConsensusAlgorithm.get_validators_from_consensus_data(
                    all_validators, context.transaction.consensus_data, False
                )
            )

            # Reset the transaction appeal status
            context.transactions_processor.set_transaction_appeal(
                context.transaction.hash, False
            )
            context.transaction.appealed = False

            context.transaction.appeal_validators_timeout = context.transactions_processor.set_transaction_appeal_validators_timeout(
                context.transaction.hash, False
            )

        elif context.transaction.appeal_undetermined:
            # Add n+2 validators, remove the old leader
            current_validators, extra_validators = (
                ConsensusAlgorithm.get_extra_validators(
                    all_validators,
                    context.transaction.consensus_history,
                    context.transaction.consensus_data,
                    0,
                )
            )
            context.involved_validators = current_validators + extra_validators

            # Send events in rollup to communicate the appeal is started
            context.consensus_service.emit_transaction_event(
                "emitAppealStarted",
                context.involved_validators[0],
                context.transaction.hash,
                context.involved_validators[0]["address"],
                0,
                [v["address"] for v in context.involved_validators],
            )

        elif context.transaction.appeal_leader_timeout:
            used_leader_addresses = (
                ConsensusAlgorithm.get_used_leader_addresses_from_consensus_history(
                    context.transaction.consensus_history
                )
            )

            assert context.validators_snapshot is not None
            old_validators = [
                x.validator.to_dict() for x in context.validators_snapshot.nodes
            ]

            context.involved_validators = ConsensusAlgorithm.add_new_validator(
                old_validators,
                context.transaction.leader_timeout_validators,
                used_leader_addresses,
            )

        else:
            # If there was no validator appeal or leader appeal
            if context.transaction.consensus_data:
                # Transaction was rolled back, so we need to reuse the validators and leader
                context.involved_validators, _ = (
                    ConsensusAlgorithm.get_validators_from_consensus_data(
                        all_validators, context.transaction.consensus_data, True
                    )
                )

            else:
                # Transaction was never executed, get the default number of validators for the transaction
                context.involved_validators = get_validators_for_transaction(
                    all_validators, context.transaction.num_of_initial_validators
                )

        # Transition to the ProposingState
        return ProposingState(
            activate=(
                False
                if context.transaction.appeal_undetermined
                or context.transaction.appeal_leader_timeout
                else True
            )
        )


class ProposingState(TransactionState):
    """
    Class representing the proposing state of a transaction.
    """

    def __init__(self, activate: bool = False):
        self.activate = activate

    async def handle(self, context):
        """
        Handle the proposing state transition.

        Args:
            context (TransactionContext): The context of the transaction.

        Returns:
            TransactionState: The CommittingState or UndeterminedState if all rotations are done.
        """
        # Dispatch a transaction status update to PROPOSING
        ConsensusAlgorithm.dispatch_transaction_status_update(
            context.transactions_processor,
            context.transaction.hash,
            TransactionStatus.PROPOSING,
            context.msg_handler,
        )

        # The leader is elected randomly
        random.shuffle(context.involved_validators)

        # Unpack the leader and validators
        [context.leader, *context.remaining_validators] = context.involved_validators

        # If the transaction is leader-only, clear the validators
        if context.transaction.leader_only:
            context.remaining_validators = []

        # Send event in rollup to communicate the transaction is activated
        if self.activate:
            context.consensus_service.emit_transaction_event(
                "emitTransactionActivated",
                context.leader,
                context.transaction.hash,
                context.leader["address"],
                [context.leader["address"]]
                + [v["address"] for v in context.remaining_validators],
            )

        assert context.validators_snapshot is not None
        # Create a leader node for executing the transaction
        leader_node = context.node_factory(
            context.leader,
            ExecutionMode.LEADER,
            deepcopy(context.contract_snapshot),
            None,
            context.msg_handler,
            context.contract_snapshot_factory,
            context.validators_snapshot,
        )

        # Execute the transaction and obtain the leader receipt
        context.consensus_data.leader_receipt = [
            await leader_node.exec_transaction(context.transaction)
        ]

        # Update the consensus data with the leader's vote and receipt
        context.consensus_data.votes = {}
        context.consensus_data.validators = []
        context.transactions_processor.set_transaction_result(
            context.transaction.hash, context.consensus_data.to_dict()
        )

        # Set the validators and other context attributes
        context.num_validators = len(context.remaining_validators) + 1

        # Check if the leader timed out
        if (
            context.consensus_data.leader_receipt[0].result[0] == ResultCode.VM_ERROR
        ) and (context.consensus_data.leader_receipt[0].result[1:] == b"timeout"):
            return LeaderTimeoutState()

        if context.transaction.appeal_leader_timeout:
            # Successful leader timeout appeal
            context.transactions_processor.set_transaction_timestamp_awaiting_finalization(
                context.transaction.hash
            )
            context.transactions_processor.reset_transaction_appeal_processing_time(
                context.transaction.hash
            )
            context.transactions_processor.set_transaction_timestamp_appeal(
                context.transaction.hash, None
            )
            context.transaction.timestamp_appeal = None

        context.transactions_processor.set_leader_timeout_validators(
            context.transaction.hash, []
        )

        # Send event in rollup to communicate the receipt proposed
        context.consensus_service.emit_transaction_event(
            "emitTransactionReceiptProposed",
            context.leader,
            context.transaction.hash,
        )

        # Transition to the CommittingState
        return CommittingState()


class CommittingState(TransactionState):
    """
    Class representing the committing state of a transaction.
    """

    async def handle(self, context):
        """
        Handle the committing state transition. There are no encrypted votes.

        Args:
            context (TransactionContext): The context of the transaction.

        Returns:
            TransactionState: The RevealingState.
        """

        def create_validator_node(context: TransactionContext, validator: dict):
            assert context.validators_snapshot is not None
            return context.node_factory(
                validator,
                ExecutionMode.VALIDATOR,
                deepcopy(context.contract_snapshot),
                (
                    context.consensus_data.leader_receipt[0]
                    if context.consensus_data.leader_receipt
                    else None
                ),
                context.msg_handler,
                context.contract_snapshot_factory,
                context.validators_snapshot,
            )

        # Dispatch a transaction status update to COMMITTING
        ConsensusAlgorithm.dispatch_transaction_status_update(
            context.transactions_processor,
            context.transaction.hash,
            TransactionStatus.COMMITTING,
            context.msg_handler,
        )

        # Leader evaluates validation function
        if (
            context.consensus_data.leader_receipt
            and len(context.consensus_data.leader_receipt) == 1
        ):
            leader_node = create_validator_node(context, context.leader)
            leader_receipt = await leader_node.exec_transaction(context.transaction)
            context.consensus_data.leader_receipt.append(leader_receipt)
            context.votes = {context.leader["address"]: leader_receipt.vote.value}

        # Create validator nodes for each validator

        assert context.validators_snapshot is not None

        # Create validator nodes for each validator
        context.validator_nodes = [
            create_validator_node(context, validator)
            for validator in context.remaining_validators
        ]

        # Execute the transaction on each validator node and gather the results
        sem = asyncio.Semaphore(8)

        async def run_single_validator(validator: Node) -> Receipt:
            async with sem:
                return await validator.exec_transaction(context.transaction)

        validation_tasks = [
            run_single_validator(validator) for validator in context.validator_nodes
        ]
        context.validation_results = await asyncio.gather(*validation_tasks)

        # Send events in rollup to communicate the votes are committed
        if (
            context.consensus_data.leader_receipt
            and len(context.consensus_data.leader_receipt) == 1
        ):
            context.consensus_service.emit_transaction_event(
                "emitVoteCommitted",
                context.consensus_data.leader_receipt[0].node_config,
                context.transaction.hash,
                context.consensus_data.leader_receipt[0].node_config["address"],
                False,
            )
        for i, validator in enumerate(context.remaining_validators):
            context.consensus_service.emit_transaction_event(
                "emitVoteCommitted",
                validator,
                context.transaction.hash,
                validator["address"],
                True if i == len(context.remaining_validators) - 1 else False,
            )
        context.transactions_processor.set_transaction_timestamp_last_vote(
            context.transaction.hash
        )

        # Transition to the RevealingState
        return RevealingState()


class RevealingState(TransactionState):
    """
    Class representing the revealing state of a transaction.
    """

    async def handle(self, context):
        """
        Handle the revealing state transition.

        Args:
            context (TransactionContext): The context of the transaction.

        Returns:
            TransactionState | None: The AcceptedState or ProposingState or None if the transaction is successfully appealed.
        """
        # Update the transaction status to REVEALING
        ConsensusAlgorithm.dispatch_transaction_status_update(
            context.transactions_processor,
            context.transaction.hash,
            TransactionStatus.REVEALING,
            context.msg_handler,
        )

        # Process each validation result and update the context
        for i, validation_result in enumerate(context.validation_results):
            # Store the vote from each validator node
            context.votes[context.validator_nodes[i].address] = (
                validation_result.vote.value
            )

        # Determine the consensus result
        votes_list = list(context.votes.values())
        agree_count = votes_list.count(Vote.AGREE.value)
        disagree_count = votes_list.count(Vote.DISAGREE.value)
        timeout_count = votes_list.count(Vote.TIMEOUT.value)

        if timeout_count > agree_count and timeout_count > disagree_count:
            consensus_result = ConsensusResult.TIMEOUT
        elif agree_count > disagree_count and agree_count > timeout_count:
            consensus_result = ConsensusResult.MAJORITY_AGREE
        elif disagree_count > agree_count and disagree_count > timeout_count:
            consensus_result = ConsensusResult.MAJORITY_DISAGREE
        else:
            consensus_result = ConsensusResult.NO_MAJORITY

        # Send event in rollup to communicate the votes are revealed
        if len(context.consensus_data.leader_receipt) == 1:
            context.consensus_service.emit_transaction_event(
                "emitVoteRevealed",
                context.consensus_data.leader_receipt[0].node_config,
                context.transaction.hash,
                context.consensus_data.leader_receipt[0].node_config["address"],
                int(context.consensus_data.leader_receipt[0].vote),
                False,
                int(ConsensusResult.IDLE),
            )
        for i, validation_result in enumerate(context.validation_results):
            last_vote = i == len(context.validation_results) - 1
            context.consensus_service.emit_transaction_event(
                "emitVoteRevealed",
                validation_result.node_config,
                context.transaction.hash,
                validation_result.node_config["address"],
                int(validation_result.vote),
                last_vote,
                int(consensus_result) if last_vote else int(ConsensusResult.IDLE),
            )
        context.transactions_processor.set_transaction_timestamp_last_vote(
            context.transaction.hash
        )

        if (
            context.transaction.appealed
            or context.transaction.appeal_validators_timeout
        ):

            # Update the consensus results with all new votes and validators
            context.consensus_data.votes = (
                context.transaction.consensus_data.votes | context.votes
            )

            # Overwrite old validator results based on the number of appeal failures
            if context.transaction.appeal_failed == 0:
                context.consensus_data.validators = (
                    context.transaction.consensus_data.validators
                    + context.validation_results
                )

            elif context.transaction.appeal_failed == 1:
                n = (len(context.transaction.consensus_data.validators) - 1) // 2
                context.consensus_data.validators = (
                    context.transaction.consensus_data.validators[: n - 1]
                    + context.validation_results
                )

            else:
                n = len(context.validation_results) - (
                    len(context.transaction.consensus_data.validators) + 1
                )
                context.consensus_data.validators = (
                    context.transaction.consensus_data.validators[: n - 1]
                    + context.validation_results
                )

            if (context.transaction.appealed) and (
                consensus_result == ConsensusResult.MAJORITY_AGREE
            ):
                return AcceptedState()

            elif (context.transaction.appeal_validators_timeout) and (
                consensus_result == ConsensusResult.TIMEOUT
            ):
                return ValidatorsTimeoutState()

            else:
                # Appeal succeeded, set the status to PENDING and reset the appeal_failed counter
                context.transactions_processor.set_transaction_result(
                    context.transaction.hash, context.consensus_data.to_dict()
                )

                context.transactions_processor.set_transaction_appeal_failed(
                    context.transaction.hash,
                    0,
                )
                context.transactions_processor.update_consensus_history(
                    context.transaction.hash,
                    (
                        ConsensusRound.VALIDATOR_APPEAL_SUCCESSFUL
                        if context.transaction.appealed
                        else ConsensusRound.VALIDATOR_TIMEOUT_APPEAL_SUCCESSFUL
                    ),
                    None,
                    context.validation_results,
                )

                # Reset the appeal processing time
                context.transactions_processor.reset_transaction_appeal_processing_time(
                    context.transaction.hash
                )
                context.transactions_processor.set_transaction_timestamp_appeal(
                    context.transaction.hash, None
                )

                return ConsensusRound.VALIDATOR_APPEAL_SUCCESSFUL

        else:
            # Not appealed, update consensus data with current votes and validators
            context.consensus_data.votes = context.votes
            context.consensus_data.validators = context.validation_results

            if consensus_result == ConsensusResult.MAJORITY_AGREE:
                return AcceptedState()

            elif consensus_result == ConsensusResult.TIMEOUT:
                return ValidatorsTimeoutState()

            elif consensus_result in [
                ConsensusResult.MAJORITY_DISAGREE,
                ConsensusResult.NO_MAJORITY,
            ]:
                # If all rotations are done and no consensus is reached, transition to UndeterminedState
                if context.rotation_count >= context.transaction.config_rotation_rounds:
                    if context.transaction.appeal_leader_timeout:
                        context.transaction.appeal_leader_timeout = context.transactions_processor.set_transaction_appeal_leader_timeout(
                            context.transaction.hash, False
                        )
                    return UndeterminedState()

                else:
                    if context.transaction.appeal_leader_timeout:
                        context.transaction.appeal_leader_timeout = context.transactions_processor.set_transaction_appeal_leader_timeout(
                            context.transaction.hash, False
                        )
                    used_leader_addresses = ConsensusAlgorithm.get_used_leader_addresses_from_consensus_history(
                        context.transactions_processor.get_transaction_by_hash(
                            context.transaction.hash
                        )["consensus_history"],
                        context.consensus_data.leader_receipt[0],
                    )
                    # Add a new validator to the list of current validators when a rotation happens
                    try:
                        assert context.validators_snapshot is not None
                        old_validators = [
                            x.validator.to_dict()
                            for x in context.validators_snapshot.nodes
                        ]

                        context.involved_validators = (
                            ConsensusAlgorithm.add_new_validator(
                                old_validators,
                                context.remaining_validators,
                                used_leader_addresses,
                            )
                        )
                    except ValueError as e:
                        # No more validators
                        context.msg_handler.send_message(
                            LogEvent(
                                "consensus_event",
                                EventType.ERROR,
                                EventScope.CONSENSUS,
                                str(e),
                                {
                                    "transaction_hash": context.transaction.hash,
                                },
                                transaction_hash=context.transaction.hash,
                            )
                        )
                        return UndeterminedState()

                    context.rotation_count += 1
                    context.transactions_processor.increase_transaction_rotation_count(
                        context.transaction.hash
                    )

                    # Log the failure to reach consensus and transition to ProposingState
                    context.msg_handler.send_message(
                        LogEvent(
                            "consensus_event",
                            EventType.INFO,
                            EventScope.CONSENSUS,
                            "Majority disagreement, rotating the leader",
                            {
                                "transaction_hash": context.transaction.hash,
                            },
                            transaction_hash=context.transaction.hash,
                        )
                    )

                    # Send events in rollup to communicate the leader rotation
                    context.consensus_service.emit_transaction_event(
                        "emitTransactionLeaderRotated",
                        context.consensus_data.leader_receipt[0].node_config,
                        context.transaction.hash,
                        context.involved_validators[0]["address"],
                    )

                    # Update the consensus history
                    if context.transaction.appeal_undetermined:
                        consensus_round = ConsensusRound.LEADER_ROTATION_APPEAL
                    else:
                        consensus_round = ConsensusRound.LEADER_ROTATION
                    context.transactions_processor.update_consensus_history(
                        context.transaction.hash,
                        consensus_round,
                        context.consensus_data.leader_receipt,
                        context.validation_results,
                    )
                    return ProposingState()

            else:
                raise ValueError("Invalid consensus result")


class AcceptedState(TransactionState):
    """
    Class representing the accepted state of a transaction.
    """

    async def handle(self, context):
        """
        Handle the accepted state transition.

        Args:
            context (TransactionContext): The context of the transaction.

        Returns:
            None: The transaction is accepted.
        """
        # When appeal fails, the appeal window is not reset
        if context.transaction.appeal_undetermined:
            consensus_round = ConsensusRound.LEADER_APPEAL_SUCCESSFUL
            context.transactions_processor.set_transaction_timestamp_awaiting_finalization(
                context.transaction.hash
            )
            context.transactions_processor.reset_transaction_appeal_processing_time(
                context.transaction.hash
            )
            context.transactions_processor.set_transaction_timestamp_appeal(
                context.transaction.hash, None
            )
            context.transaction.timestamp_appeal = None
            context.transactions_processor.set_transaction_appeal_failed(
                context.transaction.hash,
                0,
            )
        elif not context.transaction.appealed:
            consensus_round = ConsensusRound.ACCEPTED
            context.transactions_processor.set_transaction_timestamp_awaiting_finalization(
                context.transaction.hash
            )
        else:
            consensus_round = ConsensusRound.VALIDATOR_APPEAL_FAILED
            # Set the transaction appeal status to False
            context.transactions_processor.set_transaction_appeal(
                context.transaction.hash, False
            )

            # Increment the appeal processing time when the transaction was appealed
            context.transactions_processor.set_transaction_appeal_processing_time(
                context.transaction.hash
            )

            # Appeal failed, increment the appeal_failed counter
            context.transactions_processor.set_transaction_appeal_failed(
                context.transaction.hash,
                context.transaction.appeal_failed + 1,
            )

        # Set the transaction result
        context.transactions_processor.set_transaction_result(
            context.transaction.hash, context.consensus_data.to_dict()
        )

        context.transactions_processor.update_consensus_history(
            context.transaction.hash,
            consensus_round,
            (
                None
                if consensus_round == ConsensusRound.VALIDATOR_APPEAL_FAILED
                else context.consensus_data.leader_receipt
            ),
            context.validation_results,
            TransactionStatus.ACCEPTED,
        )

        # Update the transaction status to ACCEPTED
        ConsensusAlgorithm.dispatch_transaction_status_update(
            context.transactions_processor,
            context.transaction.hash,
            TransactionStatus.ACCEPTED,
            context.msg_handler,
            False,
        )

        # Send a message indicating consensus was reached
        context.msg_handler.send_message(
            LogEvent(
                "consensus_event",
                EventType.SUCCESS,
                EventScope.CONSENSUS,
                "Reached consensus",
                {
                    "transaction_hash": context.transaction.hash,
                    "consensus_data": context.consensus_data.to_dict(),
                },
                transaction_hash=context.transaction.hash,
            )
        )

        # Retrieve the leader's receipt from the consensus data
        leader_receipt = context.consensus_data.leader_receipt[0]

        # Do not deploy or update the contract if validator appeal failed
        if not context.transaction.appealed:
            # Set the contract snapshot for the transaction for a future rollback
            if not context.transaction.contract_snapshot:
                context.transactions_processor.set_transaction_contract_snapshot(
                    context.transaction.hash, context.contract_snapshot.to_dict()
                )

            # Do not deploy or update the contract if the execution failed
            if leader_receipt.execution_result == ExecutionResultStatus.SUCCESS:
                # Register contract if it is a new contract
                if context.transaction.type == TransactionType.DEPLOY_CONTRACT:
                    code_slot_b64 = base64.b64encode(get_code_slot()).decode("ascii")
                    new_contract = {
                        "id": context.transaction.data["contract_address"],
                        "data": {
                            "state": {
                                "accepted": leader_receipt.contract_state,
                                "finalized": {
                                    code_slot_b64: leader_receipt.contract_state.get(
                                        code_slot_b64, b""
                                    )
                                },
                            },
                            "code": context.transaction.data["contract_code"],
                        },
                    }
                    try:
                        context.contract_processor.register_contract(new_contract)

                        # Send a message indicating successful contract deployment
                        context.msg_handler.send_message(
                            LogEvent(
                                "deployed_contract",
                                EventType.SUCCESS,
                                EventScope.GENVM,
                                "Contract deployed",
                                new_contract,
                                transaction_hash=context.transaction.hash,
                            )
                        )
                    except Exception as e:
                        # Log the error but continue with the transaction processing
                        context.msg_handler.send_message(
                            LogEvent(
                                "consensus_event",
                                EventType.ERROR,
                                EventScope.CONSENSUS,
                                "Failed to register contract",
                                {
                                    "transaction_hash": context.transaction.hash,
                                },
                                transaction_hash=context.transaction.hash,
                            )
                        )
                # Update contract state if it is an existing contract
                else:
                    context.contract_processor.update_contract_state(
                        context.transaction.to_address,
                        accepted_state=leader_receipt.contract_state,
                    )

                internal_messages_data, insert_transactions_data = _get_messages_data(
                    context,
                    leader_receipt.pending_transactions,
                    "accepted",
                )

                rollup_receipt = context.consensus_service.emit_transaction_event(
                    "emitTransactionAccepted",
                    leader_receipt.node_config,
                    context.transaction.hash,
                    internal_messages_data,
                )

                _emit_messages(context, insert_transactions_data, rollup_receipt)

        else:
            context.transaction.appealed = False

            context.consensus_service.emit_transaction_event(
                "emitTransactionAccepted",
                leader_receipt.node_config,
                context.transaction.hash,
                [],
            )

        # Set the transaction appeal undetermined status to false and return appeal status
        if context.transaction.appeal_undetermined:
            context.transactions_processor.set_transaction_appeal_undetermined(
                context.transaction.hash, False
            )
            context.transaction.appeal_undetermined = False
            return consensus_round
        elif context.transaction.appeal_leader_timeout:
            context.transaction.appeal_leader_timeout = (
                context.transactions_processor.set_transaction_appeal_leader_timeout(
                    context.transaction.hash, False
                )
            )
            return ConsensusRound.LEADER_TIMEOUT_APPEAL_SUCCESSFUL
        elif consensus_round == ConsensusRound.ACCEPTED:
            return consensus_round
        else:
            return None


class UndeterminedState(TransactionState):
    """
    Class representing the undetermined state of a transaction.
    """

    async def handle(self, context):
        """
        Handle the undetermined state transition.

        Args:
            context (TransactionContext): The context of the transaction.

        Returns:
            None: The transaction remains in an undetermined state.
        """
        # Send a message indicating consensus failure
        context.msg_handler.send_message(
            LogEvent(
                "consensus_event",
                EventType.ERROR,
                EventScope.CONSENSUS,
                "Failed to reach consensus",
                {
                    "transaction_hash": context.transaction.hash,
                    "consensus_data": context.consensus_data.to_dict(),
                },
                transaction_hash=context.transaction.hash,
            )
        )

        # When appeal fails, the appeal window is not reset
        if not context.transaction.appeal_undetermined:
            context.transactions_processor.set_transaction_timestamp_awaiting_finalization(
                context.transaction.hash
            )

        # Set the transaction appeal undetermined status to false
        if context.transaction.appeal_undetermined:
            context.transactions_processor.set_transaction_appeal_undetermined(
                context.transaction.hash, False
            )
            context.transaction.appeal_undetermined = False
            consensus_round = ConsensusRound.LEADER_APPEAL_FAILED
            context.transactions_processor.set_transaction_appeal_failed(
                context.transaction.hash,
                context.transaction.appeal_failed + 1,
            )
        else:
            consensus_round = ConsensusRound.UNDETERMINED

        # Save the contract snapshot for potential future appeals
        if not context.transaction.contract_snapshot:
            context.transactions_processor.set_transaction_contract_snapshot(
                context.transaction.hash, context.contract_snapshot.to_dict()
            )

        # Set the transaction result with the current consensus data
        context.transactions_processor.set_transaction_result(
            context.transaction.hash,
            context.consensus_data.to_dict(),
        )

        # Increment the appeal processing time when the transaction was appealed
        if context.transaction.timestamp_appeal is not None:
            context.transactions_processor.set_transaction_appeal_processing_time(
                context.transaction.hash
            )

        context.transactions_processor.update_consensus_history(
            context.transaction.hash,
            consensus_round,
            context.consensus_data.leader_receipt,
            context.consensus_data.validators,
            TransactionStatus.UNDETERMINED,
        )

        # Update the transaction status to undetermined
        ConsensusAlgorithm.dispatch_transaction_status_update(
            context.transactions_processor,
            context.transaction.hash,
            TransactionStatus.UNDETERMINED,
            context.msg_handler,
            False,
        )

        return None


class LeaderTimeoutState(TransactionState):
    """
    Class representing the leader timeout state of a transaction.
    """

    async def handle(self, context):
        """
        Handle the leader timeout state transition.

        Args:
            context (TransactionContext): The context of the transaction.

        Returns:
            None: The transaction is in a leader timeout state.
        """
        # Save the contract snapshot for potential future appeals
        if not context.transaction.contract_snapshot:
            context.transactions_processor.set_transaction_contract_snapshot(
                context.transaction.hash, context.contract_snapshot.to_dict()
            )

        if context.transaction.appeal_undetermined:
            consensus_round = ConsensusRound.LEADER_APPEAL_SUCCESSFUL
            context.transactions_processor.set_transaction_timestamp_awaiting_finalization(
                context.transaction.hash
            )
            context.transactions_processor.reset_transaction_appeal_processing_time(
                context.transaction.hash
            )
            context.transactions_processor.set_transaction_timestamp_appeal(
                context.transaction.hash, None
            )
        elif context.transaction.appeal_leader_timeout:
            consensus_round = ConsensusRound.LEADER_TIMEOUT_APPEAL_FAILED
            context.transactions_processor.set_transaction_appeal_processing_time(
                context.transaction.hash
            )
        else:
            consensus_round = ConsensusRound.LEADER_TIMEOUT
            context.transactions_processor.set_transaction_timestamp_awaiting_finalization(
                context.transaction.hash
            )

        # Save involved validators for appeal
        context.transactions_processor.set_leader_timeout_validators(
            context.transaction.hash, context.remaining_validators
        )

        # Update the consensus history
        context.transactions_processor.update_consensus_history(
            context.transaction.hash,
            consensus_round,
            context.consensus_data.leader_receipt,
            [],
            TransactionStatus.LEADER_TIMEOUT,
        )

        # Update the transaction status to LEADER_TIMEOUT
        ConsensusAlgorithm.dispatch_transaction_status_update(
            context.transactions_processor,
            context.transaction.hash,
            TransactionStatus.LEADER_TIMEOUT,
            context.msg_handler,
            False,
        )

        # Send event in rollup to communicate the leader timeout
        context.consensus_service.emit_transaction_event(
            "emitTransactionLeaderTimeout",
            context.leader,
            context.transaction.hash,
        )

        return None


class ValidatorsTimeoutState(TransactionState):
    """
    Class representing the validators timeout state of a transaction.
    """

    async def handle(self, context):
        """
        Handle the validators timeout state transition.

        Args:
            context (TransactionContext): The context of the transaction.

        Returns:
            None: The transaction is in a validators timeout state.
        """
        if context.transaction.appeal_undetermined:
            consensus_round = ConsensusRound.LEADER_APPEAL_SUCCESSFUL
            context.transactions_processor.set_transaction_timestamp_awaiting_finalization(
                context.transaction.hash
            )
            context.transactions_processor.reset_transaction_appeal_processing_time(
                context.transaction.hash
            )
            context.transactions_processor.set_transaction_timestamp_appeal(
                context.transaction.hash, None
            )
            context.transactions_processor.set_transaction_appeal_undetermined(
                context.transaction.hash, False
            )

        elif context.transaction.appeal_validators_timeout:
            consensus_round = ConsensusRound.VALIDATORS_TIMEOUT_APPEAL_FAILED
            # Increment the appeal processing time when the transaction was appealed
            context.transactions_processor.set_transaction_appeal_processing_time(
                context.transaction.hash
            )

            # Appeal failed, increment the appeal_failed counter
            context.transactions_processor.set_transaction_appeal_failed(
                context.transaction.hash,
                context.transaction.appeal_failed + 1,
            )

        else:
            consensus_round = ConsensusRound.VALIDATORS_TIMEOUT
            context.transactions_processor.set_transaction_timestamp_awaiting_finalization(
                context.transaction.hash
            )

        if context.transaction.appeal_leader_timeout:
            context.transaction.appeal_leader_timeout = (
                context.transactions_processor.set_transaction_appeal_leader_timeout(
                    context.transaction.hash, False
                )
            )

        # Set the transaction result
        context.transactions_processor.set_transaction_result(
            context.transaction.hash, context.consensus_data.to_dict()
        )

        context.transactions_processor.update_consensus_history(
            context.transaction.hash,
            consensus_round,
            (
                None
                if consensus_round == ConsensusRound.VALIDATORS_TIMEOUT_APPEAL_FAILED
                else context.consensus_data.leader_receipt
            ),
            context.validation_results,
            TransactionStatus.VALIDATORS_TIMEOUT,
        )

        # Update the transaction status to VALIDATORS_TIMEOUT
        ConsensusAlgorithm.dispatch_transaction_status_update(
            context.transactions_processor,
            context.transaction.hash,
            TransactionStatus.VALIDATORS_TIMEOUT,
            context.msg_handler,
            False,
        )

        if not context.transaction.contract_snapshot:
            context.transactions_processor.set_transaction_contract_snapshot(
                context.transaction.hash, context.contract_snapshot.to_dict()
            )

        return None


class FinalizingState(TransactionState):
    """
    Class representing the finalizing state of a transaction.
    """

    async def handle(self, context):
        """
        Handle the finalizing state transition.

        Args:
            context (TransactionContext): The context of the transaction.

        Returns:
            None: The transaction is finalized.
        """
        # Update the transaction status to FINALIZED
        ConsensusAlgorithm.dispatch_transaction_status_update(
            context.transactions_processor,
            context.transaction.hash,
            TransactionStatus.FINALIZED,
            context.msg_handler,
        )

        # Retrieve the leader's receipt from the consensus data
        leader_receipt = context.transaction.consensus_data.leader_receipt[0]

        if (context.transaction.status == TransactionStatus.ACCEPTED) and (
            leader_receipt.execution_result == ExecutionResultStatus.SUCCESS
        ):
            # Update contract state
            context.contract_processor.update_contract_state(
                context.transaction.to_address,
                finalized_state=leader_receipt.contract_state,
            )

            # Insert pending transactions generated by contract-to-contract calls
            internal_messages_data, insert_transactions_data = _get_messages_data(
                context,
                leader_receipt.pending_transactions,
                "finalized",
            )

            rollup_receipt = context.consensus_service.emit_transaction_event(
                "emitTransactionFinalized",
                leader_receipt.node_config,
                context.transaction.hash,
                internal_messages_data,
            )

            _emit_messages(context, insert_transactions_data, rollup_receipt)
        else:
            # Send events in rollup to communicate the transaction is finalized
            context.consensus_service.emit_transaction_event(
                "emitTransactionFinalized",
                leader_receipt.node_config,
                context.transaction.hash,
                [],
            )


def _get_messages_data(
    context: TransactionContext,
    pending_transactions: Iterable[PendingTransaction],
    on: Literal["accepted", "finalized"],
):
    insert_transactions_data = []
    internal_messages_data = []
    for pending_transaction in filter(lambda t: t.on == on, pending_transactions):
        nonce = context.transactions_processor.get_transaction_count(
            context.transaction.to_address
        )
        data: dict
        transaction_type: TransactionType
        if pending_transaction.is_deploy():
            transaction_type = TransactionType.DEPLOY_CONTRACT
            new_contract_address: str
            if pending_transaction.salt_nonce == 0:
                # NOTE: this address is random, which doesn't 100% align with consensus spec
                new_contract_address = (
                    context.accounts_manager.create_new_account().address
                )
            else:
                from eth_utils.crypto import keccak
                from backend.node.types import Address
                from backend.node.base import SIMULATOR_CHAIN_ID

                arr = bytearray()
                arr.append(1)
                arr.extend(Address(context.transaction.to_address).as_bytes)
                arr.extend(
                    pending_transaction.salt_nonce.to_bytes(32, "big", signed=False)
                )
                arr.extend(SIMULATOR_CHAIN_ID.to_bytes(32, "big", signed=False))
                new_contract_address = Address(keccak(arr)[:20]).as_hex
                context.accounts_manager.create_new_account_with_address(
                    new_contract_address
                )
            pending_transaction.address = new_contract_address
            data = {
                "contract_address": new_contract_address,
                "contract_code": pending_transaction.code,
                "calldata": pending_transaction.calldata,
            }
        else:
            transaction_type = TransactionType.RUN_CONTRACT
            data = {
                "calldata": pending_transaction.calldata,
            }

        insert_transactions_data.append(
            [pending_transaction.address, data, transaction_type.value, nonce]
        )

        serializable_data = data.copy()
        if "contract_code" in serializable_data:
            serializable_data["contract_code"] = serializable_data[
                "contract_code"
            ].decode()
        # Encode binary calldata as base64 instead of trying to decode as UTF-8
        serializable_data["calldata"] = base64.b64encode(
            serializable_data["calldata"]
        ).decode("utf-8")

        internal_messages_data.append(
            {
                "sender": context.transaction.to_address,
                "recipient": pending_transaction.address,
                "data": json.dumps(serializable_data).encode(),
            }
        )

    return internal_messages_data, insert_transactions_data


def _emit_messages(
    context: TransactionContext,
    insert_transactions_data: list,
    receipt: dict,
):
    for i, insert_transaction_data in enumerate(insert_transactions_data):
        transaction_hash = (
            receipt["tx_ids_hex"][i] if receipt and "tx_ids_hex" in receipt else None
        )
        context.transactions_processor.insert_transaction(
            context.transaction.to_address,  # new calls are done by the contract
            insert_transaction_data[0],
            insert_transaction_data[1],
            value=0,  # we only handle EOA transfers at the moment, so no value gets transferred
            type=insert_transaction_data[2],
            nonce=insert_transaction_data[3],
            leader_only=context.transaction.leader_only,  # Cascade
            num_of_initial_validators=context.transaction.num_of_initial_validators,
            triggered_by_hash=context.transaction.hash,
            transaction_hash=transaction_hash,
            config_rotation_rounds=context.transaction.config_rotation_rounds,
        )<|MERGE_RESOLUTION|>--- conflicted
+++ resolved
@@ -51,12 +51,9 @@
 import backend.validators as validators
 from backend.database_handler.validators_registry import ValidatorsRegistry
 from backend.node.genvm.origin.result_codes import ResultCode
-<<<<<<< HEAD
-from backend.node.genvm.origin.base_host import get_code_slot
-=======
 from backend.consensus.types import ConsensusResult, ConsensusRound
 from backend.consensus.utils import determine_consensus_from_votes
->>>>>>> 4218cc64
+from backend.node.genvm.origin.base_host import get_code_slot
 
 type NodeFactory = Callable[
     [
@@ -2087,18 +2084,7 @@
 
         # Determine the consensus result
         votes_list = list(context.votes.values())
-        agree_count = votes_list.count(Vote.AGREE.value)
-        disagree_count = votes_list.count(Vote.DISAGREE.value)
-        timeout_count = votes_list.count(Vote.TIMEOUT.value)
-
-        if timeout_count > agree_count and timeout_count > disagree_count:
-            consensus_result = ConsensusResult.TIMEOUT
-        elif agree_count > disagree_count and agree_count > timeout_count:
-            consensus_result = ConsensusResult.MAJORITY_AGREE
-        elif disagree_count > agree_count and disagree_count > timeout_count:
-            consensus_result = ConsensusResult.MAJORITY_DISAGREE
-        else:
-            consensus_result = ConsensusResult.NO_MAJORITY
+        consensus_result = determine_consensus_from_votes(votes_list)
 
         # Send event in rollup to communicate the votes are revealed
         if len(context.consensus_data.leader_receipt) == 1:
