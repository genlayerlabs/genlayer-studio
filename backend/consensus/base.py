# backend/consensus/base.py

DEFAULT_VALIDATORS_COUNT = 5
DEFAULT_CONSENSUS_SLEEP_TIME = 5

import os
import asyncio
from collections import deque
import traceback
from typing import Callable, Iterator, List
import time
from abc import ABC, abstractmethod

from sqlalchemy.orm import Session
from backend.consensus.vrf import get_validators_for_transaction
from backend.database_handler.chain_snapshot import ChainSnapshot
from backend.database_handler.contract_snapshot import ContractSnapshot
from backend.database_handler.transactions_processor import (
    TransactionsProcessor,
    TransactionStatus,
)
from backend.database_handler.accounts_manager import AccountsManager
from backend.database_handler.types import ConsensusData
from backend.domain.types import (
    Transaction,
    TransactionType,
    LLMProvider,
    Validator,
)
from backend.node.base import Node
from backend.node.types import ExecutionMode, Receipt, Vote, ExecutionResultStatus
from backend.protocol_rpc.message_handler.base import MessageHandler
from backend.protocol_rpc.message_handler.types import (
    LogEvent,
    EventType,
    EventScope,
)


def node_factory(
    validator: dict,
    validator_mode: ExecutionMode,
    contract_snapshot: ContractSnapshot,
    leader_receipt: Receipt | None,
    msg_handler: MessageHandler,
    contract_snapshot_factory: Callable[[str], ContractSnapshot],
) -> Node:
    """
    Factory function to create a Node instance.

    Args:
        validator (dict): Validator information.
        validator_mode (ExecutionMode): Mode of execution for the validator.
        contract_snapshot (ContractSnapshot): Snapshot of the contract state.
        leader_receipt (Receipt | None): Receipt of the leader node.
        msg_handler (MessageHandler): Handler for messaging.
        contract_snapshot_factory (Callable[[str], ContractSnapshot]): Factory function to create contract snapshots.

    Returns:
        Node: A new Node instance.
    """
    # Create a node instance with the provided parameters
    return Node(
        contract_snapshot=contract_snapshot,
        validator_mode=validator_mode,
        leader_receipt=leader_receipt,
        msg_handler=msg_handler,
        validator=Validator(
            address=validator["address"],
            stake=validator["stake"],
            llmprovider=LLMProvider(
                provider=validator["provider"],
                model=validator["model"],
                config=validator["config"],
                plugin=validator["plugin"],
                plugin_config=validator["plugin_config"],
            ),
        ),
        contract_snapshot_factory=contract_snapshot_factory,
    )


def contract_snapshot_factory(
    contract_address: str,
    session: Session,
    transaction: Transaction,
):
    """
    Factory function to create a ContractSnapshot instance.

    Args:
        contract_address (str): The address of the contract.
        session (Session): The database session.
        transaction (Transaction): The transaction related to the contract.

    Returns:
        ContractSnapshot: A new ContractSnapshot instance.
    """
    # Check if the transaction is a contract deployment and the contract address matches the transaction's to address
    if (
        transaction.type == TransactionType.DEPLOY_CONTRACT
        and contract_address == transaction.to_address
    ):
        # Create a new ContractSnapshot instance for the new contract
        ret = ContractSnapshot(None, session)
        ret.contract_address = transaction.to_address
        ret.contract_code = transaction.data["contract_code"]
        ret.encoded_state = {}
        return ret

    # Return a ContractSnapshot instance for an existing contract
    return ContractSnapshot(contract_address, session)


class ConsensusAlgorithm:
    """
    Class representing the consensus algorithm.

    Attributes:
        get_session (Callable[[], Session]): Function to get a database session.
        msg_handler (MessageHandler): Handler for messaging.
        queues (dict[str, asyncio.Queue]): Dictionary of queues for transactions.
    """

    def __init__(
        self,
        get_session: Callable[[], Session],
        msg_handler: MessageHandler,
    ):
        """
        Initialize the ConsensusAlgorithm.

        Args:
            get_session (Callable[[], Session]): Function to get a database session.
            msg_handler (MessageHandler): Handler for messaging.
        """
        self.get_session = get_session
        self.msg_handler = msg_handler
        self.queues: dict[str, asyncio.Queue] = {}
        self.finality_window_time = int(os.getenv("VITE_FINALITY_WINDOW"))

    def run_crawl_snapshot_loop(self):
        """
        Run the loop to crawl snapshots.
        """
        # Create a new event loop for crawling snapshots
        loop = asyncio.new_event_loop()
        asyncio.set_event_loop(loop)
        loop.run_until_complete(self._crawl_snapshot())
        loop.close()

    async def _crawl_snapshot(self):
        """
        Crawl snapshots and process pending transactions.
        """
        while True:
            with self.get_session() as session:
                chain_snapshot = ChainSnapshot(session)
                pending_transactions = chain_snapshot.get_pending_transactions()
                for transaction in pending_transactions:
                    transaction = Transaction.from_dict(transaction)
                    address = transaction.to_address or transaction.from_address

                    if address not in self.queues:
                        self.queues[address] = asyncio.Queue()
                    await self.queues[address].put(transaction)
            await asyncio.sleep(DEFAULT_CONSENSUS_SLEEP_TIME)

    def run_consensus_loop(self):
        """
        Run the consensus loop.
        """
        # Create a new event loop for running consensus
        loop = asyncio.new_event_loop()
        asyncio.set_event_loop(loop)
        loop.run_until_complete(self._run_consensus())
        loop.close()

    async def _run_consensus(self):
        """
        Run the consensus process.
        """
        # Set a new event loop for the consensus process
        asyncio.set_event_loop(asyncio.new_event_loop())
        # Note: ollama uses GPU resources and webrequest aka selenium uses RAM
        # TODO: Consider using async sessions to avoid blocking the current thread
        while True:
            try:
                async with asyncio.TaskGroup() as tg:
                    for queue in [q for q in self.queues.values() if not q.empty()]:
                        # Sessions cannot be shared between coroutines; create a new session for each coroutine
                        # Reference: https://docs.sqlalchemy.org/en/20/orm/session_basics.html#is-the-session-thread-safe-is-asyncsession-safe-to-share-in-concurrent-tasks
                        transaction: Transaction = await queue.get()
                        with self.get_session() as session:

                            async def exec_transaction_with_session_handling(
                                session: Session, transaction: Transaction
                            ):
                                await self.exec_transaction(
                                    transaction,
                                    TransactionsProcessor(session),
                                    ChainSnapshot(session),
                                    AccountsManager(session),
                                    lambda contract_address: contract_snapshot_factory(
                                        contract_address, session, transaction
                                    ),
                                )
                                session.commit()

                            tg.create_task(
                                exec_transaction_with_session_handling(
                                    session, transaction
                                )
                            )

            except Exception as e:
                print("Error running consensus", e)
                print(traceback.format_exc())
            await asyncio.sleep(DEFAULT_CONSENSUS_SLEEP_TIME)

    async def exec_transaction(
        self,
        transaction: Transaction,
        transactions_processor: TransactionsProcessor,
        snapshot: ChainSnapshot,
        accounts_manager: AccountsManager,
        contract_snapshot_factory: Callable[[str], ContractSnapshot],
        node_factory: Callable[
            [
                dict,
                ExecutionMode,
                ContractSnapshot,
                Receipt | None,
                MessageHandler,
                Callable[[str], ContractSnapshot],
            ],
            Node,
        ] = node_factory,
    ):
        """
        Execute a transaction.

        Args:
            transaction (Transaction): The transaction to execute.
            transactions_processor (TransactionsProcessor): Instance responsible for handling transaction operations within the database.
            snapshot (ChainSnapshot): Snapshot of the chain state.
            accounts_manager (AccountsManager): Manager for accounts.
            contract_snapshot_factory (Callable[[str], ContractSnapshot]): Factory function to create contract snapshots.
            node_factory (Callable[[dict, ExecutionMode, ContractSnapshot, Receipt | None, MessageHandler, Callable[[str], ContractSnapshot]], Node]): Factory function to create nodes.
        """
        msg_handler = self.msg_handler

        # Create initial state context for the transaction
        context = TransactionContext(
            transaction=transaction,
            transactions_processor=transactions_processor,
            snapshot=snapshot,
            accounts_manager=accounts_manager,
            contract_snapshot_factory=contract_snapshot_factory,
            node_factory=node_factory,
            msg_handler=msg_handler,
        )

        # Begin state transitions starting from PendingState
<<<<<<< HEAD
        state = PendingState()
=======
        state = PendingState(called_from_pending_queue=True)
>>>>>>> 1977567b
        while True:
            next_state = await state.handle(context)
            if next_state is None:
                break
            state = next_state

    @staticmethod
    def dispatch_transaction_status_update(
        transactions_processor: TransactionsProcessor,
        transaction_hash: str,
        new_status: TransactionStatus,
        msg_handler: MessageHandler,
    ):
        """
        Dispatch a transaction status update.

        Args:
            transactions_processor (TransactionsProcessor): Instance responsible for handling transaction operations within the database.
            transaction_hash (str): Hash of the transaction.
            new_status (TransactionStatus): New status of the transaction.
            msg_handler (MessageHandler): Handler for messaging.
        """
        # Update the transaction status in the transactions processor
        transactions_processor.update_transaction_status(transaction_hash, new_status)

        # Send a message indicating the transaction status update
        msg_handler.send_message(
            LogEvent(
                "transaction_status_updated",
                EventType.INFO,
                EventScope.CONSENSUS,
                f"{str(new_status.value)} {str(transaction_hash)}",
                {
                    "hash": str(transaction_hash),
                    "new_status": str(new_status.value),
                },
                transaction_hash=transaction_hash,
            )
        )

    @staticmethod
    def execute_transfer(
        transaction: Transaction,
        transactions_processor: TransactionsProcessor,
        accounts_manager: AccountsManager,
        msg_handler: MessageHandler,
    ):
        """
        Executes a native token transfer between Externally Owned Accounts (EOAs).

        This function handles the transfer of native tokens from one EOA to another.
        It updates the balances of both the sender and recipient accounts, and
        manages the transaction status throughout the process.

        Args:
            transaction (dict): The transaction details including from_address, to_address, and value.
            transactions_processor (TransactionsProcessor): Instance responsible for handling transaction operations within the database.
            accounts_manager (AccountsManager): Manager to handle account balance updates.
        """

        # Check if the transaction is a fund_account call
        if not transaction.from_address is None:
            # Get the balance of the sender account
            from_balance = accounts_manager.get_account_balance(
                transaction.from_address
            )

            # Check if the sender has enough balance
            if from_balance < transaction.value:
                # Set the transaction status to UNDETERMINED if balance is insufficient
                ConsensusAlgorithm.dispatch_transaction_status_update(
                    transactions_processor,
                    transaction.hash,
                    TransactionStatus.UNDETERMINED,
                    msg_handler,
                )
                return

            # Update the balance of the sender account
            accounts_manager.update_account_balance(
                transaction.from_address, from_balance - transaction.value
            )

        # Check if the transaction is a burn call
        if not transaction.to_address is None:
            # Get the balance of the recipient account
            to_balance = accounts_manager.get_account_balance(transaction.to_address)

            # Update the balance of the recipient account
            accounts_manager.update_account_balance(
                transaction.to_address, to_balance + transaction.value
            )

        # Dispatch a transaction status update to FINALIZED
        ConsensusAlgorithm.dispatch_transaction_status_update(
            transactions_processor,
            transaction.hash,
            TransactionStatus.FINALIZED,
            msg_handler,
        )

    def run_appeal_window_loop(self):
        """
        Run the loop to handle the appeal window.
        """
        # Create a new event loop for running the appeal window
        loop = asyncio.new_event_loop()
        asyncio.set_event_loop(loop)
        print(" ~ ~ ~ ~ ~ STARTING APPEAL WINDOW LOOP")
        loop.run_until_complete(self._appeal_window())
        loop.close()
        print(" ~ ~ ~ ~ ~ ENDING APPEAL WINDOW LOOP")

    async def _appeal_window(self):
        """
        Handle the appeal window for transactions.
        """
        print(" ~ ~ ~ ~ ~ FINALITY WINDOW: ", self.finality_window_time)
        while True:
            try:
                with self.get_session() as session:
                    chain_snapshot = ChainSnapshot(session)

                    # Retrieve accepted and undetermined transactions from the chain snapshot
                    accepted_undetermined_transactions = (
                        chain_snapshot.get_accepted_undetermined_transactions()
                    )
<<<<<<< HEAD
                    for i, transaction in enumerate(accepted_undetermined_transactions):
=======
                    for transaction in accepted_undetermined_transactions:
>>>>>>> 1977567b
                        transaction = Transaction.from_dict(transaction)

                        # Check if the transaction is appealed
                        if not transaction.appealed:

                            # Check if the transaction has exceeded the finality window or if it is a leader only transaction
                            if (transaction.leader_only) or (
                                (
                                    int(time.time())
                                    - transaction.timestamp_awaiting_finalization
                                )
                                > self.finality_window_time
                            ):
<<<<<<< HEAD
                                # Get the transactions processor
                                transactions_processor = TransactionsProcessor(session)

                                # Check if the previous transaction is finalized
                                if i == 0:
                                    finalize_current_transaction = True
                                else:
                                    previous_transaction_hash = (
                                        accepted_undetermined_transactions[i - 1][
                                            "hash"
                                        ]
                                    )
                                    previous_transaction = Transaction.from_dict(
                                        transactions_processor.get_transaction_by_hash(
                                            previous_transaction_hash
                                        )
                                    )
                                    if (
                                        previous_transaction.status
                                        == TransactionStatus.FINALIZED
                                    ):
                                        finalize_current_transaction = True
                                    else:
                                        finalize_current_transaction = False

                                # Finalize the transaction if the previous transaction is finalized
                                if finalize_current_transaction:
                                    # Create a transaction context for finalizing the transaction
                                    context = TransactionContext(
                                        transaction=transaction,
                                        transactions_processor=transactions_processor,
                                        snapshot=chain_snapshot,
                                        accounts_manager=AccountsManager(session),
                                        contract_snapshot_factory=lambda contract_address: contract_snapshot_factory(
                                            contract_address, session, transaction
                                        ),
                                        node_factory=node_factory,
                                        msg_handler=self.msg_handler,
                                    )

                                    # Transition to the FinalizingState
                                    state = FinalizingState()
                                    await state.handle(context)
                                    session.commit()

                        else:
                            # Handle transactions that are appealed
                            transactions_processor = TransactionsProcessor(session)

                            if transaction.status == TransactionStatus.UNDETERMINED:
                                # Leader appeal
                                # Appeal data member is used in the frontend for both types of appeals
                                # Here the type is refined based on the status
                                transactions_processor.set_transaction_appeal_undetermined(
                                    transaction.hash, True
                                )
                                transactions_processor.set_transaction_appeal(
                                    transaction.hash, False
                                )

                                # Set the status to PENDING, transaction will be picked up by _crawl_snapshot
                                ConsensusAlgorithm.dispatch_transaction_status_update(
                                    transactions_processor,
                                    transaction.hash,
                                    TransactionStatus.PENDING,
                                    self.msg_handler,
                                )

                                session.commit()

                            else:
                                # Validator appeal
                                # Create a transaction context for the appeal process
=======

                                # Create a transaction context for finalizing the transaction
>>>>>>> 1977567b
                                context = TransactionContext(
                                    transaction=transaction,
                                    transactions_processor=transactions_processor,
                                    snapshot=chain_snapshot,
                                    accounts_manager=AccountsManager(session),
                                    contract_snapshot_factory=lambda contract_address: contract_snapshot_factory(
                                        contract_address, session, transaction
                                    ),
                                    node_factory=node_factory,
                                    msg_handler=self.msg_handler,
                                )

<<<<<<< HEAD
                                # Set the leader receipt in the context
                                context.consensus_data.leader_receipt = (
                                    transaction.consensus_data.leader_receipt
                                )
                                try:
                                    # Attempt to get extra validators for the appeal process
                                    context.remaining_validators = (
                                        ConsensusAlgorithm.get_extra_validators(
                                            chain_snapshot,
                                            transaction.consensus_data,
                                            transaction.appeal_failed,
                                        )
                                    )
                                except ValueError as e:
                                    # When no validators are found, then the appeal failed
                                    print(e, transaction)
                                    context.transactions_processor.set_transaction_appeal(
                                        context.transaction.hash, False
                                    )
                                    context.transaction.appealed = False
                                    session.commit()
                                else:
                                    # Set up the context for the committing state
                                    context.num_validators = len(
                                        context.remaining_validators
                                    )
                                    context.votes = {}
                                    context.contract_snapshot_supplier = (
                                        lambda: context.contract_snapshot_factory(
                                            context.transaction.to_address
                                        )
                                    )

                                    # Begin state transitions starting from CommittingState
                                    state = CommittingState()
                                    while True:
                                        next_state = await state.handle(context)
                                        if next_state is None:
                                            break
                                        state = next_state
                                    session.commit()
=======
                                # Transition to the FinalizingState
                                state = FinalizingState()
                                await state.handle(context)
                                session.commit()

                        else:
                            # Handle transactions that are appealed
                            transactions_processor = TransactionsProcessor(session)

                            if transaction.status == TransactionStatus.UNDETERMINED:
                                # Leader appeal
                                # Appeal data member is used in the frontend for both types of appeals
                                # Here the type is refined based on the status
                                transactions_processor.set_transaction_appeal_undetermined(
                                    transaction.hash, True
                                )
                                transactions_processor.set_transaction_appeal(
                                    transaction.hash, False
                                )
                                transaction.appeal_undetermined = True
                                transaction.appealed = False

                                ConsensusAlgorithm.dispatch_transaction_status_update(
                                    transactions_processor,
                                    transaction.hash,
                                    TransactionStatus.PENDING,
                                    self.msg_handler,
                                )

                                # Create a transaction context for the appeal process
                                context = TransactionContext(
                                    transaction=transaction,
                                    transactions_processor=transactions_processor,
                                    snapshot=chain_snapshot,
                                    accounts_manager=AccountsManager(session),
                                    contract_snapshot_factory=lambda contract_address: contract_snapshot_factory(
                                        contract_address, session, transaction
                                    ),
                                    node_factory=node_factory,
                                    msg_handler=self.msg_handler,
                                )

                                # Begin state transitions starting from PendingState
                                state = PendingState(called_from_pending_queue=False)
                                while True:
                                    next_state = await state.handle(context)
                                    if next_state is None:
                                        break
                                    state = next_state
                                session.commit()
>>>>>>> 1977567b

                            else:
                                # Validator appeal
                                # Create a transaction context for the appeal process
                                context = TransactionContext(
                                    transaction=transaction,
                                    transactions_processor=transactions_processor,
                                    snapshot=chain_snapshot,
                                    accounts_manager=AccountsManager(session),
                                    contract_snapshot_factory=lambda contract_address: contract_snapshot_factory(
                                        contract_address, session, transaction
                                    ),
                                    node_factory=node_factory,
                                    msg_handler=self.msg_handler,
                                )

                                # Set the leader receipt in the context
                                context.consensus_data.leader_receipt = (
                                    transaction.consensus_data.leader_receipt
                                )
                                try:
                                    # Attempt to get extra validators for the appeal process
                                    context.remaining_validators = (
                                        ConsensusAlgorithm.get_extra_validators(
                                            chain_snapshot,
                                            transaction.consensus_data,
                                            transaction.appeal_failed,
                                        )
                                    )
                                except ValueError as e:
                                    # When no validators are found, then the appeal failed
                                    print(e, transaction)
                                    context.transactions_processor.set_transaction_appeal(
                                        context.transaction.hash, False
                                    )
                                    context.transaction.appealed = False
                                    session.commit()
                                else:
                                    # Set up the context for the committing state
                                    context.num_validators = len(
                                        context.remaining_validators
                                    )
                                    context.votes = {}
                                    context.contract_snapshot_supplier = (
                                        lambda: context.contract_snapshot_factory(
                                            context.transaction.to_address
                                        )
                                    )

                                    # Begin state transitions starting from CommittingState
                                    state = CommittingState()
                                    while True:
                                        next_state = await state.handle(context)
                                        if next_state is None:
                                            break
                                        state = next_state
                                    session.commit()

            except Exception as e:
                print("Error running appeal window", e)
                print(traceback.format_exc())

            # Sleep for a short duration before the next iteration
            await asyncio.sleep(1)

    @staticmethod
    def get_extra_validators(
        snapshot: ChainSnapshot, consensus_data: ConsensusData, appeal_failed: int
    ):
        """
        Get extra validators for the appeal process according to the following formula:
        - when appeal_failed = 0, add n + 2 validators
        - when appeal_failed > 0, add (2 * appeal_failed * n + 1) + 2 validators
<<<<<<< HEAD
        Nota that for appeal_failed > 0, the set contains the old validators from the previous appeal round and new validators.
=======
        Note that for appeal_failed > 0, the returned set contains the old validators
        from the previous appeal round and new validators.

        Selection of the extra validators:
        appeal_failed | PendingState | Reused validators | Extra selected     | Total
                      | validators   | from the previous | validators for the | validators
                      |              | appeal round      | appeal             |
        ----------------------------------------------------------------------------------
               0      |       n      |          0        |        n+2         |    2n+2
               1      |       n      |        n+2        |        n+1         |    3n+3
               2      |       n      |       2n+3        |         2n         |    5n+3
               3      |       n      |       4n+3        |         2n         |    7n+3
                              └───────┬──────┘  └─────────┬────────┘
                                      │                   |
        Validators after the ◄────────┘                   └──► Validators during the appeal
        appeal. This equals                                    for appeal_failed > 0
        the Total validators                                   = (2*appeal_failed*n+1)+2
        of the row above,                                      This is the formula from
        and are in consensus_data.                             above and it is what is
        For appeal_failed > 0                                  returned by this function
        = (2*appeal_failed-1)*n+3
        This is used to calculate n
>>>>>>> 1977567b

        Args:
            snapshot (ChainSnapshot): Snapshot of the chain state.
            consensus_data (ConsensusData): Data related to the consensus process.
            appeal_failed (int): Number of times the appeal has failed.

        Returns:
            list: List of extra validators.
        """
        # Get all validators
        validators = snapshot.get_all_validators()

<<<<<<< HEAD
        if appeal_failed > 0:
            # Create a dictionary to map addresses to validator entries
            validator_map = {
                validator["address"]: validator for validator in validators
            }

            # List to store current validators for each receipt
            current_validators = [
                validator_map[consensus_data.leader_receipt.node_config["address"]]
            ]
        else:
            current_validators = []

        # Set to track addresses found in receipts
        receipt_addresses = set([consensus_data.leader_receipt.node_config["address"]])

        # Iterate over receipts to find matching validators
        for receipt in consensus_data.validators:
            address = receipt.node_config["address"]
            receipt_addresses.add(address)
            if appeal_failed > 0:
                if address in validator_map:
                    current_validators.append(validator_map[address])

        # Get all validators where the address is not in the receipts
        not_used_validators = [
            validator
            for validator in validators
            if validator["address"] not in receipt_addresses
        ]

=======
        # Create a dictionary to map addresses to validator entries
        validator_map = {validator["address"]: validator for validator in validators}

        # List containing addresses found in leader and validator receipts
        receipt_addresses = [consensus_data.leader_receipt.node_config["address"]] + [
            receipt.node_config["address"] for receipt in consensus_data.validators
        ]

        # Get leader and current validators from consensus data receipt addresses
        current_validators = [
            validator_map.pop(receipt_address)
            for receipt_address in receipt_addresses
            if receipt_address in validator_map
        ]

        # Set not_used_validators to the remaining validators in validator_map
        not_used_validators = list(validator_map.values())

>>>>>>> 1977567b
        if len(not_used_validators) == 0:
            raise ValueError(
                "No validators found for appeal, waiting for next appeal request: "
            )

        nb_current_validators = len(receipt_addresses)
        if appeal_failed == 0:
            # Calculate extra validators when no appeal has failed
            extra_validators = get_validators_for_transaction(
                not_used_validators, nb_current_validators + 2
            )
        elif appeal_failed == 1:
            # Calculate extra validators when one appeal has failed
            n = (nb_current_validators - 2) // 2
            extra_validators = get_validators_for_transaction(
                not_used_validators, n + 1
            )
            extra_validators = current_validators[n:] + extra_validators
        else:
            # Calculate extra validators when more than one appeal has failed
            n = (nb_current_validators - 3) // (2 * appeal_failed - 1)
            extra_validators = get_validators_for_transaction(
                not_used_validators, 2 * n
            )
            extra_validators = current_validators[n:] + extra_validators

        return extra_validators

    @staticmethod
    def get_validators_from_consensus_data(
        all_validators: List[dict], consensus_data: ConsensusData
    ):
        """
        Get validators from consensus data.

        Args:
            all_validators (List[dict]): List of all validators.
            consensus_data (ConsensusData): Data related to the consensus process.

        Returns:
            list: List of validators involved in the consensus process.
        """
        # Extract addresses of current validators from consensus data
        current_validators_addresses = {
            validator.node_config["address"] for validator in consensus_data.validators
        }
        # Return validators whose addresses are in the current validators addresses
        return [
            validator
            for validator in all_validators
            if validator["address"] in current_validators_addresses
        ]

    def set_finality_window_time(self, time: int):
        self.finality_window_time = time


class TransactionContext:
    """
    Class representing the context of a transaction.

    Attributes:
        transaction (Transaction): The transaction.
        transactions_processor (TransactionsProcessor): Instance responsible for handling transaction operations within the database.
        snapshot (ChainSnapshot): Snapshot of the chain state.
        accounts_manager (AccountsManager): Manager for accounts.
        contract_snapshot_factory (Callable[[str], ContractSnapshot]): Factory function to create contract snapshots.
        node_factory (Callable[[dict, ExecutionMode, ContractSnapshot, Receipt | None, MessageHandler, Callable[[str], ContractSnapshot]], Node]): Factory function to create nodes.
        msg_handler (MessageHandler): Handler for messaging.
        consensus_data (ConsensusData): Data related to the consensus process.
        iterator_rotation (Iterator[list] | None): Iterator for rotating validators.
        remaining_validators (list): List of remaining validators.
        num_validators (int): Number of validators.
        contract_snapshot (ContractSnapshot | None): Snapshot of the contract state.
        votes (dict): Dictionary of votes.
        validator_nodes (list): List of validator nodes.
        validation_results (list): List of validation results.
    """

    def __init__(
        self,
        transaction: Transaction,
        transactions_processor: TransactionsProcessor,
        snapshot: ChainSnapshot,
        accounts_manager: AccountsManager,
        contract_snapshot_factory: Callable[[str], ContractSnapshot],
        node_factory: Callable[
            [
                dict,
                ExecutionMode,
                ContractSnapshot,
                Receipt | None,
                MessageHandler,
                Callable[[str], ContractSnapshot],
            ],
            Node,
        ],
        msg_handler: MessageHandler,
    ):
        """
        Initialize the TransactionContext.

        Args:
            transaction (Transaction): The transaction.
            transactions_processor (TransactionsProcessor): Instance responsible for handling transaction operations within the database.
            snapshot (ChainSnapshot): Snapshot of the chain state.
            accounts_manager (AccountsManager): Manager for accounts.
            contract_snapshot_factory (Callable[[str], ContractSnapshot]): Factory function to create contract snapshots.
            node_factory (Callable[[dict, ExecutionMode, ContractSnapshot, Receipt | None, MessageHandler, Callable[[str], ContractSnapshot]], Node]): Factory function to create nodes.
            msg_handler (MessageHandler): Handler for messaging.
        """
        self.transaction = transaction
        self.transactions_processor = transactions_processor
        self.snapshot = snapshot
        self.accounts_manager = accounts_manager
        self.contract_snapshot_factory = contract_snapshot_factory
        self.node_factory = node_factory
        self.msg_handler = msg_handler
        self.consensus_data = ConsensusData(
            votes={}, leader_receipt=None, validators=[]
        )
        self.iterator_rotation: Iterator[list] | None = None
        self.remaining_validators: list = []
        self.num_validators: int = 0
        self.contract_snapshot_supplier: Callable[[], ContractSnapshot] | None = None
        self.votes: dict = {}
        self.validator_nodes: list = []
        self.validation_results: list = []


class TransactionState(ABC):
    """
    Abstract base class representing a state in the transaction process.
    """

    @abstractmethod
    async def handle(self, context: TransactionContext):
        """
        Handle the state transition.

        Args:
            context (TransactionContext): The context of the transaction.
        """
        pass


class PendingState(TransactionState):
    """
    Class representing the pending state of a transaction.
    """

<<<<<<< HEAD
=======
    def __init__(self, called_from_pending_queue: bool):
        """
        Initialize the PendingState.

        Args:
            called_from_pending_queue (bool): Indicates if the PendingState was called from the pending queue.
        """
        self.called_from_pending_queue = called_from_pending_queue

>>>>>>> 1977567b
    async def handle(self, context):
        """
        Handle the pending state transition.

        Args:
            context (TransactionContext): The context of the transaction.

        Returns:
            TransactionState | None: The ProposingState or None if the transaction is already in process, when it is a transaction or when there are no validators.
        """
        # Transactions that are put back to pending are processed again, so we need to get the latest data of the transaction
        context.transaction = Transaction.from_dict(
            context.transactions_processor.get_transaction_by_hash(
                context.transaction.hash
            )
        )

<<<<<<< HEAD
=======
        # Transaction should not be processed from the pending queue if it is a leader appeal
        # This is to filter out the transaction picked up by _crawl_snapshot
        if self.called_from_pending_queue and context.transaction.appeal_undetermined:
            return None

>>>>>>> 1977567b
        if context.transaction.status != TransactionStatus.PENDING:
            # This is a patch for a TOCTOU problem we have https://github.com/yeagerai/genlayer-simulator/issues/387
            # Problem: Pending transactions are checked by `_crawl_snapshot`, which appends them to queues. These queues are consumed by `_run_consensus`, which processes the transactions. This means that a transaction can be processed multiple times, since `_crawl_snapshot` can append the same transaction to the queue multiple times.
            # Partial solution: This patch checks if the transaction is still pending before processing it. This is not the best solution, but we'll probably refactor the whole consensus algorithm in the short term.
            print(" ~ ~ ~ ~ ~ TRANSACTION ALREADY IN PROCESS: ", context.transaction)
            return None

        print(" ~ ~ ~ ~ ~ EXECUTING TRANSACTION: ", context.transaction)

        # If transaction is a transfer, execute it
        # TODO: consider when the transfer involves a contract account, bridging, etc.
        if context.transaction.type == TransactionType.SEND:
            ConsensusAlgorithm.execute_transfer(
                context.transaction,
                context.transactions_processor,
                context.accounts_manager,
                context.msg_handler,
            )
            return None

        # Retrieve all validators from the snapshot
        all_validators = context.snapshot.get_all_validators()

        # Check if there are validators available
        if not all_validators:
            print(
                "No validators found for transaction, waiting for next round: ",
                context.transaction,
            )
            return None

        # Determine the involved validators based on whether the transaction is appealed
        if context.transaction.appealed:
            # If the transaction is appealed, remove the old leader
            involved_validators = ConsensusAlgorithm.get_validators_from_consensus_data(
                all_validators, context.transaction.consensus_data
            )

            # Reset the transaction appeal status
            context.transactions_processor.set_transaction_appeal(
                context.transaction.hash, False
            )
            context.transaction.appealed = False

        elif context.transaction.appeal_undetermined:
            # Add n+2 validators, remove the old leader
            current_validators = ConsensusAlgorithm.get_validators_from_consensus_data(
                all_validators, context.transaction.consensus_data
            )
            extra_validators = ConsensusAlgorithm.get_extra_validators(
                context.snapshot, context.transaction.consensus_data, 0
            )
            involved_validators = current_validators + extra_validators

        else:
            # If not appealed, get the default number of validators for the transaction
            involved_validators = get_validators_for_transaction(
                all_validators, DEFAULT_VALIDATORS_COUNT
            )

        # Set up the iterator for rotating through the involved validators
        context.iterator_rotation = rotate(involved_validators)

        # Transition to the ProposingState
        return ProposingState()


class ProposingState(TransactionState):
    """
    Class representing the proposing state of a transaction.
    """

    async def handle(self, context):
        """
        Handle the proposing state transition.

        Args:
            context (TransactionContext): The context of the transaction.

        Returns:
            TransactionState: The CommittingState or UndeterminedState if all rotations are done.
        """
        # Attempt to select the next leader from the iterator
        try:
            validators = next(context.iterator_rotation)
        except StopIteration:
            # If all rotations are done and no consensus is reached, transition to UndeterminedState
            return UndeterminedState()

        # Dispatch a transaction status update to PROPOSING
        ConsensusAlgorithm.dispatch_transaction_status_update(
            context.transactions_processor,
            context.transaction.hash,
            TransactionStatus.PROPOSING,
            context.msg_handler,
        )

        # Unpack the leader and validators
        [leader, *remaining_validators] = validators

        # If the transaction is leader-only, clear the validators
        if context.transaction.leader_only:
            remaining_validators = []

        # Create a contract snapshot for the transaction
        contract_snapshot_supplier = lambda: context.contract_snapshot_factory(
            context.transaction.to_address
        )

        # Create a leader node for executing the transaction
        leader_node = context.node_factory(
            leader,
            ExecutionMode.LEADER,
            contract_snapshot_supplier(),
            None,
            context.msg_handler,
            context.contract_snapshot_factory,
        )

        # Execute the transaction and obtain the leader receipt
        leader_receipt = await leader_node.exec_transaction(context.transaction)
        votes = {leader["address"]: leader_receipt.vote.value}

        # Update the consensus data with the leader's vote and receipt
        context.consensus_data.votes = votes
        context.consensus_data.leader_receipt = leader_receipt
        context.consensus_data.validators = []
        context.transactions_processor.set_transaction_result(
            context.transaction.hash, context.consensus_data.to_dict()
        )

        # Set the validators and other context attributes
        context.remaining_validators = remaining_validators
        context.num_validators = len(remaining_validators) + 1
        context.contract_snapshot_supplier = contract_snapshot_supplier
        context.votes = votes

        # Transition to the CommittingState
        return CommittingState()


class CommittingState(TransactionState):
    """
    Class representing the committing state of a transaction.
    """

    async def handle(self, context):
        """
        Handle the committing state transition. There are no encrypted votes.

        Args:
            context (TransactionContext): The context of the transaction.

        Returns:
            TransactionState: The RevealingState.
        """
        # Dispatch a transaction status update to COMMITTING
        ConsensusAlgorithm.dispatch_transaction_status_update(
            context.transactions_processor,
            context.transaction.hash,
            TransactionStatus.COMMITTING,
            context.msg_handler,
        )

        # Create validator nodes for each validator
        context.validator_nodes = [
            context.node_factory(
                validator,
                ExecutionMode.VALIDATOR,
                context.contract_snapshot_supplier(),
                context.consensus_data.leader_receipt,
                context.msg_handler,
                context.contract_snapshot_factory,
            )
            for validator in context.remaining_validators
        ]

        # Execute the transaction on each validator node and gather the results
        validation_tasks = [
            validator.exec_transaction(context.transaction)
            for validator in context.validator_nodes
        ]
        context.validation_results = await asyncio.gather(*validation_tasks)

        # Transition to the RevealingState
        return RevealingState()


class RevealingState(TransactionState):
    """
    Class representing the revealing state of a transaction.
    """

    async def handle(self, context):
        """
        Handle the revealing state transition.

        Args:
            context (TransactionContext): The context of the transaction.

        Returns:
            TransactionState | None: The AcceptedState or ProposingState or None if the transaction is successfully appealed.
        """
        # Update the transaction status to REVEALING
        ConsensusAlgorithm.dispatch_transaction_status_update(
            context.transactions_processor,
            context.transaction.hash,
            TransactionStatus.REVEALING,
            context.msg_handler,
        )

        # Process each validation result and update the context
        for i, validation_result in enumerate(context.validation_results):
            # Store the vote from each validator node
            context.votes[context.validator_nodes[i].address] = (
                validation_result.vote.value
            )

            # Create a dictionary of votes for the current reveal so the rollup transaction contains leader vote and one validator vote (done for each validator)
            # create_rollup_transaction() is removed but we keep this code for future use
            single_reveal_votes = {
                context.consensus_data.leader_receipt.node_config[
                    "address"
                ]: context.consensus_data.leader_receipt.vote.value,
                context.validator_nodes[i].address: validation_result.vote.value,
            }

            # Update consensus data with the current reveal vote and validator
            context.consensus_data.votes = single_reveal_votes
            context.consensus_data.validators = [validation_result]

            # Set the consensus data of the transaction
            context.transactions_processor.set_transaction_result(
                context.transaction.hash, context.consensus_data.to_dict()
            )

        # Determine if the majority of validators agree
        majority_agrees = (
            len([vote for vote in context.votes.values() if vote == Vote.AGREE.value])
            > context.num_validators // 2
        )

        if context.transaction.appealed:
            # Update the consensus results with all new votes and validators
            context.consensus_data.votes = (
                context.transaction.consensus_data.votes | context.votes
            )

            # Overwrite old validator results based on the number of appeal failures
            if context.transaction.appeal_failed == 0:
                context.consensus_data.validators = (
                    context.transaction.consensus_data.validators
                    + context.validation_results
                )

            elif context.transaction.appeal_failed == 1:
                n = (len(context.transaction.consensus_data.validators) - 1) // 2
                context.consensus_data.validators = (
                    context.transaction.consensus_data.validators[: n - 1]
                    + context.validation_results
                )

            else:
                n = len(context.validation_results) - (
                    len(context.transaction.consensus_data.validators) + 1
                )
                context.consensus_data.validators = (
                    context.transaction.consensus_data.validators[: n - 1]
                    + context.validation_results
                )

            if majority_agrees:
                # Appeal failed, increment the appeal_failed counter
                context.transactions_processor.set_transaction_appeal_failed(
                    context.transaction.hash,
                    context.transaction.appeal_failed + 1,
                )
                return AcceptedState()

            else:
                # Appeal succeeded, set the status to PENDING and reset the appeal_failed counter
                context.transactions_processor.set_transaction_result(
                    context.transaction.hash, context.consensus_data.to_dict()
                )
                ConsensusAlgorithm.dispatch_transaction_status_update(
                    context.transactions_processor,
                    context.transaction.hash,
                    TransactionStatus.PENDING,
                    context.msg_handler,
                )
                context.transactions_processor.set_transaction_appeal_failed(
                    context.transaction.hash,
                    0,
                )
                # TODO: put all the transactions that came after this one back in the pending queue
                return None  # Transaction will be picked up by _crawl_snapshot

        else:
            # Not appealed, update consensus data with current votes and validators
            context.consensus_data.votes = context.votes
            context.consensus_data.validators = context.validation_results

            if majority_agrees:
                return AcceptedState()

            else:
                # Log the failure to reach consensus and transition to ProposingState
                print(
                    "Consensus not reached for transaction, rotating leader: ",
                    context.transactions_processor.get_transaction_by_hash(
                        context.transaction.hash
                    ),
                )
                return ProposingState()


class AcceptedState(TransactionState):
    """
    Class representing the accepted state of a transaction.
    """

    async def handle(self, context):
        """
        Handle the accepted state transition.

        Args:
            context (TransactionContext): The context of the transaction.

        Returns:
            None: The transaction is accepted.
        """
        # When appeal fails, the appeal window is not reset
        if not context.transaction.appealed:
            context.transactions_processor.set_transaction_timestamp_awaiting_finalization(
                context.transaction.hash
            )

        # Set the transaction appeal status to False
        context.transactions_processor.set_transaction_appeal(
            context.transaction.hash, False
        )
        context.transaction.appealed = False

<<<<<<< HEAD
=======
        # Set the transaction appeal undetermined status to false
        context.transactions_processor.set_transaction_appeal_undetermined(
            context.transaction.hash, False
        )
        context.transaction.appeal_undetermined = False

>>>>>>> 1977567b
        # Set the transaction result
        context.transactions_processor.set_transaction_result(
            context.transaction.hash, context.consensus_data.to_dict()
        )

        # Update the transaction status to ACCEPTED
        ConsensusAlgorithm.dispatch_transaction_status_update(
            context.transactions_processor,
            context.transaction.hash,
            TransactionStatus.ACCEPTED,
            context.msg_handler,
        )

        # Send a message indicating consensus was reached
        context.msg_handler.send_message(
            LogEvent(
                "consensus_reached",
                EventType.SUCCESS,
                EventScope.CONSENSUS,
                "Reached consensus",
                context.consensus_data.to_dict(),
                transaction_hash=context.transaction.hash,
            )
        )

        # Update contract state
        # Retrieve the leader's receipt from the consensus data
        leader_receipt = context.consensus_data.leader_receipt

<<<<<<< HEAD
=======
        # Get the contract snapshot for the transaction's target address
        leaders_contract_snapshot = context.contract_snapshot_supplier()

>>>>>>> 1977567b
        # Do not deploy the contract if the execution failed
        if leader_receipt.execution_result == ExecutionResultStatus.SUCCESS:
            # Get the contract snapshot for the transaction's target address
            leaders_contract_snapshot = context.contract_snapshot_supplier()

            # Register contract if it is a new contract
            if context.transaction.type == TransactionType.DEPLOY_CONTRACT:
                new_contract = {
                    "id": context.transaction.data["contract_address"],
                    "data": {
                        "state": leader_receipt.contract_state,
                        "code": context.transaction.data["contract_code"],
                        "ghost_contract_address": context.transaction.ghost_contract_address,
                    },
                }
                leaders_contract_snapshot.register_contract(new_contract)

                # Send a message indicating successful contract deployment
                context.msg_handler.send_message(
                    LogEvent(
                        "deployed_contract",
                        EventType.SUCCESS,
                        EventScope.GENVM,
                        "Contract deployed",
                        new_contract,
                        transaction_hash=context.transaction.hash,
                    )
                )
            # Update contract state if it is an existing contract
            else:
                leaders_contract_snapshot.update_contract_state(
                    leader_receipt.contract_state
                )

        return None


class UndeterminedState(TransactionState):
    """
    Class representing the undetermined state of a transaction.
    """

    async def handle(self, context):
        """
        Handle the undetermined state transition.

        Args:
            context (TransactionContext): The context of the transaction.

        Returns:
            None: The transaction remains in an undetermined state.
        """
        # Send a message indicating consensus failure
        context.msg_handler.send_message(
            LogEvent(
                "consensus_failed",
                EventType.ERROR,
                EventScope.CONSENSUS,
                "Failed to reach consensus",
                transaction_hash=context.transaction.hash,
            )
        )

        # When appeal fails, the appeal window is not reset
        if not context.transaction.appeal_undetermined:
            context.transactions_processor.set_transaction_timestamp_awaiting_finalization(
                context.transaction.hash
            )

        # Set the transaction appeal undetermined status to false
        context.transactions_processor.set_transaction_appeal_undetermined(
            context.transaction.hash, False
        )
        context.transaction.appeal_undetermined = False

        # Set the transaction result with the current consensus data
        context.transactions_processor.set_transaction_result(
            context.transaction.hash,
            context.consensus_data.to_dict(),
        )

        # Update the transaction status to undetermined
        ConsensusAlgorithm.dispatch_transaction_status_update(
            context.transactions_processor,
            context.transaction.hash,
            TransactionStatus.UNDETERMINED,
            context.msg_handler,
        )

        # Log the failure to reach consensus for the transaction
        print(
            "Consensus not reached for transaction: ",
            context.transactions_processor.get_transaction_by_hash(
                context.transaction.hash
            ),
        )
        return None


class FinalizingState(TransactionState):
    """
    Class representing the finalizing state of a transaction.
    """

    async def handle(self, context):
        """
        Handle the finalizing state transition.

        Args:
            context (TransactionContext): The context of the transaction.

        Returns:
            None: The transaction is finalized.
        """
        # Update the transaction status to FINALIZED
        ConsensusAlgorithm.dispatch_transaction_status_update(
            context.transactions_processor,
            context.transaction.hash,
            TransactionStatus.FINALIZED,
            context.msg_handler,
        )

        if context.transaction.status != TransactionStatus.UNDETERMINED:
            # Insert pending transactions generated by contract-to-contract calls
            pending_transactions = (
                context.transaction.consensus_data.leader_receipt.pending_transactions
            )
            for pending_transaction in pending_transactions:
                nonce = context.transactions_processor.get_transaction_count(
                    context.transaction.to_address
                )
                data: dict
                transaction_type: TransactionType
                if pending_transaction.is_deploy():
                    transaction_type = TransactionType.DEPLOY_CONTRACT
                    new_contract_address: str
                    if pending_transaction.salt_nonce == 0:
                        # NOTE: this address is random, which doesn't 100% align with consensus spec
                        new_contract_address = (
                            context.accounts_manager.create_new_account().address
                        )
                    else:
                        from eth_utils.crypto import keccak
                        from backend.node.types import Address
                        from backend.node.base import SIMULATOR_CHAIN_ID

                        arr = bytearray()
                        arr.append(1)
                        arr.extend(Address(context.transaction.to_address).as_bytes)
                        arr.extend(
                            pending_transaction.salt_nonce.to_bytes(
                                32, "big", signed=False
                            )
                        )
                        arr.extend(SIMULATOR_CHAIN_ID.to_bytes(32, "big", signed=False))
                        new_contract_address = Address(keccak(arr)[:20]).as_hex
                        context.accounts_manager.create_new_account_with_address(
                            new_contract_address
                        )
                    pending_transaction.address = new_contract_address
                    data = {
                        "contract_address": new_contract_address,
                        "contract_code": pending_transaction.code,
                        "calldata": pending_transaction.calldata,
                    }
                else:
                    transaction_type = TransactionType.RUN_CONTRACT
                    data = {
                        "calldata": pending_transaction.calldata,
                    }
                context.transactions_processor.insert_transaction(
                    context.transaction.to_address,  # new calls are done by the contract
                    pending_transaction.address,
                    data,
                    value=0,  # we only handle EOA transfers at the moment, so no value gets transferred
                    type=transaction_type.value,
                    nonce=nonce,
                    leader_only=context.transaction.leader_only,  # Cascade
                    triggered_by_hash=context.transaction.hash,
                )


def rotate(nodes: list) -> Iterator[list]:
    """
    Rotate a list of nodes, yielding each rotation.

    Args:
        nodes (list): The list of nodes to rotate.

    Yields:
        Iterator[list]: An iterator over the rotated lists of nodes.
    """
    # Convert the list of nodes to a deque to allow efficient rotations
    nodes = deque(nodes)

    # Iterate over the nodes
    for _ in range(len(nodes)):

        # Yield the current order of nodes as a list
        yield list(nodes)

        # Rotate the deque to the left by one position
        nodes.rotate(-1)<|MERGE_RESOLUTION|>--- conflicted
+++ resolved
@@ -262,11 +262,7 @@
         )
 
         # Begin state transitions starting from PendingState
-<<<<<<< HEAD
-        state = PendingState()
-=======
         state = PendingState(called_from_pending_queue=True)
->>>>>>> 1977567b
         while True:
             next_state = await state.handle(context)
             if next_state is None:
@@ -394,11 +390,7 @@
                     accepted_undetermined_transactions = (
                         chain_snapshot.get_accepted_undetermined_transactions()
                     )
-<<<<<<< HEAD
                     for i, transaction in enumerate(accepted_undetermined_transactions):
-=======
-                    for transaction in accepted_undetermined_transactions:
->>>>>>> 1977567b
                         transaction = Transaction.from_dict(transaction)
 
                         # Check if the transaction is appealed
@@ -412,7 +404,6 @@
                                 )
                                 > self.finality_window_time
                             ):
-<<<<<<< HEAD
                                 # Get the transactions processor
                                 transactions_processor = TransactionsProcessor(session)
 
@@ -472,8 +463,9 @@
                                 transactions_processor.set_transaction_appeal(
                                     transaction.hash, False
                                 )
-
-                                # Set the status to PENDING, transaction will be picked up by _crawl_snapshot
+                                transaction.appeal_undetermined = True
+                                transaction.appealed = False
+
                                 ConsensusAlgorithm.dispatch_transaction_status_update(
                                     transactions_processor,
                                     transaction.hash,
@@ -481,15 +473,7 @@
                                     self.msg_handler,
                                 )
 
-                                session.commit()
-
-                            else:
-                                # Validator appeal
                                 # Create a transaction context for the appeal process
-=======
-
-                                # Create a transaction context for finalizing the transaction
->>>>>>> 1977567b
                                 context = TransactionContext(
                                     transaction=transaction,
                                     transactions_processor=transactions_processor,
@@ -502,7 +486,30 @@
                                     msg_handler=self.msg_handler,
                                 )
 
-<<<<<<< HEAD
+                                # Begin state transitions starting from PendingState
+                                state = PendingState(called_from_pending_queue=False)
+                                while True:
+                                    next_state = await state.handle(context)
+                                    if next_state is None:
+                                        break
+                                    state = next_state
+                                session.commit()
+
+                            else:
+                                # Validator appeal
+                                # Create a transaction context for the appeal process
+                                context = TransactionContext(
+                                    transaction=transaction,
+                                    transactions_processor=transactions_processor,
+                                    snapshot=chain_snapshot,
+                                    accounts_manager=AccountsManager(session),
+                                    contract_snapshot_factory=lambda contract_address: contract_snapshot_factory(
+                                        contract_address, session, transaction
+                                    ),
+                                    node_factory=node_factory,
+                                    msg_handler=self.msg_handler,
+                                )
+
                                 # Set the leader receipt in the context
                                 context.consensus_data.leader_receipt = (
                                     transaction.consensus_data.leader_receipt
@@ -544,115 +551,6 @@
                                             break
                                         state = next_state
                                     session.commit()
-=======
-                                # Transition to the FinalizingState
-                                state = FinalizingState()
-                                await state.handle(context)
-                                session.commit()
-
-                        else:
-                            # Handle transactions that are appealed
-                            transactions_processor = TransactionsProcessor(session)
-
-                            if transaction.status == TransactionStatus.UNDETERMINED:
-                                # Leader appeal
-                                # Appeal data member is used in the frontend for both types of appeals
-                                # Here the type is refined based on the status
-                                transactions_processor.set_transaction_appeal_undetermined(
-                                    transaction.hash, True
-                                )
-                                transactions_processor.set_transaction_appeal(
-                                    transaction.hash, False
-                                )
-                                transaction.appeal_undetermined = True
-                                transaction.appealed = False
-
-                                ConsensusAlgorithm.dispatch_transaction_status_update(
-                                    transactions_processor,
-                                    transaction.hash,
-                                    TransactionStatus.PENDING,
-                                    self.msg_handler,
-                                )
-
-                                # Create a transaction context for the appeal process
-                                context = TransactionContext(
-                                    transaction=transaction,
-                                    transactions_processor=transactions_processor,
-                                    snapshot=chain_snapshot,
-                                    accounts_manager=AccountsManager(session),
-                                    contract_snapshot_factory=lambda contract_address: contract_snapshot_factory(
-                                        contract_address, session, transaction
-                                    ),
-                                    node_factory=node_factory,
-                                    msg_handler=self.msg_handler,
-                                )
-
-                                # Begin state transitions starting from PendingState
-                                state = PendingState(called_from_pending_queue=False)
-                                while True:
-                                    next_state = await state.handle(context)
-                                    if next_state is None:
-                                        break
-                                    state = next_state
-                                session.commit()
->>>>>>> 1977567b
-
-                            else:
-                                # Validator appeal
-                                # Create a transaction context for the appeal process
-                                context = TransactionContext(
-                                    transaction=transaction,
-                                    transactions_processor=transactions_processor,
-                                    snapshot=chain_snapshot,
-                                    accounts_manager=AccountsManager(session),
-                                    contract_snapshot_factory=lambda contract_address: contract_snapshot_factory(
-                                        contract_address, session, transaction
-                                    ),
-                                    node_factory=node_factory,
-                                    msg_handler=self.msg_handler,
-                                )
-
-                                # Set the leader receipt in the context
-                                context.consensus_data.leader_receipt = (
-                                    transaction.consensus_data.leader_receipt
-                                )
-                                try:
-                                    # Attempt to get extra validators for the appeal process
-                                    context.remaining_validators = (
-                                        ConsensusAlgorithm.get_extra_validators(
-                                            chain_snapshot,
-                                            transaction.consensus_data,
-                                            transaction.appeal_failed,
-                                        )
-                                    )
-                                except ValueError as e:
-                                    # When no validators are found, then the appeal failed
-                                    print(e, transaction)
-                                    context.transactions_processor.set_transaction_appeal(
-                                        context.transaction.hash, False
-                                    )
-                                    context.transaction.appealed = False
-                                    session.commit()
-                                else:
-                                    # Set up the context for the committing state
-                                    context.num_validators = len(
-                                        context.remaining_validators
-                                    )
-                                    context.votes = {}
-                                    context.contract_snapshot_supplier = (
-                                        lambda: context.contract_snapshot_factory(
-                                            context.transaction.to_address
-                                        )
-                                    )
-
-                                    # Begin state transitions starting from CommittingState
-                                    state = CommittingState()
-                                    while True:
-                                        next_state = await state.handle(context)
-                                        if next_state is None:
-                                            break
-                                        state = next_state
-                                    session.commit()
 
             except Exception as e:
                 print("Error running appeal window", e)
@@ -669,9 +567,6 @@
         Get extra validators for the appeal process according to the following formula:
         - when appeal_failed = 0, add n + 2 validators
         - when appeal_failed > 0, add (2 * appeal_failed * n + 1) + 2 validators
-<<<<<<< HEAD
-        Nota that for appeal_failed > 0, the set contains the old validators from the previous appeal round and new validators.
-=======
         Note that for appeal_failed > 0, the returned set contains the old validators
         from the previous appeal round and new validators.
 
@@ -694,7 +589,6 @@
         For appeal_failed > 0                                  returned by this function
         = (2*appeal_failed-1)*n+3
         This is used to calculate n
->>>>>>> 1977567b
 
         Args:
             snapshot (ChainSnapshot): Snapshot of the chain state.
@@ -707,39 +601,6 @@
         # Get all validators
         validators = snapshot.get_all_validators()
 
-<<<<<<< HEAD
-        if appeal_failed > 0:
-            # Create a dictionary to map addresses to validator entries
-            validator_map = {
-                validator["address"]: validator for validator in validators
-            }
-
-            # List to store current validators for each receipt
-            current_validators = [
-                validator_map[consensus_data.leader_receipt.node_config["address"]]
-            ]
-        else:
-            current_validators = []
-
-        # Set to track addresses found in receipts
-        receipt_addresses = set([consensus_data.leader_receipt.node_config["address"]])
-
-        # Iterate over receipts to find matching validators
-        for receipt in consensus_data.validators:
-            address = receipt.node_config["address"]
-            receipt_addresses.add(address)
-            if appeal_failed > 0:
-                if address in validator_map:
-                    current_validators.append(validator_map[address])
-
-        # Get all validators where the address is not in the receipts
-        not_used_validators = [
-            validator
-            for validator in validators
-            if validator["address"] not in receipt_addresses
-        ]
-
-=======
         # Create a dictionary to map addresses to validator entries
         validator_map = {validator["address"]: validator for validator in validators}
 
@@ -758,7 +619,6 @@
         # Set not_used_validators to the remaining validators in validator_map
         not_used_validators = list(validator_map.values())
 
->>>>>>> 1977567b
         if len(not_used_validators) == 0:
             raise ValueError(
                 "No validators found for appeal, waiting for next appeal request: "
@@ -910,8 +770,6 @@
     Class representing the pending state of a transaction.
     """
 
-<<<<<<< HEAD
-=======
     def __init__(self, called_from_pending_queue: bool):
         """
         Initialize the PendingState.
@@ -921,7 +779,6 @@
         """
         self.called_from_pending_queue = called_from_pending_queue
 
->>>>>>> 1977567b
     async def handle(self, context):
         """
         Handle the pending state transition.
@@ -939,14 +796,11 @@
             )
         )
 
-<<<<<<< HEAD
-=======
         # Transaction should not be processed from the pending queue if it is a leader appeal
         # This is to filter out the transaction picked up by _crawl_snapshot
         if self.called_from_pending_queue and context.transaction.appeal_undetermined:
             return None
 
->>>>>>> 1977567b
         if context.transaction.status != TransactionStatus.PENDING:
             # This is a patch for a TOCTOU problem we have https://github.com/yeagerai/genlayer-simulator/issues/387
             # Problem: Pending transactions are checked by `_crawl_snapshot`, which appends them to queues. These queues are consumed by `_run_consensus`, which processes the transactions. This means that a transaction can be processed multiple times, since `_crawl_snapshot` can append the same transaction to the queue multiple times.
@@ -1290,15 +1144,12 @@
         )
         context.transaction.appealed = False
 
-<<<<<<< HEAD
-=======
         # Set the transaction appeal undetermined status to false
         context.transactions_processor.set_transaction_appeal_undetermined(
             context.transaction.hash, False
         )
         context.transaction.appeal_undetermined = False
 
->>>>>>> 1977567b
         # Set the transaction result
         context.transactions_processor.set_transaction_result(
             context.transaction.hash, context.consensus_data.to_dict()
@@ -1328,12 +1179,9 @@
         # Retrieve the leader's receipt from the consensus data
         leader_receipt = context.consensus_data.leader_receipt
 
-<<<<<<< HEAD
-=======
         # Get the contract snapshot for the transaction's target address
         leaders_contract_snapshot = context.contract_snapshot_supplier()
 
->>>>>>> 1977567b
         # Do not deploy the contract if the execution failed
         if leader_receipt.execution_result == ExecutionResultStatus.SUCCESS:
             # Get the contract snapshot for the transaction's target address
