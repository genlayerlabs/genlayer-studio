# backend/consensus/base.py

DEFAULT_VALIDATORS_COUNT = 5
DEFAULT_CONSENSUS_SLEEP_TIME = 5

import os
import asyncio
import traceback
from typing import Callable, Iterator, List, Iterable, Literal
import time
from abc import ABC, abstractmethod
import threading
import random

from sqlalchemy.orm import Session
from backend.consensus.vrf import get_validators_for_transaction
from backend.database_handler.chain_snapshot import ChainSnapshot
from backend.database_handler.contract_snapshot import ContractSnapshot
from backend.database_handler.contract_processor import ContractProcessor
from backend.database_handler.transactions_processor import (
    TransactionsProcessor,
    TransactionStatus,
)
from backend.database_handler.accounts_manager import AccountsManager
from backend.database_handler.types import ConsensusData
from backend.domain.types import (
    Transaction,
    TransactionType,
    LLMProvider,
    Validator,
)
from backend.node.base import Node
from backend.node.types import (
    ExecutionMode,
    Receipt,
    Vote,
    ExecutionResultStatus,
    PendingTransaction,
)
from backend.protocol_rpc.message_handler.base import MessageHandler
from backend.protocol_rpc.message_handler.types import (
    LogEvent,
    EventType,
    EventScope,
)


def node_factory(
    validator: dict,
    validator_mode: ExecutionMode,
    contract_snapshot: ContractSnapshot,
    leader_receipt: Receipt | None,
    msg_handler: MessageHandler,
    contract_snapshot_factory: Callable[[str], ContractSnapshot],
) -> Node:
    """
    Factory function to create a Node instance.

    Args:
        validator (dict): Validator information.
        validator_mode (ExecutionMode): Mode of execution for the validator.
        contract_snapshot (ContractSnapshot): Snapshot of the contract state.
        leader_receipt (Receipt | None): Receipt of the leader node.
        msg_handler (MessageHandler): Handler for messaging.
        contract_snapshot_factory (Callable[[str], ContractSnapshot]): Factory function to create contract snapshots.

    Returns:
        Node: A new Node instance.
    """
    # Create a node instance with the provided parameters
    return Node(
        contract_snapshot=contract_snapshot,
        validator_mode=validator_mode,
        leader_receipt=leader_receipt,
        msg_handler=msg_handler,
        validator=Validator(
            address=validator["address"],
            stake=validator["stake"],
            llmprovider=LLMProvider(
                provider=validator["provider"],
                model=validator["model"],
                config=validator["config"],
                plugin=validator["plugin"],
                plugin_config=validator["plugin_config"],
            ),
        ),
        contract_snapshot_factory=contract_snapshot_factory,
    )


def contract_snapshot_factory(
    contract_address: str,
    session: Session,
    transaction: Transaction,
):
    """
    Factory function to create a ContractSnapshot instance.

    Args:
        contract_address (str): The address of the contract.
        session (Session): The database session.
        transaction (Transaction): The transaction related to the contract.

    Returns:
        ContractSnapshot: A new ContractSnapshot instance.
    """
    # Check if the transaction is a contract deployment and the contract address matches the transaction's to address
    if (
        transaction.type == TransactionType.DEPLOY_CONTRACT
        and contract_address == transaction.to_address
        and transaction.status != TransactionStatus.ACCEPTED
    ):
        # Create a new ContractSnapshot instance for the new contract
        ret = ContractSnapshot(None, session)
        ret.contract_address = transaction.to_address
        ret.contract_code = transaction.data["contract_code"]
        ret.balance = transaction.value or 0
        ret.states = {"accepted": {}, "finalized": {}}
        ret.encoded_state = ret.states["accepted"]
        ret.ghost_contract_address = transaction.ghost_contract_address
        return ret

    # Return a ContractSnapshot instance for an existing contract
    return ContractSnapshot(contract_address, session)


def contract_processor_factory(session: Session):
    """
    Factory function to create a ContractProcessor instance.
    """
    return ContractProcessor(session)


def chain_snapshot_factory(session: Session):
    """
    Factory function to create a ChainSnapshot instance.

    Args:
        session (Session): The database session.

    Returns:
        ChainSnapshot: A new ChainSnapshot instance.
    """
    return ChainSnapshot(session)


def transactions_processor_factory(session: Session):
    """
    Factory function to create a TransactionsProcessor instance.

    Args:
        session (Session): The database session.

    Returns:
        TransactionsProcessor: A new TransactionsProcessor instance.
    """
    return TransactionsProcessor(session)


def accounts_manager_factory(session: Session):
    """
    Factory function to create an AccountsManager instance.

    Args:
        session (Session): The database session.

    Returns:
        AccountsManager: A new AccountsManager instance.
    """
    return AccountsManager(session)


class TransactionContext:
    """
    Class representing the context of a transaction.

    Attributes:
        transaction (Transaction): The transaction.
        transactions_processor (TransactionsProcessor): Instance responsible for handling transaction operations within the database.
        chain_snapshot (ChainSnapshot): Snapshot of the chain state.
        accounts_manager (AccountsManager): Manager for accounts.
        contract_snapshot_factory (Callable[[str], ContractSnapshot]): Factory function to create contract snapshots.
        node_factory (Callable[[dict, ExecutionMode, ContractSnapshot, Receipt | None, MessageHandler, Callable[[str], ContractSnapshot]], Node]): Factory function to create nodes.
        msg_handler (MessageHandler): Handler for messaging.
        consensus_data (ConsensusData): Data related to the consensus process.
        iterator_rotation (Iterator[list] | None): Iterator for rotating validators.
        remaining_validators (list): List of remaining validators.
        num_validators (int): Number of validators.
        contract_snapshot (ContractSnapshot | None): Snapshot of the contract state.
        votes (dict): Dictionary of votes.
        validator_nodes (list): List of validator nodes.
        validation_results (list): List of validation results.
    """

    def __init__(
        self,
        transaction: Transaction,
        transactions_processor: TransactionsProcessor,
        chain_snapshot: ChainSnapshot,
        accounts_manager: AccountsManager,
        contract_snapshot_factory: Callable[[str], ContractSnapshot],
        contract_processor: ContractProcessor,
        node_factory: Callable[
            [
                dict,
                ExecutionMode,
                ContractSnapshot,
                Receipt | None,
                MessageHandler,
                Callable[[str], ContractSnapshot],
            ],
            Node,
        ],
        msg_handler: MessageHandler,
    ):
        """
        Initialize the TransactionContext.

        Args:
            transaction (Transaction): The transaction.
            transactions_processor (TransactionsProcessor): Instance responsible for handling transaction operations within the database.
            chain_snapshot (ChainSnapshot): Snapshot of the chain state.
            accounts_manager (AccountsManager): Manager for accounts.
            contract_snapshot_factory (Callable[[str], ContractSnapshot]): Factory function to create contract snapshots.
            node_factory (Callable[[dict, ExecutionMode, ContractSnapshot, Receipt | None, MessageHandler, Callable[[str], ContractSnapshot]], Node]): Factory function to create nodes.
            msg_handler (MessageHandler): Handler for messaging.
        """
        self.transaction = transaction
        self.transactions_processor = transactions_processor
        self.chain_snapshot = chain_snapshot
        self.accounts_manager = accounts_manager
        self.contract_snapshot_factory = contract_snapshot_factory
        self.contract_processor = contract_processor
        self.node_factory = node_factory
        self.msg_handler = msg_handler
        self.consensus_data = ConsensusData(
            votes={}, leader_receipt=None, validators=[]
        )
        self.involved_validators: list[dict] = []
        self.remaining_validators: list = []
        self.num_validators: int = 0
        self.contract_snapshot_supplier: Callable[[], ContractSnapshot] | None = None
        self.votes: dict = {}
        self.validator_nodes: list = []
        self.validation_results: list = []
        self.rotation_count: int = 0


class ConsensusAlgorithm:
    """
    Class representing the consensus algorithm.

    Attributes:
        get_session (Callable[[], Session]): Function to get a database session.
        msg_handler (MessageHandler): Handler for messaging.
        pending_queues (dict[str, asyncio.Queue]): Dictionary of pending_queues for transactions.
        finality_window_time (int): Time in seconds for the finality window.
        consensus_sleep_time (int): Time in seconds for the consensus sleep time.
    """

    def __init__(
        self,
        get_session: Callable[[], Session],
        msg_handler: MessageHandler,
    ):
        """
        Initialize the ConsensusAlgorithm.

        Args:
            get_session (Callable[[], Session]): Function to get a database session.
            msg_handler (MessageHandler): Handler for messaging.
        """
        self.get_session = get_session
        self.msg_handler = msg_handler
        self.pending_queues: dict[str, asyncio.Queue] = {}
        self.finality_window_time = int(os.getenv("VITE_FINALITY_WINDOW"))
        self.consensus_sleep_time = DEFAULT_CONSENSUS_SLEEP_TIME
        self.pending_queue_stop_events: dict[str, asyncio.Event] = (
            {}
        )  # Events to stop tasks for each pending queue
        self.pending_queue_task_running: dict[str, bool] = (
            {}
        )  # Track running state for each pending queue

    def run_crawl_snapshot_loop(
        self,
        chain_snapshot_factory: Callable[
            [Session], ChainSnapshot
        ] = chain_snapshot_factory,
        transactions_processor_factory: Callable[
            [Session], TransactionsProcessor
        ] = transactions_processor_factory,
        stop_event: threading.Event = threading.Event(),
    ):
        """
        Run the loop to crawl snapshots.

        Args:
            chain_snapshot_factory (Callable[[Session], ChainSnapshot]): Creates snapshots of the blockchain state at specific points in time.
            transactions_processor_factory (Callable[[Session], TransactionsProcessor]): Creates processors to modify transactions.
            stop_event (threading.Event): Control signal to terminate the loop.
        """
        # Create a new event loop for crawling snapshots
        loop = asyncio.new_event_loop()
        asyncio.set_event_loop(loop)
        loop.run_until_complete(
            self._crawl_snapshot(
                chain_snapshot_factory, transactions_processor_factory, stop_event
            )
        )
        loop.close()

    async def _crawl_snapshot(
        self,
        chain_snapshot_factory: Callable[[Session], ChainSnapshot],
        transactions_processor_factory: Callable[[Session], TransactionsProcessor],
        stop_event: threading.Event,
    ):
        """
        Crawl snapshots and process pending transactions.

        Args:
            chain_snapshot_factory (Callable[[Session], ChainSnapshot]): Creates snapshots of the blockchain state at specific points in time.
            transactions_processor_factory (Callable[[Session], TransactionsProcessor]): Creates processors to modify transactions.
            stop_event (threading.Event): Control signal to terminate the loop.
        """
        while not stop_event.is_set():
            with self.get_session() as session:
                chain_snapshot = chain_snapshot_factory(session)
                transactions_processor = transactions_processor_factory(session)
                pending_transactions = chain_snapshot.get_pending_transactions()
                for transaction in pending_transactions:
                    transaction = Transaction.from_dict(transaction)
                    address = transaction.to_address

                    # Initialize queue and stop event for the address if not present
                    if address not in self.pending_queues:
                        self.pending_queues[address] = asyncio.Queue()

                    if address not in self.pending_queue_stop_events:
                        self.pending_queue_stop_events[address] = asyncio.Event()

                    # Only add to the queue if the stop event is not set
                    if not self.pending_queue_stop_events[address].is_set():
                        await self.pending_queues[address].put(transaction)

                        # Set the transaction as activated so it is not added to the queue again
                        ConsensusAlgorithm.dispatch_transaction_status_update(
                            transactions_processor,
                            transaction.hash,
                            TransactionStatus.ACTIVATED,
                            self.msg_handler,
                        )

            await asyncio.sleep(self.consensus_sleep_time)

    def run_process_pending_transactions_loop(
        self,
        chain_snapshot_factory: Callable[
            [Session], ChainSnapshot
        ] = chain_snapshot_factory,
        transactions_processor_factory: Callable[
            [Session], TransactionsProcessor
        ] = transactions_processor_factory,
        accounts_manager_factory: Callable[
            [Session], AccountsManager
        ] = accounts_manager_factory,
        contract_snapshot_factory: Callable[
            [str, Session, Transaction], ContractSnapshot
        ] = contract_snapshot_factory,
        contract_processor_factory: Callable[
            [Session], ContractProcessor
        ] = contract_processor_factory,
        node_factory: Callable[
            [
                dict,
                ExecutionMode,
                ContractSnapshot,
                Receipt | None,
                MessageHandler,
                Callable[[str], ContractSnapshot],
            ],
            Node,
        ] = node_factory,
        stop_event: threading.Event = threading.Event(),
    ):
        """
        Run the process pending transactions loop.

        Args:
            chain_snapshot_factory (Callable[[Session], ChainSnapshot]): Creates snapshots of the blockchain state at specific points in time.
            transactions_processor_factory (Callable[[Session], TransactionsProcessor]): Creates processors to modify transactions.
            accounts_manager_factory (Callable[[Session], AccountsManager]): Creates managers to handle account state.
            contract_snapshot_factory (Callable[[str, Session, Transaction], ContractSnapshot]): Creates snapshots of contract states.
            node_factory (Callable[[dict, ExecutionMode, ContractSnapshot, Receipt | None, MessageHandler, Callable[[str], ContractSnapshot]], Node]): Creates node instances that can execute contracts and process transactions.
            stop_event (threading.Event): Control signal to terminate the pending transactions process.
        """
        # Create a new event loop for running the processing of pending transactions
        loop = asyncio.new_event_loop()
        asyncio.set_event_loop(loop)
        loop.run_until_complete(
            self._process_pending_transactions(
                chain_snapshot_factory,
                transactions_processor_factory,
                accounts_manager_factory,
                contract_snapshot_factory,
                contract_processor_factory,
                node_factory,
                stop_event,
            )
        )
        loop.close()

    async def _process_pending_transactions(
        self,
        chain_snapshot_factory: Callable[[Session], ChainSnapshot],
        transactions_processor_factory: Callable[[Session], TransactionsProcessor],
        accounts_manager_factory: Callable[[Session], AccountsManager],
        contract_snapshot_factory: Callable[
            [str, Session, Transaction], ContractSnapshot
        ],
        contract_processor_factory: Callable[[Session], ContractProcessor],
        node_factory: Callable[
            [
                dict,
                ExecutionMode,
                ContractSnapshot,
                Receipt | None,
                MessageHandler,
                Callable[[str], ContractSnapshot],
            ],
            Node,
        ],
        stop_event: threading.Event,
    ):
        """
        Process pending transactions.

        Args:
            chain_snapshot_factory (Callable[[Session], ChainSnapshot]): Creates snapshots of the blockchain state at specific points in time.
            transactions_processor_factory (Callable[[Session], TransactionsProcessor]): Creates processors to modify transactions.
            accounts_manager_factory (Callable[[Session], AccountsManager]): Creates managers to handle account state.
            contract_snapshot_factory (Callable[[str, Session, Transaction], ContractSnapshot]): Creates snapshots of contract states.
            node_factory (Callable[[dict, ExecutionMode, ContractSnapshot, Receipt | None, MessageHandler, Callable[[str], ContractSnapshot]], Node]): Creates node instances that can execute contracts and process transactions.
            stop_event (threading.Event): Control signal to terminate the pending transactions process.
        """
        # Set a new event loop for the processing of pending transactions
        asyncio.set_event_loop(asyncio.new_event_loop())
        # Note: ollama uses GPU resources and webrequest aka selenium uses RAM
        # TODO: Consider using async sessions to avoid blocking the current thread
        while not stop_event.is_set():
            try:
                async with asyncio.TaskGroup() as tg:
                    for queue_address, queue in self.pending_queues.items():
                        if (
                            not queue.empty()
                            and not self.pending_queue_stop_events.get(
                                queue_address, asyncio.Event()
                            ).is_set()
                        ):
                            # Sessions cannot be shared between coroutines; create a new session for each coroutine
                            # Reference: https://docs.sqlalchemy.org/en/20/orm/session_basics.html#is-the-session-thread-safe-is-asyncsession-safe-to-share-in-concurrent-tasks
                            self.pending_queue_task_running[queue_address] = True
                            transaction: Transaction = await queue.get()
                            with self.get_session() as session:

                                async def exec_transaction_with_session_handling(
                                    session: Session,
                                    transaction: Transaction,
                                    queue_address: str,
                                ):
                                    transactions_processor = (
                                        transactions_processor_factory(session)
                                    )
                                    await self.exec_transaction(
                                        transaction,
                                        transactions_processor,
                                        chain_snapshot_factory(session),
                                        accounts_manager_factory(session),
                                        lambda contract_address: contract_snapshot_factory(
                                            contract_address, session, transaction
                                        ),
                                        contract_processor_factory(session),
                                        node_factory,
                                    )
                                    session.commit()
                                    self.pending_queue_task_running[queue_address] = (
                                        False
                                    )

                            tg.create_task(
                                exec_transaction_with_session_handling(
                                    session, transaction, queue_address
                                )
                            )

            except Exception as e:
                print("Error running consensus", e)
                print(traceback.format_exc())
            finally:
                for queue_address in self.pending_queues:
                    self.pending_queue_task_running[queue_address] = False
            await asyncio.sleep(self.consensus_sleep_time)

    def is_pending_queue_task_running(self, address: str):
        """
        Check if a task for a specific pending queue is currently running.
        """
        return self.pending_queue_task_running.get(address, False)

    def stop_pending_queue_task(self, address: str):
        """
        Signal the task for a specific pending queue to stop.
        """
        if address in self.pending_queues:
            if address not in self.pending_queue_stop_events:
                self.pending_queue_stop_events[address] = asyncio.Event()
            self.pending_queue_stop_events[address].set()

    def start_pending_queue_task(self, address: str):
        """
        Allow the task for a specific pending queue to start.
        """
        if address in self.pending_queue_stop_events:
            self.pending_queue_stop_events[address].clear()

    async def exec_transaction(
        self,
        transaction: Transaction,
        transactions_processor: TransactionsProcessor,
        chain_snapshot: ChainSnapshot,
        accounts_manager: AccountsManager,
        contract_snapshot_factory: Callable[[str], ContractSnapshot],
        contract_processor: ContractProcessor,
        node_factory: Callable[
            [
                dict,
                ExecutionMode,
                ContractSnapshot,
                Receipt | None,
                MessageHandler,
                Callable[[str], ContractSnapshot],
            ],
            Node,
        ],
    ):
        """
        Execute a transaction.

        Args:
            transaction (Transaction): The transaction to execute.
            transactions_processor (TransactionsProcessor): Instance responsible for handling transaction operations within the database.
            chain_snapshot (ChainSnapshot): Snapshot of the chain state.
            accounts_manager (AccountsManager): Manager for accounts.
            contract_snapshot_factory (Callable[[str], ContractSnapshot]): Factory function to create contract snapshots.
            node_factory (Callable[[dict, ExecutionMode, ContractSnapshot, Receipt | None, MessageHandler, Callable[[str], ContractSnapshot]], Node]): Factory function to create nodes.
        """
        # Create initial state context for the transaction
        context = TransactionContext(
            transaction=transaction,
            transactions_processor=transactions_processor,
            chain_snapshot=chain_snapshot,
            accounts_manager=accounts_manager,
            contract_snapshot_factory=contract_snapshot_factory,
            contract_processor=contract_processor,
            node_factory=node_factory,
            msg_handler=self.msg_handler,
        )

        # Begin state transitions starting from PendingState
        state = PendingState()
        while True:
            next_state = await state.handle(context)
            if next_state is None:
                break
            state = next_state

    @staticmethod
    def dispatch_transaction_status_update(
        transactions_processor: TransactionsProcessor,
        transaction_hash: str,
        new_status: TransactionStatus,
        msg_handler: MessageHandler,
    ):
        """
        Dispatch a transaction status update.

        Args:
            transactions_processor (TransactionsProcessor): Instance responsible for handling transaction operations within the database.
            transaction_hash (str): Hash of the transaction.
            new_status (TransactionStatus): New status of the transaction.
            msg_handler (MessageHandler): Handler for messaging.
        """
        # Update the transaction status in the transactions processor
        transactions_processor.update_transaction_status(transaction_hash, new_status)

        # Send a message indicating the transaction status update
        msg_handler.send_message(
            LogEvent(
                "transaction_status_updated",
                EventType.INFO,
                EventScope.CONSENSUS,
                f"{str(new_status.value)} {str(transaction_hash)}",
                {
                    "hash": str(transaction_hash),
                    "new_status": str(new_status.value),
                },
                transaction_hash=transaction_hash,
            )
        )

    @staticmethod
    def execute_transfer(
        transaction: Transaction,
        transactions_processor: TransactionsProcessor,
        accounts_manager: AccountsManager,
        msg_handler: MessageHandler,
    ):
        """
        Executes a native token transfer between Externally Owned Accounts (EOAs).

        This function handles the transfer of native tokens from one EOA to another.
        It updates the balances of both the sender and recipient accounts, and
        manages the transaction status throughout the process.

        Args:
            transaction (dict): The transaction details including from_address, to_address, and value.
            transactions_processor (TransactionsProcessor): Instance responsible for handling transaction operations within the database.
            accounts_manager (AccountsManager): Manager to handle account balance updates.
        """

        # Check if the transaction is a fund_account call
        if not transaction.from_address is None:
            # Get the balance of the sender account
            from_balance = accounts_manager.get_account_balance(
                transaction.from_address
            )

            # Check if the sender has enough balance
            if from_balance < transaction.value:
                # Set the transaction status to UNDETERMINED if balance is insufficient
                ConsensusAlgorithm.dispatch_transaction_status_update(
                    transactions_processor,
                    transaction.hash,
                    TransactionStatus.UNDETERMINED,
                    msg_handler,
                )

                # transactions_processor.create_rollup_transaction(transaction.hash)
                return

            # Update the balance of the sender account
            accounts_manager.update_account_balance(
                transaction.from_address, from_balance - transaction.value
            )

        # Check if the transaction is a burn call
        if not transaction.to_address is None:
            # Get the balance of the recipient account
            to_balance = accounts_manager.get_account_balance(transaction.to_address)

            # Update the balance of the recipient account
            accounts_manager.update_account_balance(
                transaction.to_address, to_balance + transaction.value
            )

        # Dispatch a transaction status update to FINALIZED
        ConsensusAlgorithm.dispatch_transaction_status_update(
            transactions_processor,
            transaction.hash,
            TransactionStatus.FINALIZED,
            msg_handler,
        )

        # transactions_processor.create_rollup_transaction(transaction.hash)

    def run_appeal_window_loop(
        self,
        chain_snapshot_factory: Callable[
            [Session], ChainSnapshot
        ] = chain_snapshot_factory,
        transactions_processor_factory: Callable[
            [Session], TransactionsProcessor
        ] = transactions_processor_factory,
        accounts_manager_factory: Callable[
            [Session], AccountsManager
        ] = accounts_manager_factory,
        contract_snapshot_factory: Callable[
            [str, Session, Transaction], ContractSnapshot
        ] = contract_snapshot_factory,
        contract_processor_factory: Callable[
            [Session], ContractProcessor
        ] = contract_processor_factory,
        node_factory: Callable[
            [
                dict,
                ExecutionMode,
                ContractSnapshot,
                Receipt | None,
                MessageHandler,
                Callable[[str], ContractSnapshot],
            ],
            Node,
        ] = node_factory,
        stop_event: threading.Event = threading.Event(),
    ):
        """
        Run the loop to handle the appeal window.

        Args:
            chain_snapshot_factory (Callable[[Session], ChainSnapshot]): Creates snapshots of the blockchain state at specific points in time.
            transactions_processor_factory (Callable[[Session], TransactionsProcessor]): Creates processors to modify transactions.
            accounts_manager_factory (Callable[[Session], AccountsManager]): Creates managers to handle account state.
            contract_snapshot_factory (Callable[[str, Session, Transaction], ContractSnapshot]): Creates snapshots of contract states.
            node_factory (Callable[[dict, ExecutionMode, ContractSnapshot, Receipt | None, MessageHandler, Callable[[str], ContractSnapshot]], Node]): Creates node instances that can execute contracts and process transactions.
            stop_event (threading.Event): Control signal to terminate the appeal window process.
        """
        # Create a new event loop for running the appeal window
        loop = asyncio.new_event_loop()
        asyncio.set_event_loop(loop)
        loop.run_until_complete(
            self._appeal_window(
                chain_snapshot_factory,
                transactions_processor_factory,
                accounts_manager_factory,
                contract_snapshot_factory,
                contract_processor_factory,
                node_factory,
                stop_event,
            )
        )
        loop.close()

    async def _appeal_window(
        self,
        chain_snapshot_factory: Callable[[Session], ChainSnapshot],
        transactions_processor_factory: Callable[[Session], TransactionsProcessor],
        accounts_manager_factory: Callable[[Session], AccountsManager],
        contract_snapshot_factory: Callable[
            [str, Session, Transaction], ContractSnapshot
        ],
        contract_processor_factory: Callable[[Session], ContractProcessor],
        node_factory: Callable[
            [
                dict,
                ExecutionMode,
                ContractSnapshot,
                Receipt | None,
                MessageHandler,
                Callable[[str], ContractSnapshot],
            ],
            Node,
        ],
        stop_event: threading.Event,
    ):
        """
        Handle the appeal window for transactions, during which EOAs can challenge transaction results.

        Args:
            chain_snapshot_factory (Callable[[Session], ChainSnapshot]): Creates snapshots of the blockchain state at specific points in time.
            transactions_processor_factory (Callable[[Session], TransactionsProcessor]): Creates processors to modify transactions.
            accounts_manager_factory (Callable[[Session], AccountsManager]): Creates managers to handle account state.
            contract_snapshot_factory (Callable[[str, Session, Transaction], ContractSnapshot]): Creates snapshots of contract states.
            node_factory (Callable[[dict, ExecutionMode, ContractSnapshot, Receipt | None, MessageHandler, Callable[[str], ContractSnapshot]], Node]): Creates node instances that can execute contracts and process transactions.
            stop_event (threading.Event): Control signal to terminate the appeal window process.
        """
        # Set a new event loop for the appeal window
        asyncio.set_event_loop(asyncio.new_event_loop())

        while not stop_event.is_set():
            try:
                async with asyncio.TaskGroup() as tg:
                    with self.get_session() as session:
                        # Get the accepted and undetermined transactions per contract address
                        chain_snapshot = chain_snapshot_factory(session)
                        accepted_undetermined_transactions = (
                            chain_snapshot.get_accepted_undetermined_transactions()
                        )

                        # Iterate over the contracts
                        for (
                            accepted_undetermined_queue
                        ) in accepted_undetermined_transactions.values():

                            # Create a new session for each task so tasks can be run in parallel
                            with self.get_session() as task_session:

                                async def exec_appeal_window_with_session_handling(
                                    task_session: Session,
                                    accepted_undetermined_queue: list[dict],
                                ):
                                    transactions_processor = (
                                        transactions_processor_factory(task_session)
                                    )

                                    # Go through the whole queue to check for appeals and finalizations
                                    for index, transaction in enumerate(
                                        accepted_undetermined_queue
                                    ):
                                        transaction = Transaction.from_dict(transaction)

                                        # Check if the transaction is appealed
                                        if not transaction.appealed:

                                            # Check if the transaction can be finalized
                                            if self.can_finalize_transaction(
                                                transactions_processor,
                                                transaction,
                                                index,
                                                accepted_undetermined_queue,
                                            ):

                                                # Handle transactions that need to be finalized
                                                await self.process_finalization(
                                                    transaction,
                                                    transactions_processor,
                                                    chain_snapshot,
                                                    accounts_manager_factory(
                                                        task_session
                                                    ),
                                                    lambda contract_address: contract_snapshot_factory(
                                                        contract_address,
                                                        task_session,
                                                        transaction,
                                                    ),
                                                    contract_processor_factory(
                                                        task_session
                                                    ),
                                                    node_factory,
                                                )
                                                task_session.commit()

                                        else:
                                            # Handle transactions that are appealed
                                            if (
                                                transaction.status
                                                == TransactionStatus.UNDETERMINED
                                            ):
                                                # Leader appeal
                                                await self.process_leader_appeal(
                                                    transaction,
                                                    transactions_processor,
                                                    chain_snapshot,
                                                    accounts_manager_factory(
                                                        task_session
                                                    ),
                                                    lambda contract_address: contract_snapshot_factory(
                                                        contract_address,
                                                        task_session,
                                                        transaction,
                                                    ),
                                                    contract_processor_factory(
                                                        task_session
                                                    ),
                                                    node_factory,
                                                )
                                                task_session.commit()

                                            else:
                                                # Validator appeal
                                                await self.process_validator_appeal(
                                                    transaction,
                                                    transactions_processor,
                                                    chain_snapshot,
                                                    accounts_manager_factory(
                                                        task_session
                                                    ),
                                                    lambda contract_address: contract_snapshot_factory(
                                                        contract_address,
                                                        task_session,
                                                        transaction,
                                                    ),
                                                    contract_processor_factory(
                                                        task_session
                                                    ),
                                                    node_factory,
                                                )
                                                task_session.commit()

                                tg.create_task(
                                    exec_appeal_window_with_session_handling(
                                        task_session, accepted_undetermined_queue
                                    )
                                )

            except Exception as e:
                print("Error running consensus", e)
                print(traceback.format_exc())
            await asyncio.sleep(self.consensus_sleep_time)

    def can_finalize_transaction(
        self,
        transactions_processor: TransactionsProcessor,
        transaction: Transaction,
        index: int,
        accepted_undetermined_queue: list[dict],
    ) -> bool:
        """
        Check if the transaction can be finalized based on the following criteria:
        - The transaction is a leader only transaction
        - The transaction has exceeded the finality window
        - The previous transaction has been finalized

        Args:
            transactions_processor (TransactionsProcessor): The transactions processor instance.
            transaction (Transaction): The transaction to be possibly finalized.
            index (int): The index of the current transaction in the accepted_undetermined_queue.
            accepted_undetermined_queue (list[dict]): The list of accepted and undetermined transactions for one contract.

        Returns:
            bool: True if the transaction can be finalized, False otherwise.
        """
        if (transaction.leader_only) or (
            (
                int(time.time())
                - transaction.timestamp_awaiting_finalization
                - transaction.appeal_processing_time
            )
            > self.finality_window_time
        ):
            if index == 0:
                return True
            else:
                previous_transaction_hash = accepted_undetermined_queue[index - 1][
                    "hash"
                ]
                previous_transaction = transactions_processor.get_transaction_by_hash(
                    previous_transaction_hash
                )
                if previous_transaction["status"] == TransactionStatus.FINALIZED.value:
                    return True
                else:
                    return False
        else:
            return False

    async def process_finalization(
        self,
        transaction: Transaction,
        transactions_processor: TransactionsProcessor,
        chain_snapshot: ChainSnapshot,
        accounts_manager: AccountsManager,
        contract_snapshot_factory: Callable[[str], ContractSnapshot],
        contract_processor: ContractProcessor,
        node_factory: Callable[
            [
                dict,
                ExecutionMode,
                ContractSnapshot,
                Receipt | None,
                MessageHandler,
                Callable[[str], ContractSnapshot],
            ],
            Node,
        ],
    ):
        """
        Process the finalization of a transaction.

        Args:
            transaction (Transaction): The transaction to finalize.
            transactions_processor (TransactionsProcessor): Instance responsible for handling transaction operations within the database.
            chain_snapshot (ChainSnapshot): Snapshot of the chain state.
            accounts_manager (AccountsManager): Manager for accounts.
            contract_snapshot_factory (Callable[[str], ContractSnapshot]): Factory function to create contract snapshots.
            node_factory (Callable[[dict, ExecutionMode, ContractSnapshot, Receipt | None, MessageHandler, Callable[[str], ContractSnapshot]], Node]): Factory function to create nodes.
        """
        # Create a transaction context for finalizing the transaction
        context = TransactionContext(
            transaction=transaction,
            transactions_processor=transactions_processor,
            chain_snapshot=chain_snapshot,
            accounts_manager=accounts_manager,
            contract_snapshot_factory=contract_snapshot_factory,
            contract_processor=contract_processor,
            node_factory=node_factory,
            msg_handler=self.msg_handler,
        )

        # Transition to the FinalizingState
        state = FinalizingState()
        await state.handle(context)

    async def process_leader_appeal(
        self,
        transaction: Transaction,
        transactions_processor: TransactionsProcessor,
        chain_snapshot: ChainSnapshot,
        accounts_manager: AccountsManager,
        contract_snapshot_factory: Callable[[str], ContractSnapshot],
        contract_processor: ContractProcessor,
        node_factory: Callable[
            [
                dict,
                ExecutionMode,
                ContractSnapshot,
                Receipt | None,
                MessageHandler,
                Callable[[str], ContractSnapshot],
            ],
            Node,
        ],
    ):
        """
        Process the leader appeal of a transaction.

        Args:
            transaction (Transaction): The transaction to appeal.
            transactions_processor (TransactionsProcessor): Instance responsible for handling transaction operations within the database.
            chain_snapshot (ChainSnapshot): Snapshot of the chain state.
            accounts_manager (AccountsManager): Manager for accounts.
            contract_snapshot_factory (Callable[[str], ContractSnapshot]): Factory function to create contract snapshots.
            node_factory (Callable[[dict, ExecutionMode, ContractSnapshot, Receipt | None, MessageHandler, Callable[[str], ContractSnapshot]], Node]): Factory function to create nodes.
        """
        # Create a transaction context for the appeal
        context = TransactionContext(
            transaction=transaction,
            transactions_processor=transactions_processor,
            chain_snapshot=chain_snapshot,
            accounts_manager=accounts_manager,
            contract_snapshot_factory=contract_snapshot_factory,
            contract_processor=contract_processor,
            node_factory=node_factory,
            msg_handler=self.msg_handler,
        )

        transactions_processor.set_transaction_appeal(transaction.hash, False)
        transaction.appealed = False

        if len(transaction.consensus_data.validators) + 1 == len(
            chain_snapshot.get_all_validators()
        ):
            self.msg_handler.send_message(
                LogEvent(
                    "consensus_event",
                    EventType.ERROR,
                    EventScope.CONSENSUS,
                    "Appeal failed, no validators found to process the appeal",
                    {
                        "transaction_hash": transaction.hash,
                    },
                    transaction_hash=transaction.hash,
                )
            )
            self.msg_handler.send_message(
                log_event=LogEvent(
                    "transaction_appeal_updated",
                    EventType.INFO,
                    EventScope.CONSENSUS,
                    "Set transaction appealed",
                    {
                        "hash": context.transaction.hash,
                    },
                ),
                log_to_terminal=False,
            )

        else:
            # Appeal data member is used in the frontend for both types of appeals
            # Here the type is refined based on the status
            transactions_processor.set_transaction_appeal_undetermined(
                transaction.hash, True
            )
            transaction.appeal_undetermined = True

            # Begin state transitions starting from PendingState
            state = PendingState()
            while True:
                next_state = await state.handle(context)
                if next_state is None:
                    break
                elif next_state == "leader_appeal_success":
                    self.rollback_transactions(context)
                    break
                state = next_state

    async def process_validator_appeal(
        self,
        transaction: Transaction,
        transactions_processor: TransactionsProcessor,
        chain_snapshot: ChainSnapshot,
        accounts_manager: AccountsManager,
        contract_snapshot_factory: Callable[[str], ContractSnapshot],
        contract_processor: ContractProcessor,
        node_factory: Callable[
            [
                dict,
                ExecutionMode,
                ContractSnapshot,
                Receipt | None,
                MessageHandler,
                Callable[[str], ContractSnapshot],
            ],
            Node,
        ],
    ):
        """
        Process the validator appeal of a transaction.

        Args:
            transaction (Transaction): The transaction to appeal.
            transactions_processor (TransactionsProcessor): Instance responsible for handling transaction operations within the database.
            chain_snapshot (ChainSnapshot): Snapshot of the chain state.
            accounts_manager (AccountsManager): Manager for accounts.
            contract_snapshot_factory (Callable[[str], ContractSnapshot]): Factory function to create contract snapshots.
            node_factory (Callable[[dict, ExecutionMode, ContractSnapshot, Receipt | None, MessageHandler, Callable[[str], ContractSnapshot]], Node]): Factory function to create nodes.
        """
        # Create a transaction context for the appeal
        context = TransactionContext(
            transaction=transaction,
            transactions_processor=transactions_processor,
            chain_snapshot=chain_snapshot,
            accounts_manager=accounts_manager,
            contract_snapshot_factory=contract_snapshot_factory,
            contract_processor=contract_processor,
            node_factory=node_factory,
            msg_handler=self.msg_handler,
        )

        # Set the leader receipt in the context
        context.consensus_data.leader_receipt = (
            transaction.consensus_data.leader_receipt
        )
        try:
            # Attempt to get extra validators for the appeal process
            _, context.remaining_validators = ConsensusAlgorithm.get_extra_validators(
                chain_snapshot.get_all_validators(),
                transaction.consensus_history,
                transaction.consensus_data,
                transaction.appeal_failed,
            )
        except ValueError as e:
            # When no validators are found, then the appeal failed
            context.msg_handler.send_message(
                LogEvent(
                    "consensus_event",
                    EventType.ERROR,
                    EventScope.CONSENSUS,
                    "Appeal failed, no validators found to process the appeal",
                    {
                        "transaction_hash": context.transaction.hash,
                    },
                    transaction_hash=context.transaction.hash,
                )
            )
            context.transactions_processor.set_transaction_appeal(
                context.transaction.hash, False
            )
            context.transaction.appealed = False
            self.msg_handler.send_message(
                log_event=LogEvent(
                    "transaction_appeal_updated",
                    EventType.INFO,
                    EventScope.CONSENSUS,
                    "Set transaction appealed",
                    {
                        "hash": context.transaction.hash,
                    },
                ),
                log_to_terminal=False,
            )
            context.transactions_processor.set_transaction_appeal_processing_time(
                context.transaction.hash
            )
        else:
            # Set up the context for the committing state
            context.num_validators = len(context.remaining_validators)
            context.votes = {}
            context.contract_snapshot_supplier = (
                lambda: context.contract_snapshot_factory(
                    context.transaction.to_address
                )
            )

            # Begin state transitions starting from CommittingState
            state = CommittingState()
            while True:
                next_state = await state.handle(context)
                if next_state is None:
                    break
                elif next_state == "validator_appeal_success":
                    self.rollback_transactions(context)
                    ConsensusAlgorithm.dispatch_transaction_status_update(
                        context.transactions_processor,
                        context.transaction.hash,
                        TransactionStatus.PENDING,
                        context.msg_handler,
                    )

                    # Get the previous state of the contract
                    previous_contact_state = (
                        context.transaction.contract_snapshot.encoded_state
                    )

                    # Restore the contract state
<<<<<<< HEAD
                    if previous_contact_state:
                        # Update the contract state with the previous state
                        context.contract_processor.update_contract_state(
                            context.transaction.to_address,
                            accepted_state=previous_contact_state,
                        )
=======
                    # Get the contract snapshot for the transaction's target address
                    leaders_contract_snapshot = context.contract_snapshot_factory(
                        context.transaction.to_address
                    )

                    # Update the contract state with the previous state
                    leaders_contract_snapshot.update_contract_state(
                        accepted_state=previous_contact_state
                    )

                    # Reset the contract snapshot for the transaction
                    context.transactions_processor.set_transaction_contract_snapshot(
                        context.transaction.hash, None
                    )
>>>>>>> 89343213

                    # Transaction will be picked up by _crawl_snapshot
                    break
                state = next_state

    def rollback_transactions(self, context: TransactionContext):
        """
        Rollback newer transactions.
        """
        # Rollback all future transactions for the current contract
        # Stop the _crawl_snapshot and the _run_consensus for the current contract
        address = context.transaction.to_address
        self.stop_pending_queue_task(address)

        # Wait until task is finished
        while self.is_pending_queue_task_running(address):
            time.sleep(1)

        # Empty the pending queue
        self.pending_queues[address] = asyncio.Queue()

        # Set all transactions with higher created_at to PENDING
        future_transactions = context.transactions_processor.get_newer_transactions(
            context.transaction.hash
        )
        for future_transaction in future_transactions:
            ConsensusAlgorithm.dispatch_transaction_status_update(
                context.transactions_processor,
                future_transaction["hash"],
                TransactionStatus.PENDING,
                context.msg_handler,
            )

            # Reset the contract snapshot for the transaction
            context.transactions_processor.set_transaction_contract_snapshot(
                future_transaction["hash"], None
            )

        # Start the queue loop again
        self.start_pending_queue_task(address)

    @staticmethod
    def get_extra_validators(
        all_validators: List[dict],
        consensus_history: dict,
        consensus_data: ConsensusData,
        appeal_failed: int,
    ):
        """
        Get extra validators for the appeal process according to the following formula:
        - when appeal_failed = 0, add n + 2 validators
        - when appeal_failed > 0, add (2 * appeal_failed * n + 1) + 2 validators
        Note that for appeal_failed > 0, the returned set contains the old validators
        from the previous appeal round and new validators.

        Selection of the extra validators:
        appeal_failed | PendingState | Reused validators | Extra selected     | Total
                      | validators   | from the previous | validators for the | validators
                      |              | appeal round      | appeal             |
        ----------------------------------------------------------------------------------
               0      |       n      |          0        |        n+2         |    2n+2
               1      |       n      |        n+2        |        n+1         |    3n+3
               2      |       n      |       2n+3        |         2n         |    5n+3
               3      |       n      |       4n+3        |         2n         |    7n+3
                              └───────┬──────┘  └─────────┬────────┘
                                      │                   |
        Validators after the ◄────────┘                   └──► Validators during the appeal
        appeal. This equals                                    for appeal_failed > 0
        the Total validators                                   = (2*appeal_failed*n+1)+2
        of the row above,                                      This is the formula from
        and are in consensus_data.                             above and it is what is
        For appeal_failed > 0                                  returned by this function
        = (2*appeal_failed-1)*n+3
        This is used to calculate n

        Args:
            all_validators (List[dict]): List of all validators.
            consensus_history (dict): Dictionary of consensus rounds results and status changes.
            consensus_data (ConsensusData): Data related to the consensus process.
            appeal_failed (int): Number of times the appeal has failed.

        Returns:
            list: List of current validators.
            list: List of extra validators.
        """
        # Get current validators and a dictionary mapping addresses to validators not used in the consensus process
        current_validators, validator_map = (
            ConsensusAlgorithm.get_validators_from_consensus_data(
                all_validators, consensus_data, False
            )
        )

        # Remove used leaders from validator_map
        used_leader_addresses = (
            ConsensusAlgorithm.get_used_leader_addresses_from_consensus_history(
                consensus_history
            )
        )
        for used_leader_address in used_leader_addresses:
            if used_leader_address in validator_map:
                validator_map.pop(used_leader_address)

        # Set not_used_validators to the remaining validators in validator_map
        not_used_validators = list(validator_map.values())

        if len(not_used_validators) == 0:
            raise ValueError("No validators found")

        nb_current_validators = len(current_validators) + 1  # including the leader
        if appeal_failed == 0:
            # Calculate extra validators when no appeal has failed
            extra_validators = get_validators_for_transaction(
                not_used_validators, nb_current_validators + 2
            )
        elif appeal_failed == 1:
            # Calculate extra validators when one appeal has failed
            n = (nb_current_validators - 2) // 2
            extra_validators = get_validators_for_transaction(
                not_used_validators, n + 1
            )
            extra_validators = current_validators[n - 1 :] + extra_validators
        else:
            # Calculate extra validators when more than one appeal has failed
            n = (nb_current_validators - 3) // (2 * appeal_failed - 1)
            extra_validators = get_validators_for_transaction(
                not_used_validators, 2 * n
            )
            extra_validators = current_validators[n - 1 :] + extra_validators

        return current_validators, extra_validators

    @staticmethod
    def get_validators_from_consensus_data(
        all_validators: List[dict], consensus_data: ConsensusData, include_leader: bool
    ):
        """
        Get validators from consensus data.

        Args:
            all_validators (List[dict]): List of all validators.
            consensus_data (ConsensusData): Data related to the consensus process.
            include_leader (bool): Whether to get the leader in the validator set.
        Returns:
            list: List of validators involved in the consensus process (can include the leader).
            dict: Dictionary mapping addresses to validators not used in the consensus process.
        """
        # Create a dictionary to map addresses to a validator
        validator_map = {
            validator["address"]: validator for validator in all_validators
        }

        # Extract address of the leader from consensus data
        if include_leader:
            receipt_addresses = [consensus_data.leader_receipt.node_config["address"]]
        else:
            receipt_addresses = []

        # Extract addresses of validators from consensus data
        receipt_addresses += [
            receipt.node_config["address"] for receipt in consensus_data.validators
        ]

        # Return validators whose addresses are in the receipt addresses
        validators = [
            validator_map.pop(receipt_address)
            for receipt_address in receipt_addresses
            if receipt_address in validator_map
        ]

        return validators, validator_map

    @staticmethod
    def add_new_validator(
        all_validators: List[dict], validators: List[dict], leader_addresses: set[str]
    ):
        """
        Add a new validator to the list of validators.

        Args:
            all_validators (List[dict]): List of all validators.
            validators (list[dict]): List of validators.
            leader_addresses (set[str]): Set of leader addresses.

        Returns:
            list: List of validators.
        """
        # Check if there is a validator to be possibly selected
        if len(leader_addresses) + len(validators) >= len(all_validators):
            raise ValueError("No more validators found to add a new validator")

        # Extract a set of addresses of validators and leaders
        addresses = {validator["address"] for validator in validators}
        addresses.update(leader_addresses)

        # Get not used validators
        not_used_validators = [
            validator
            for validator in all_validators
            if validator["address"] not in addresses
        ]

        # Get new validator
        new_validator = get_validators_for_transaction(not_used_validators, 1)

        return new_validator + validators

    @staticmethod
    def get_used_leader_addresses_from_consensus_history(
        consensus_history: dict, current_leader_receipt: Receipt | None = None
    ):
        """
        Get the used leader addresses from the consensus history.

        Args:
            consensus_history (dict): Dictionary of consensus rounds results and status changes.
            current_leader_receipt (Receipt | None): Current leader receipt.

        Returns:
            set[str]: Set of used leader addresses.
        """
        used_leader_addresses = set()
        if "consensus_results" in consensus_history:
            for consensus_round in consensus_history["consensus_results"]:
                leader_receipt = consensus_round["leader_result"]
                if leader_receipt:
                    used_leader_addresses.update(
                        [leader_receipt["node_config"]["address"]]
                    )

        # consensus_history does not contain the latest consensus_data
        if current_leader_receipt:
            used_leader_addresses.update(
                [current_leader_receipt.node_config["address"]]
            )

        return used_leader_addresses

    def set_finality_window_time(self, time: int):
        """
        Set the finality window time.

        Args:
            time (int): The finality window time.
        """
        self.finality_window_time = time

        # Send log event to update the frontend value
        self.msg_handler.send_message(
            LogEvent(
                name="finality_window_time_updated",
                type=EventType.INFO,
                scope=EventScope.RPC,
                message=f"Finality window time updated to {time}",
                data={"time": time},
            ),
            log_to_terminal=False,
        )


class TransactionState(ABC):
    """
    Abstract base class representing a state in the transaction process.
    """

    @abstractmethod
    async def handle(self, context: TransactionContext):
        """
        Handle the state transition.

        Args:
            context (TransactionContext): The context of the transaction.
        """
        pass


class PendingState(TransactionState):
    """
    Class representing the pending state of a transaction.
    """

    async def handle(self, context):
        """
        Handle the pending state transition.

        Args:
            context (TransactionContext): The context of the transaction.

        Returns:
            TransactionState | None: The ProposingState or None if the transaction is already in process, when it is a transaction or when there are no validators.
        """
        # Transactions that are put back to pending are processed again, so we need to get the latest data of the transaction
        context.transaction = Transaction.from_dict(
            context.transactions_processor.get_transaction_by_hash(
                context.transaction.hash
            )
        )

        context.msg_handler.send_message(
            LogEvent(
                "consensus_event",
                EventType.INFO,
                EventScope.CONSENSUS,
                "Executing transaction",
                {
                    "transaction_hash": context.transaction.hash,
                    "transaction": context.transaction.to_dict(),
                },
                transaction_hash=context.transaction.hash,
            )
        )

        # If transaction is a transfer, execute it
        # TODO: consider when the transfer involves a contract account, bridging, etc.
        if context.transaction.type == TransactionType.SEND:
            ConsensusAlgorithm.execute_transfer(
                context.transaction,
                context.transactions_processor,
                context.accounts_manager,
                context.msg_handler,
            )
            return None

        # Retrieve all validators from the snapshot
        all_validators = context.chain_snapshot.get_all_validators()

        # Check if there are validators available
        if not all_validators:
            context.msg_handler.send_message(
                LogEvent(
                    "consensus_event",
                    EventType.ERROR,
                    EventScope.CONSENSUS,
                    "No validators found to process transaction",
                    {
                        "transaction_hash": context.transaction.hash,
                    },
                    transaction_hash=context.transaction.hash,
                )
            )
            return None

        # Determine the involved validators based on whether the transaction is appealed
        if context.transaction.appealed:
            # If the transaction is appealed, remove the old leader
            context.involved_validators, _ = (
                ConsensusAlgorithm.get_validators_from_consensus_data(
                    all_validators, context.transaction.consensus_data, False
                )
            )

            # Reset the transaction appeal status
            context.transactions_processor.set_transaction_appeal(
                context.transaction.hash, False
            )
            context.transaction.appealed = False

        elif context.transaction.appeal_undetermined:
            # Add n+2 validators, remove the old leader
            current_validators, extra_validators = (
                ConsensusAlgorithm.get_extra_validators(
                    all_validators,
                    context.transaction.consensus_history,
                    context.transaction.consensus_data,
                    0,
                )
            )
            context.involved_validators = current_validators + extra_validators

        else:
            # If there was no validator appeal or leader appeal
            if context.transaction.consensus_data:
                # Transaction was rolled back, so we need to reuse the validators and leader
                context.involved_validators, _ = (
                    ConsensusAlgorithm.get_validators_from_consensus_data(
                        all_validators, context.transaction.consensus_data, True
                    )
                )

            else:
                # Transaction was never executed, get the default number of validators for the transaction
                context.involved_validators = get_validators_for_transaction(
                    all_validators, DEFAULT_VALIDATORS_COUNT
                )

        # Transition to the ProposingState
        return ProposingState()


class ProposingState(TransactionState):
    """
    Class representing the proposing state of a transaction.
    """

    async def handle(self, context):
        """
        Handle the proposing state transition.

        Args:
            context (TransactionContext): The context of the transaction.

        Returns:
            TransactionState: The CommittingState or UndeterminedState if all rotations are done.
        """
        # Dispatch a transaction status update to PROPOSING
        ConsensusAlgorithm.dispatch_transaction_status_update(
            context.transactions_processor,
            context.transaction.hash,
            TransactionStatus.PROPOSING,
            context.msg_handler,
        )

        # context.transactions_processor.create_rollup_transaction(
        #     context.transaction.hash
        # )

        # The leader is elected randomly
        random.shuffle(context.involved_validators)

        # Unpack the leader and validators
        [leader, *context.remaining_validators] = context.involved_validators

        # If the transaction is leader-only, clear the validators
        if context.transaction.leader_only:
            context.remaining_validators = []

        # Create a contract snapshot for the transaction
        contract_snapshot_supplier = lambda: context.contract_snapshot_factory(
            context.transaction.to_address
        )

        # Create a leader node for executing the transaction
        leader_node = context.node_factory(
            leader,
            ExecutionMode.LEADER,
            contract_snapshot_supplier(),
            None,
            context.msg_handler,
            context.contract_snapshot_factory,
        )

        # Execute the transaction and obtain the leader receipt
        leader_receipt = await leader_node.exec_transaction(context.transaction)
        votes = {leader["address"]: leader_receipt.vote.value}

        # Update the consensus data with the leader's vote and receipt
        context.consensus_data.votes = votes
        context.consensus_data.leader_receipt = leader_receipt
        context.consensus_data.validators = []
        context.transactions_processor.set_transaction_result(
            context.transaction.hash, context.consensus_data.to_dict()
        )

        # Set the validators and other context attributes
        context.num_validators = len(context.remaining_validators) + 1
        context.contract_snapshot_supplier = contract_snapshot_supplier
        context.votes = votes

        # Transition to the CommittingState
        return CommittingState()


class CommittingState(TransactionState):
    """
    Class representing the committing state of a transaction.
    """

    async def handle(self, context):
        """
        Handle the committing state transition. There are no encrypted votes.

        Args:
            context (TransactionContext): The context of the transaction.

        Returns:
            TransactionState: The RevealingState.
        """
        # Dispatch a transaction status update to COMMITTING
        ConsensusAlgorithm.dispatch_transaction_status_update(
            context.transactions_processor,
            context.transaction.hash,
            TransactionStatus.COMMITTING,
            context.msg_handler,
        )

        # context.transactions_processor.create_rollup_transaction(
        #     context.transaction.hash
        # )

        # Create validator nodes for each validator
        context.validator_nodes = [
            context.node_factory(
                validator,
                ExecutionMode.VALIDATOR,
                (
                    deepcopy(context.transaction.contract_snapshot)
                    if context.transaction.contract_snapshot
                    else context.contract_snapshot_supplier()
                ),
                context.consensus_data.leader_receipt,
                context.msg_handler,
                context.contract_snapshot_factory,
            )
            for validator in context.remaining_validators
        ]

        # Execute the transaction on each validator node and gather the results
        sem = asyncio.Semaphore(8)

        async def run_single_validator(validator: Node) -> Receipt:
            async with sem:
                return await validator.exec_transaction(context.transaction)

        validation_tasks = [
            run_single_validator(validator) for validator in context.validator_nodes
        ]
        context.validation_results = await asyncio.gather(*validation_tasks)

        # Transition to the RevealingState
        return RevealingState()


class RevealingState(TransactionState):
    """
    Class representing the revealing state of a transaction.
    """

    async def handle(self, context):
        """
        Handle the revealing state transition.

        Args:
            context (TransactionContext): The context of the transaction.

        Returns:
            TransactionState | None: The AcceptedState or ProposingState or None if the transaction is successfully appealed.
        """
        # Update the transaction status to REVEALING
        ConsensusAlgorithm.dispatch_transaction_status_update(
            context.transactions_processor,
            context.transaction.hash,
            TransactionStatus.REVEALING,
            context.msg_handler,
        )

        # context.transactions_processor.create_rollup_transaction(
        #     context.transaction.hash
        # )

        # Process each validation result and update the context
        for i, validation_result in enumerate(context.validation_results):
            # Store the vote from each validator node
            context.votes[context.validator_nodes[i].address] = (
                validation_result.vote.value
            )

            # Create a dictionary of votes for the current reveal so the rollup transaction contains leader vote and one validator vote (done for each validator)
            # create_rollup_transaction() is removed but we keep this code for future use
            single_reveal_votes = {
                context.consensus_data.leader_receipt.node_config[
                    "address"
                ]: context.consensus_data.leader_receipt.vote.value,
                context.validator_nodes[i].address: validation_result.vote.value,
            }

            # Update consensus data with the current reveal vote and validator
            context.consensus_data.votes = single_reveal_votes
            context.consensus_data.validators = [validation_result]

            # Set the consensus data of the transaction
            context.transactions_processor.set_transaction_result(
                context.transaction.hash, context.consensus_data.to_dict()
            )

        # Determine if the majority of validators agree
        majority_agrees = (
            len([vote for vote in context.votes.values() if vote == Vote.AGREE.value])
            > context.num_validators // 2
        )

        if context.transaction.appealed:

            # Update the consensus results with all new votes and validators
            context.consensus_data.votes = (
                context.transaction.consensus_data.votes | context.votes
            )

            # Overwrite old validator results based on the number of appeal failures
            if context.transaction.appeal_failed == 0:
                context.consensus_data.validators = (
                    context.transaction.consensus_data.validators
                    + context.validation_results
                )

            elif context.transaction.appeal_failed == 1:
                n = (len(context.transaction.consensus_data.validators) - 1) // 2
                context.consensus_data.validators = (
                    context.transaction.consensus_data.validators[: n - 1]
                    + context.validation_results
                )

            else:
                n = len(context.validation_results) - (
                    len(context.transaction.consensus_data.validators) + 1
                )
                context.consensus_data.validators = (
                    context.transaction.consensus_data.validators[: n - 1]
                    + context.validation_results
                )

            if majority_agrees:
                # Appeal failed, increment the appeal_failed counter
                context.transactions_processor.set_transaction_appeal_failed(
                    context.transaction.hash,
                    context.transaction.appeal_failed + 1,
                )
                return AcceptedState()

            else:
                # Appeal succeeded, set the status to PENDING and reset the appeal_failed counter
                context.transactions_processor.set_transaction_result(
                    context.transaction.hash, context.consensus_data.to_dict()
                )

                context.transactions_processor.create_rollup_transaction(
                    context.transaction.hash
                )

                context.transactions_processor.set_transaction_appeal_failed(
                    context.transaction.hash,
                    0,
                )
                context.transactions_processor.update_consensus_history(
                    context.transaction.hash,
                    "Validator Appeal Successful",
                    None,
                    context.validation_results,
                )

                # Reset the appeal processing time
                context.transactions_processor.reset_transaction_appeal_processing_time(
                    context.transaction.hash
                )
                context.transactions_processor.set_transaction_timestamp_appeal(
                    context.transaction.hash, None
                )

                return "validator_appeal_success"

        else:
            # Not appealed, update consensus data with current votes and validators
            context.consensus_data.votes = context.votes
            context.consensus_data.validators = context.validation_results

            if majority_agrees:
                return AcceptedState()

            # If all rotations are done and no consensus is reached, transition to UndeterminedState
            elif context.rotation_count >= context.transaction.config_rotation_rounds:
                return UndeterminedState()

            else:
                used_leader_addresses = (
                    ConsensusAlgorithm.get_used_leader_addresses_from_consensus_history(
                        context.transactions_processor.get_transaction_by_hash(
                            context.transaction.hash
                        )["consensus_history"],
                        context.consensus_data.leader_receipt,
                    )
                )
                # Add a new validator to the list of current validators when a rotation happens
                try:
                    context.involved_validators = ConsensusAlgorithm.add_new_validator(
                        context.chain_snapshot.get_all_validators(),
                        context.remaining_validators,
                        used_leader_addresses,
                    )
                except ValueError as e:
                    # No more validators
                    context.msg_handler.send_message(
                        LogEvent(
                            "consensus_event",
                            EventType.ERROR,
                            EventScope.CONSENSUS,
                            str(e),
                            {
                                "transaction_hash": context.transaction.hash,
                            },
                            transaction_hash=context.transaction.hash,
                        )
                    )
                    return UndeterminedState()

                context.rotation_count += 1

                # Log the failure to reach consensus and transition to ProposingState
                context.msg_handler.send_message(
                    LogEvent(
                        "consensus_event",
                        EventType.INFO,
                        EventScope.CONSENSUS,
                        "Majority disagreement, rotating the leader",
                        {
                            "transaction_hash": context.transaction.hash,
                        },
                        transaction_hash=context.transaction.hash,
                    )
                )

                # Update the consensus history
                if context.transaction.appeal_undetermined:
                    consensus_round = "Leader Rotation Appeal"
                else:
                    consensus_round = "Leader Rotation"
                context.transactions_processor.update_consensus_history(
                    context.transaction.hash,
                    consensus_round,
                    context.consensus_data.leader_receipt,
                    context.validation_results,
                )
                return ProposingState()


class AcceptedState(TransactionState):
    """
    Class representing the accepted state of a transaction.
    """

    async def handle(self, context):
        """
        Handle the accepted state transition.

        Args:
            context (TransactionContext): The context of the transaction.

        Returns:
            None: The transaction is accepted.
        """
        # When appeal fails, the appeal window is not reset
        if context.transaction.appeal_undetermined:
            consensus_round = "Leader Appeal Successful"
            context.transactions_processor.set_transaction_timestamp_awaiting_finalization(
                context.transaction.hash
            )
            context.transactions_processor.reset_transaction_appeal_processing_time(
                context.transaction.hash
            )
            context.transactions_processor.set_transaction_timestamp_appeal(
                context.transaction.hash, None
            )
            context.transaction.timestamp_appeal = None
        elif not context.transaction.appealed:
            consensus_round = "Accepted"
            context.transactions_processor.set_transaction_timestamp_awaiting_finalization(
                context.transaction.hash
            )
        else:
            consensus_round = "Validator Appeal Failed"
            # Set the transaction appeal status to False
            context.transactions_processor.set_transaction_appeal(
                context.transaction.hash, False
            )

            # Increment the appeal processing time when the transaction was appealed
            context.transactions_processor.set_transaction_appeal_processing_time(
                context.transaction.hash
            )

        # Set the transaction result
        context.transactions_processor.set_transaction_result(
            context.transaction.hash, context.consensus_data.to_dict()
        )

        # Update the transaction status to ACCEPTED
        ConsensusAlgorithm.dispatch_transaction_status_update(
            context.transactions_processor,
            context.transaction.hash,
            TransactionStatus.ACCEPTED,
            context.msg_handler,
        )

        context.transactions_processor.update_consensus_history(
            context.transaction.hash,
            consensus_round,
            (
                None
                if consensus_round == "Validator Appeal Failed"
                else context.consensus_data.leader_receipt
            ),
            context.validation_results,
        )

        # context.transactions_processor.create_rollup_transaction(
        #     context.transaction.hash
        # )

        # Send a message indicating consensus was reached
        context.msg_handler.send_message(
            LogEvent(
                "consensus_event",
                EventType.SUCCESS,
                EventScope.CONSENSUS,
                "Reached consensus",
                {
                    "transaction_hash": context.transaction.hash,
                    "consensus_data": context.consensus_data.to_dict(),
                },
                transaction_hash=context.transaction.hash,
            )
        )

        # Retrieve the leader's receipt from the consensus data
        leader_receipt = context.consensus_data.leader_receipt

        # Do not deploy or update the contract if validator appeal failed
        if not context.transaction.appealed:
            # Get the contract snapshot for the transaction's target address
            leaders_contract_snapshot = context.contract_snapshot_supplier()

            # Set the contract snapshot for the transaction for a future rollback
            context.transactions_processor.set_transaction_contract_snapshot(
                context.transaction.hash, leaders_contract_snapshot.to_dict()
            )

            # Do not deploy or update the contract if the execution failed
            if leader_receipt.execution_result == ExecutionResultStatus.SUCCESS:
                # Register contract if it is a new contract
                if context.transaction.type == TransactionType.DEPLOY_CONTRACT:
                    new_contract = {
                        "id": context.transaction.data["contract_address"],
                        "data": {
                            "state": {
                                "accepted": leader_receipt.contract_state,
                                "finalized": {},
                            },
                            "code": context.transaction.data["contract_code"],
                            "ghost_contract_address": context.transaction.ghost_contract_address,
                        },
                    }
                    context.contract_processor.register_contract(new_contract)

                    # Send a message indicating successful contract deployment
                    context.msg_handler.send_message(
                        LogEvent(
                            "deployed_contract",
                            EventType.SUCCESS,
                            EventScope.GENVM,
                            "Contract deployed",
                            new_contract,
                            transaction_hash=context.transaction.hash,
                        )
                    )
                # Update contract state if it is an existing contract
                else:
                    context.contract_processor.update_contract_state(
                        context.transaction.to_address,
                        accepted_state=leader_receipt.contract_state,
                    )

                _emit_transactions(
                    context, leader_receipt.pending_transactions, "accepted"
                )

        else:
            context.transaction.appealed = False

        # Set the transaction appeal undetermined status to false and return appeal status
        if context.transaction.appeal_undetermined:
            context.transactions_processor.set_transaction_appeal_undetermined(
                context.transaction.hash, False
            )
            context.transaction.appeal_undetermined = False
            return "leader_appeal_success"
        else:
            return None


class UndeterminedState(TransactionState):
    """
    Class representing the undetermined state of a transaction.
    """

    async def handle(self, context):
        """
        Handle the undetermined state transition.

        Args:
            context (TransactionContext): The context of the transaction.

        Returns:
            None: The transaction remains in an undetermined state.
        """
        # Send a message indicating consensus failure
        context.msg_handler.send_message(
            LogEvent(
                "consensus_event",
                EventType.ERROR,
                EventScope.CONSENSUS,
                "Failed to reach consensus",
                {
                    "transaction_hash": context.transaction.hash,
                    "consensus_data": context.consensus_data.to_dict(),
                },
                transaction_hash=context.transaction.hash,
            )
        )

        # When appeal fails, the appeal window is not reset
        if not context.transaction.appeal_undetermined:
            context.transactions_processor.set_transaction_timestamp_awaiting_finalization(
                context.transaction.hash
            )

        # Set the transaction appeal undetermined status to false
        if context.transaction.appeal_undetermined:
            context.transactions_processor.set_transaction_appeal_undetermined(
                context.transaction.hash, False
            )
            context.transaction.appeal_undetermined = False
            consensus_round = "Leader Appeal Failed"
        else:
            consensus_round = "Undetermined"

        # Set the transaction result with the current consensus data
        context.transactions_processor.set_transaction_result(
            context.transaction.hash,
            context.consensus_data.to_dict(),
        )

        # Increment the appeal processing time when the transaction was appealed
        if context.transaction.timestamp_appeal is not None:
            context.transactions_processor.set_transaction_appeal_processing_time(
                context.transaction.hash
            )

        # Update the transaction status to undetermined
        ConsensusAlgorithm.dispatch_transaction_status_update(
            context.transactions_processor,
            context.transaction.hash,
            TransactionStatus.UNDETERMINED,
            context.msg_handler,
        )

        context.transactions_processor.update_consensus_history(
            context.transaction.hash,
            consensus_round,
            context.consensus_data.leader_receipt,
            context.consensus_data.validators,
        )

        # context.transactions_processor.create_rollup_transaction(
        #     context.transaction.hash
        # )

        return None


class FinalizingState(TransactionState):
    """
    Class representing the finalizing state of a transaction.
    """

    async def handle(self, context):
        """
        Handle the finalizing state transition.

        Args:
            context (TransactionContext): The context of the transaction.

        Returns:
            None: The transaction is finalized.
        """
        # Retrieve the leader's receipt from the consensus data
        leader_receipt = context.transaction.consensus_data.leader_receipt

        # Update contract state
        if (context.transaction.status == TransactionStatus.ACCEPTED) and (
            leader_receipt.execution_result == ExecutionResultStatus.SUCCESS
        ):
            context.contract_processor.update_contract_state(
                context.transaction.to_address,
                finalized_state=leader_receipt.contract_state,
            )

        # Update the transaction status to FINALIZED
        ConsensusAlgorithm.dispatch_transaction_status_update(
            context.transactions_processor,
            context.transaction.hash,
            TransactionStatus.FINALIZED,
            context.msg_handler,
        )

        # context.transactions_processor.create_rollup_transaction(
        #     context.transaction.hash
        # )

        if context.transaction.status != TransactionStatus.UNDETERMINED:
            # Insert pending transactions generated by contract-to-contract calls
            _emit_transactions(
                context,
                context.transaction.consensus_data.leader_receipt.pending_transactions,
                "finalized",
            )


def _emit_transactions(
    context: TransactionContext,
    pending_transactions: Iterable[PendingTransaction],
    on: Literal["accepted", "finalized"],
):
    for pending_transaction in filter(lambda t: t.on == on, pending_transactions):
        nonce = context.transactions_processor.get_transaction_count(
            context.transaction.to_address
        )
        data: dict
        transaction_type: TransactionType
        if pending_transaction.is_deploy():
            transaction_type = TransactionType.DEPLOY_CONTRACT
            new_contract_address: str
            if pending_transaction.salt_nonce == 0:
                # NOTE: this address is random, which doesn't 100% align with consensus spec
                new_contract_address = (
                    context.accounts_manager.create_new_account().address
                )
            else:
                from eth_utils.crypto import keccak
                from backend.node.types import Address
                from backend.node.base import SIMULATOR_CHAIN_ID

                arr = bytearray()
                arr.append(1)
                arr.extend(Address(context.transaction.to_address).as_bytes)
                arr.extend(
                    pending_transaction.salt_nonce.to_bytes(32, "big", signed=False)
                )
                arr.extend(SIMULATOR_CHAIN_ID.to_bytes(32, "big", signed=False))
                new_contract_address = Address(keccak(arr)[:20]).as_hex
                context.accounts_manager.create_new_account_with_address(
                    new_contract_address
                )
            pending_transaction.address = new_contract_address
            data = {
                "contract_address": new_contract_address,
                "contract_code": pending_transaction.code,
                "calldata": pending_transaction.calldata,
            }
        else:
            transaction_type = TransactionType.RUN_CONTRACT
            data = {
                "calldata": pending_transaction.calldata,
            }
        context.transactions_processor.insert_transaction(
            context.transaction.to_address,  # new calls are done by the contract
            pending_transaction.address,
            data,
            value=0,  # we only handle EOA transfers at the moment, so no value gets transferred
            type=transaction_type.value,
            nonce=nonce,
            leader_only=context.transaction.leader_only,  # Cascade
            triggered_by_hash=context.transaction.hash,
        )<|MERGE_RESOLUTION|>--- conflicted
+++ resolved
@@ -11,6 +11,7 @@
 from abc import ABC, abstractmethod
 import threading
 import random
+from copy import deepcopy
 
 from sqlalchemy.orm import Session
 from backend.consensus.vrf import get_validators_for_transaction
@@ -1027,9 +1028,16 @@
         transactions_processor.set_transaction_appeal(transaction.hash, False)
         transaction.appealed = False
 
-        if len(transaction.consensus_data.validators) + 1 == len(
-            chain_snapshot.get_all_validators()
-        ):
+        used_leader_addresses = (
+            ConsensusAlgorithm.get_used_leader_addresses_from_consensus_history(
+                context.transactions_processor.get_transaction_by_hash(
+                    context.transaction.hash
+                )["consensus_history"]
+            )
+        )
+        if len(transaction.consensus_data.validators) + len(
+            used_leader_addresses
+        ) >= len(chain_snapshot.get_all_validators()):
             self.msg_handler.send_message(
                 LogEvent(
                     "consensus_event",
@@ -1062,6 +1070,12 @@
                 transaction.hash, True
             )
             transaction.appeal_undetermined = True
+
+            context.contract_snapshot_supplier = (
+                lambda: context.contract_snapshot_factory(
+                    context.transaction.to_address
+                )
+            )
 
             # Begin state transitions starting from PendingState
             state = PendingState()
@@ -1193,29 +1207,15 @@
                     )
 
                     # Restore the contract state
-<<<<<<< HEAD
-                    if previous_contact_state:
-                        # Update the contract state with the previous state
-                        context.contract_processor.update_contract_state(
-                            context.transaction.to_address,
-                            accepted_state=previous_contact_state,
-                        )
-=======
-                    # Get the contract snapshot for the transaction's target address
-                    leaders_contract_snapshot = context.contract_snapshot_factory(
-                        context.transaction.to_address
-                    )
-
-                    # Update the contract state with the previous state
-                    leaders_contract_snapshot.update_contract_state(
-                        accepted_state=previous_contact_state
+                    context.contract_processor.update_contract_state(
+                        context.transaction.to_address,
+                        accepted_state=previous_contact_state,
                     )
 
                     # Reset the contract snapshot for the transaction
                     context.transactions_processor.set_transaction_contract_snapshot(
                         context.transaction.hash, None
                     )
->>>>>>> 89343213
 
                     # Transaction will be picked up by _crawl_snapshot
                     break
@@ -1641,16 +1641,21 @@
         if context.transaction.leader_only:
             context.remaining_validators = []
 
-        # Create a contract snapshot for the transaction
-        contract_snapshot_supplier = lambda: context.contract_snapshot_factory(
-            context.transaction.to_address
-        )
+        # Create a contract snapshot for the transaction if not exists
+        if context.transaction.contract_snapshot:
+            contract_snapshot = deepcopy(context.transaction.contract_snapshot)
+        else:
+            contract_snapshot_supplier = lambda: context.contract_snapshot_factory(
+                context.transaction.to_address
+            )
+            context.contract_snapshot_supplier = contract_snapshot_supplier
+            contract_snapshot = contract_snapshot_supplier()
 
         # Create a leader node for executing the transaction
         leader_node = context.node_factory(
             leader,
             ExecutionMode.LEADER,
-            contract_snapshot_supplier(),
+            contract_snapshot,
             None,
             context.msg_handler,
             context.contract_snapshot_factory,
@@ -1670,7 +1675,6 @@
 
         # Set the validators and other context attributes
         context.num_validators = len(context.remaining_validators) + 1
-        context.contract_snapshot_supplier = contract_snapshot_supplier
         context.votes = votes
 
         # Transition to the CommittingState
@@ -2035,9 +2039,10 @@
             leaders_contract_snapshot = context.contract_snapshot_supplier()
 
             # Set the contract snapshot for the transaction for a future rollback
-            context.transactions_processor.set_transaction_contract_snapshot(
-                context.transaction.hash, leaders_contract_snapshot.to_dict()
-            )
+            if not context.transaction.contract_snapshot:
+                context.transactions_processor.set_transaction_contract_snapshot(
+                    context.transaction.hash, leaders_contract_snapshot.to_dict()
+                )
 
             # Do not deploy or update the contract if the execution failed
             if leader_receipt.execution_result == ExecutionResultStatus.SUCCESS:
@@ -2137,6 +2142,12 @@
             consensus_round = "Leader Appeal Failed"
         else:
             consensus_round = "Undetermined"
+
+        # Save the contract snapshot for potential future appeals
+        if not context.transaction.contract_snapshot:
+            context.transactions_processor.set_transaction_contract_snapshot(
+                context.transaction.hash, context.contract_snapshot_supplier().to_dict()
+            )
 
         # Set the transaction result with the current consensus data
         context.transactions_processor.set_transaction_result(
