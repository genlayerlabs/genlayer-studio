--- conflicted
+++ resolved
@@ -400,15 +400,11 @@
     async def get_contract_schema(self, code: bytes) -> str:
         genvm = self._create_genvm()
         res = await genvm.get_contract_schema(code)
-<<<<<<< HEAD
-        await self._execution_finished(res, None, None)
-=======
         await self._execution_finished(res, None)
 
         # Filter genvm_log based on configured log level
         filtered_genvm_log = _filter_genvm_log_by_level(res.genvm_log)
 
->>>>>>> 520e4461
         err_data = {
             "stdout": res.stdout,
             "stderr": res.stderr,
