--- conflicted
+++ resolved
@@ -2,14 +2,7 @@
   "provider": "openai",
   "plugin": "openai-compatible",
   "model": "gpt-5-mini",
-<<<<<<< HEAD
-  "config": {
-    "temperature": 1,
-    "max_tokens": 500
-  },
-=======
   "config": {},
->>>>>>> 4e1dd8a0
   "plugin_config": {
     "api_key_env_var": "OPENAIKEY",
     "api_url": "https://api.openai.com"
