--- conflicted
+++ resolved
@@ -110,13 +110,9 @@
     return final_result["output"]
 
 
-<<<<<<< HEAD
 async def get_webpage_with_principle(
     url, eq_principle, comparative=True, format: str = "text"
 ):
-=======
-async def get_webpage_with_principle(url, eq_principle):
->>>>>>> af312f56
     final_result = {}
     async with EquivalencePrinciple(
         result=final_result,
