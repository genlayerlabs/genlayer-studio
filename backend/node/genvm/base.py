# backend/node/genvm/base.py

__all__ = ("IGenVM", "GenVMHost")

import typing
import tempfile
from pathlib import Path
import shutil
import json
import base64
import asyncio
import socket
import backend.node.genvm.origin.base_host as genvmhost
import collections.abc
import functools
import datetime
import abc

from backend.node.types import (
    PendingTransaction,
    Address,
)
import backend.node.genvm.origin.calldata as calldata
from dataclasses import dataclass

from backend.node.genvm.config import get_genvm_path
from .origin.result_codes import *
from .origin.host_fns import Errors


@dataclass
class ExecutionError:
    message: str
    kind: typing.Literal[ResultCode.CONTRACT_ERROR, ResultCode.ROLLBACK]

    def __repr__(self):
        return json.dumps({"kind": self.kind.name, "message": self.message})


@dataclass
class ExecutionReturn:
    ret: bytes

    def __repr__(self):
        return json.dumps(
            {"kind": "return", "data": base64.b64encode(self.ret).decode("ascii")}
        )


@dataclass
class ExecutionResult:
    result: ExecutionReturn | ExecutionError
    eq_outputs: dict[int, bytes]
    pending_transactions: list[PendingTransaction]
    stdout: str
    stderr: str
    genvm_log: list


def encode_result_to_bytes(result: ExecutionReturn | ExecutionError) -> bytes:
    if isinstance(result, ExecutionReturn):
        return bytes([ResultCode.RETURN]) + result.ret
    if isinstance(result, ExecutionError):
        return bytes([result.kind]) + result.message.encode("utf-8")


# Interface for accessing the blockchain state, it is needed to not tangle current (awfully unoptimized)
# storage format with the genvm source code
class StateProxy(metaclass=abc.ABCMeta):
    @abc.abstractmethod
    def storage_read(
        self, account: Address, slot: bytes, index: int, le: int, /
    ) -> bytes: ...
    @abc.abstractmethod
    def storage_write(
        self,
        account: Address,
        slot: bytes,
        index: int,
        got: collections.abc.Buffer,
        /,
    ) -> None: ...
    @abc.abstractmethod
    def get_balance(self, addr: Address) -> int: ...


# GenVM protocol just in case it is needed for mocks or bringing back the old one
class IGenVM(typing.Protocol):
    async def run_contract(
        self,
        state: StateProxy,
        *,
        from_address: Address,
        contract_address: Address,
        calldata_raw: bytes,
        is_init: bool = False,
        leader_results: None | dict[int, bytes],
        date: datetime.datetime | None,
        chain_id: int,
<<<<<<< HEAD
        value: int | None,
=======
        host_data: typing.Any,
        readonly: bool,
        config_path: Path | None,
>>>>>>> cde08d5e
    ) -> ExecutionResult: ...

    async def get_contract_schema(self, contract_code: bytes) -> ExecutionResult: ...


# state proxy that always fails and can give code only for address from a constructor
# useful for get_schema
class _StateProxyNone(StateProxy):
    data: dict[bytes, bytearray]

    def __init__(self, my_address: Address):
        self.my_address = my_address
        self.data = {}

    def storage_read(
        self, account: Address, slot: bytes, index: int, le: int, /
    ) -> bytes:
        assert account == self.my_address
        res = self.data.setdefault(slot, bytearray())
        return res[index : index + le] + b"\x00" * (le - max(0, len(res) - index))

    def storage_write(
        self,
        account: Address,
        slot: bytes,
        index: int,
        got: collections.abc.Buffer,
        /,
    ) -> None:
        assert account == self.my_address
        res = self.data.setdefault(slot, bytearray())
        what = memoryview(got)
        res.extend(b"\x00" * (index + len(what) - len(res)))
        memoryview(res)[index : index + len(what)] = what

    def get_balance(self, addr: Address) -> int:
        return 0


# Actual genvm wrapper that will start process and handle all communication
class GenVMHost(IGenVM):
    async def run_contract(
        self,
        state: StateProxy,
        *,
        from_address: Address,
        contract_address: Address,
        calldata_raw: bytes,
        is_init: bool = False,
        readonly: bool,
        leader_results: None | dict[int, bytes],
        date: datetime.datetime | None,
        chain_id: int,
<<<<<<< HEAD
        value: int | None,
=======
        host_data: typing.Any,
        config_path: Path | None,
>>>>>>> cde08d5e
    ) -> ExecutionResult:
        message = {
            "is_init": is_init,
            "contract_address": contract_address.as_b64,
            "sender_address": from_address.as_b64,
            "origin_address": from_address.as_b64,  # FIXME: no origin in simulator #751
            "value": value,
            "chain_id": str(
                chain_id
            ),  # NOTE: it can overflow u64 so better to wrap it into a string
        }
        if date is not None:
            assert date.tzinfo is not None
            message["datetime"] = date.isoformat()
        perms = "rcn"  # read/call/spawn nondet
        if not readonly:
            perms += "ws"  # write/send
        return await _run_genvm_host(
            functools.partial(
                _Host,
                calldata_bytes=calldata_raw,
                state_proxy=state,
                leader_results=leader_results,
            ),
            [
                "--message",
                json.dumps(message),
                "--permissions",
                perms,
                "--host-data",
                json.dumps(host_data),
                "--allow-latest",
            ],
            config_path,
        )

    async def get_contract_schema(self, contract_code: bytes) -> ExecutionResult:
        NO_ADDR = str(base64.b64encode(b"\x00" * 20), encoding="ascii")
        message = {
            "is_init": False,
            "contract_address": NO_ADDR,
            "sender_address": NO_ADDR,
            "origin_address": NO_ADDR,
            "value": None,
            "chain_id": "0",
        }
        state_proxy = _StateProxyNone(Address(NO_ADDR))
        genvmhost.save_code_callback(
            state_proxy.my_address.as_bytes,
            contract_code,
            lambda addr, *rest: state_proxy.storage_write(Address(addr), *rest),
        )
        # state_proxy.storage_write()
        return await _run_genvm_host(
            functools.partial(
                _Host,
                calldata_bytes=calldata.encode({"method": "#get-schema"}),
                state_proxy=state_proxy,
                leader_results=None,
            ),
            ["--message", json.dumps(message), "--permissions", "", "--allow-latest"],
            None,
        )


def _decode_genvm_log(log: str) -> list:
    decoded: list = []
    for log_line in log.splitlines():
        try:
            decoded.append(json.loads(log_line))
        except Exception:
            decoded.append(log_line)
    return decoded


# Class that has logic for handling all genvm host methods and accumulating results
class _Host(genvmhost.IHost):
    _result: ExecutionReturn | ExecutionError | None
    _eq_outputs: dict[int, bytes]
    _pending_transactions: list[PendingTransaction]

    def __init__(
        self,
        sock_listen: socket.socket,
        *,
        calldata_bytes: bytes,
        state_proxy: StateProxy,
        leader_results: None | dict[int, bytes],
    ):
        self._eq_outputs = {}
        self._pending_transactions = []
        self._result = None

        self.sock_listen = sock_listen
        self.sock = None
        self._state_proxy = state_proxy
        self.calldata_bytes = calldata_bytes
        self._leader_results = leader_results

    def provide_result(self, res: genvmhost.RunHostAndProgramRes) -> ExecutionResult:
        assert self._result is not None
        return ExecutionResult(
            eq_outputs=self._eq_outputs,
            pending_transactions=self._pending_transactions,
            stdout=res.stdout,
            stderr=res.stderr,
            genvm_log=_decode_genvm_log(res.genvm_log),
            result=self._result,
        )

    async def loop_enter(self) -> socket.socket:
        async_loop = asyncio.get_event_loop()
        self.sock, _addr = await async_loop.sock_accept(self.sock_listen)
        self.sock.setblocking(False)
        self.sock_listen.close()
        return self.sock

    async def get_calldata(self, /) -> bytes:
        return self.calldata_bytes

    async def get_code(self, addr: bytes, /) -> bytes:
        return self._state_proxy.get_code(Address(addr))

    def has_result(self) -> bool:
        return self._result is not None

    async def storage_read(
        self, type: StorageType, account: bytes, slot: bytes, index: int, le: int, /
    ) -> bytes:
        assert type != StorageType.LATEST_FINAL
        return self._state_proxy.storage_read(Address(account), slot, index, le)

    async def storage_write(
        self,
        account: bytes,
        slot: bytes,
        index: int,
        got: collections.abc.Buffer,
        /,
    ) -> None:
        return self._state_proxy.storage_write(Address(account), slot, index, got)

    async def consume_result(
        self, type: ResultCode, data: collections.abc.Buffer, /
    ) -> None:
        if type == ResultCode.RETURN:
            self._result = ExecutionReturn(ret=bytes(data))
        elif type == ResultCode.ROLLBACK:
            self._result = ExecutionError(str(data, encoding="utf-8"), type)
        elif type == ResultCode.CONTRACT_ERROR:
            self._result = ExecutionError(str(data, encoding="utf-8"), type)
        elif type == ResultCode.ERROR:
            raise Exception("GenVM internal error", str(data, encoding="utf-8"))
        else:
            assert False, f"invalid result {type}"

    async def get_leader_nondet_result(
        self, call_no: int, /
    ) -> tuple[ResultCode, collections.abc.Buffer] | Errors:
        leader_results = self._leader_results
        if leader_results is None:
            return Errors.I_AM_LEADER
        res = leader_results.get(call_no, None)
        if res is None:
            return Errors.ABSENT
        leader_results_mem = memoryview(res)
        return (ResultCode(leader_results_mem[0]), leader_results_mem[1:])

    async def post_nondet_result(
        self, call_no: int, type: genvmhost.ResultCode, data: collections.abc.Buffer, /
    ) -> None:
        encoded_result = bytearray()
        encoded_result.append(type.value)
        encoded_result.extend(memoryview(data))
        self._eq_outputs[call_no] = bytes(encoded_result)

    async def post_message(
        self, account: bytes, calldata: bytes, data: genvmhost.DefaultTransactionData, /
    ) -> None:
        on = data.get("on", "finalized")
        value = int(data.get("value", "0x0"), 16)
        self._pending_transactions.append(
            PendingTransaction(
                Address(account).as_hex,
                calldata,
                code=None,
                salt_nonce=0,
                value=value,
                on=on,
            )
        )

    async def consume_gas(self, gas: int, /) -> None:
        pass

    async def deploy_contract(
        self,
        calldata: bytes,
        code: bytes,
        data: genvmhost.DeployDefaultTransactionData,
        /,
    ) -> None:
        on = data.get("on", "finalized")
        value = int(data.get("value", "0x0"), 16)
        salt_nonce = int(data.get("salt_nonce", "0x0"), 16)
        self._pending_transactions.append(
            PendingTransaction(
                address="0x",
                calldata=calldata,
                code=code,
                salt_nonce=salt_nonce,
                value=value,
                on=on,
            )
        )

    async def eth_send(
        self,
        account: bytes,
        calldata: bytes,
        data: genvmhost.DefaultEthTransactionData,
        /,
    ) -> None:
        # FIXME(core-team): #748
        assert False

    async def eth_call(self, account: bytes, calldata: bytes, /) -> bytes:
        # FIXME(core-team): #748
        assert False

    async def get_balance(self, account: bytes, /) -> int:
        return self._state_proxy.get_balance(Address(account))


async def _run_genvm_host(
    host_supplier: typing.Callable[[socket.socket], _Host],
    args: list[Path | str],
    config_path: Path | None,
) -> ExecutionResult:
    tmpdir = Path(tempfile.mkdtemp())
    try:
        with socket.socket(socket.AF_UNIX, socket.SOCK_STREAM) as sock_listener:
            timeout = 300  # seconds

            sock_listener.setblocking(False)
            sock_path = tmpdir.joinpath("sock")
            sock_listener.bind(str(sock_path))
            sock_listener.listen(1)

            new_args: list[str | Path] = [
                get_genvm_path(),
            ]
            if config_path is not None:
                new_args.extend(["--config", config_path])
            new_args.extend(
                [
                    "run",
                    "--host",
                    f"unix://{sock_path}",
                    "--print=none",
                ]
            )

            new_args.extend(args)

            host: _Host = host_supplier(sock_listener)  # _Host(sock_listener)
            try:
                return host.provide_result(
                    await genvmhost.run_host_and_program(
                        host, new_args, deadline=timeout
                    )
                )
            finally:
                if host.sock is not None:
                    host.sock.close()
    finally:
        shutil.rmtree(tmpdir, ignore_errors=True)<|MERGE_RESOLUTION|>--- conflicted
+++ resolved
@@ -97,13 +97,10 @@
         leader_results: None | dict[int, bytes],
         date: datetime.datetime | None,
         chain_id: int,
-<<<<<<< HEAD
-        value: int | None,
-=======
         host_data: typing.Any,
         readonly: bool,
         config_path: Path | None,
->>>>>>> cde08d5e
+        value: int | None,
     ) -> ExecutionResult: ...
 
     async def get_contract_schema(self, contract_code: bytes) -> ExecutionResult: ...
@@ -157,12 +154,9 @@
         leader_results: None | dict[int, bytes],
         date: datetime.datetime | None,
         chain_id: int,
-<<<<<<< HEAD
-        value: int | None,
-=======
         host_data: typing.Any,
         config_path: Path | None,
->>>>>>> cde08d5e
+        value: int | None,
     ) -> ExecutionResult:
         message = {
             "is_init": is_init,
