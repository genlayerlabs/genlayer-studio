--- conflicted
+++ resolved
@@ -110,11 +110,7 @@
 
 
 def save_code_callback[T](
-<<<<<<< HEAD
-    address: bytes, code: bytes, cb: typing.Callable[[bytes, bytes, int, bytes], T]
-=======
     code: bytes, cb: typing.Callable[[bytes, int, bytes], T]
->>>>>>> 6a62c033
 ) -> tuple[T, T]:
     code_slot = get_code_slot()
 
