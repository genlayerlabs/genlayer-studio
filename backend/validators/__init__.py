__all__ = ("Manager", "with_lock", "select_random_different_validator")

import typing
import contextlib
import dataclasses
import logging
import os
import random

from copy import deepcopy
from pathlib import Path

from .llm import LLMModule, SimulatorProvider
from .web import WebModule
import backend.validators.base as base

import backend.database_handler.validators_registry as vr
from sqlalchemy.orm import Session

import backend.domain.types as domain


def select_random_different_validator(
    primary_validator: domain.Validator, all_validators: list[domain.Validator]
) -> domain.Validator | None:
    """
    Select a random validator for fallback with two-tier priority system.

    Priority 1: Different provider class from existing validators
    Priority 2: Same provider class, different model from existing validators

    Args:
        primary_validator: The current validator
        all_validators: List of all existing validators (user-configured)

    Returns:
        Fallback validator object, or None if no suitable fallback
    """
    primary_provider_class = primary_validator.llmprovider.provider
    primary_model = primary_validator.llmprovider.model

    # Priority 1: Different provider classes from existing validators
    different_provider_validators = [
        v
        for v in all_validators
        if (
            v.llmprovider.provider != primary_provider_class
            and v.address != primary_validator.address
        )
    ]

    if different_provider_validators:
        return random.choice(different_provider_validators)

    # Priority 2: Same provider class, different model from existing validators
    same_provider_different_model = [
        v
        for v in all_validators
        if (
            v.llmprovider.provider == primary_provider_class
            and v.llmprovider.model != primary_model
            and v.address != primary_validator.address
        )
    ]

    if same_provider_different_model:
        return random.choice(same_provider_different_model)

    # No suitable fallback found
    return None


logger = logging.getLogger(__name__)


class ILock(typing.Protocol):
    async def acquire(self) -> None: ...
    def release(self) -> None: ...


@contextlib.asynccontextmanager
async def with_lock(lock: ILock):
    await lock.acquire()
    try:
        yield
    finally:
        lock.release()


class ModifiableValidatorsRegistryInterceptor(vr.ModifiableValidatorsRegistry):
    def __init__(self, parent: "Manager", *args, **kwargs):
        self._parent = parent
        super().__init__(*args, **kwargs)

    async def create_validator(self, validator: vr.Validator) -> dict:
        async with self._parent.do_write():
            res = await super().create_validator(validator)
            self.session.commit()
            return res

    async def update_validator(
        self,
        new_validator: vr.Validator,
    ) -> dict:
        async with self._parent.do_write():
            res = await super().update_validator(new_validator)
            self.session.commit()
            return res

    async def delete_validator(self, validator_address):
        async with self._parent.do_write():
            res = await super().delete_validator(validator_address)
            self.session.commit()
            return res

    async def delete_all_validators(self):
        async with self._parent.do_write():
            res = await super().delete_all_validators()
            self.session.commit()
            return res


@dataclasses.dataclass
class SingleValidatorSnapshot:
    validator: domain.Validator
    genvm_host_data: typing.Any


@dataclasses.dataclass
class Snapshot:
    nodes: list[SingleValidatorSnapshot]

    genvm_config_path: Path


class Manager:
    registry: vr.ModifiableValidatorsRegistry

    def __init__(self, validators_registry_session: Session):
        self._terminated = False
        from aiorwlock import RWLock

        self.lock = RWLock()

        self._cached_snapshot = None

        self.registry = ModifiableValidatorsRegistryInterceptor(
            self, validators_registry_session
        )

        self.llm_module = LLMModule()
        self.web_module = WebModule()

        self._genvm_config = base.ChangedConfigFile(base.GENVM_CONFIG_PATH)
        with self._genvm_config.change_default() as config:
            config["modules"]["llm"]["address"] = "ws://" + self.llm_module.address
            config["modules"]["web"]["address"] = "ws://" + self.web_module.address

        self._genvm_config.write_default()

    async def restart(self):
        await self.lock.writer.acquire()
        try:
            # Restart both LLM and web modules to ensure clean state
            await self.llm_module.restart()
            await self.web_module.restart()

            # Fetches the validators from the database
            # creates the general Snapshot with:
            # - SingleValidatorSnapshot (validator, genvm_host_data)
            # - the genvm_config_path
            new_validators = await self._get_snap_from_registry()
            # Registers all the validators providers and models to the LLM module
            await self._change_providers_from_snapshot(new_validators)
        finally:
            self.lock.writer.release()

    async def terminate(self):
        if self._terminated:
            return
        self._terminated = True

        await self.lock.writer.acquire()
        try:
            await self.llm_module.terminate()
            await self.web_module.terminate()

            self._genvm_config.terminate()
        finally:
            self.lock.writer.release()

    def __del__(self):
        if not self._terminated:
            raise Exception("service was not terminated")

    async def _get_snap_from_registry(self) -> Snapshot:
        cur_validators_as_dict = self.registry.get_all_validators()
<<<<<<< HEAD
        print(
            f"[ValidatorManager] Retrieved {len(cur_validators_as_dict)} validators from registry"
        )
        validators = [domain.Validator.from_dict(i) for i in cur_validators_as_dict]
        snapshot = await self._get_snap_from_validators(validators)
        print(
            f"[ValidatorManager] Created snapshot with {len(snapshot.nodes)} validator nodes"
=======
        logger.info(
            "ValidatorManager retrieved %d validators from registry",
            len(cur_validators_as_dict),
        )
        validators = [domain.Validator.from_dict(i) for i in cur_validators_as_dict]
        snapshot = await self._get_snap_from_validators(validators)
        logger.info(
            "ValidatorManager created snapshot with %d validator nodes",
            len(snapshot.nodes),
>>>>>>> 0bf315cb
        )
        return snapshot

    async def _get_snap_from_validators(
        self, validators: list[domain.Validator]
    ) -> Snapshot:
        current_validators: list[SingleValidatorSnapshot] = []
        has_multiple_validators = len(validators) > 1

        for val in validators:
            host_data = {
                "studio_llm_id": f"node-{val.address}",
                "node_address": val.address,
            }
            if (
                "mock_response" in val.llmprovider.plugin_config
                and len(val.llmprovider.plugin_config["mock_response"]) > 0
            ):
                host_data["mock_response"] = val.llmprovider.plugin_config[
                    "mock_response"
                ]
            if val.llmprovider.plugin == "custom":
                plugin_config = {
                    str(k): str(v) for k, v in val.llmprovider.plugin_config.items()
                }
                plugin_config["api_key_env_var"] = str(
                    os.getenv(val.llmprovider.plugin_config["api_key_env_var"])
                )

                host_data["custom_plugin_data"] = {
                    "model": str(val.llmprovider.model),
                    "config": {
                        str(k): str(v) if isinstance(v, (int, float, bool)) else v
                        for k, v in val.llmprovider.config.items()
                    },
                    "plugin_config": plugin_config,
                }
                val.llmprovider.plugin = (
                    "openai-compatible"  # so genvm thinks it is an implemented plugin
                )
            if has_multiple_validators:
                fallback_validator = select_random_different_validator(val, validators)
                if fallback_validator:
                    host_data["fallback_llm_id"] = f"node-{fallback_validator.address}"
                    val.fallback_validator = fallback_validator.address

            current_validators.append(SingleValidatorSnapshot(val, host_data))
        return Snapshot(
            nodes=current_validators, genvm_config_path=self._genvm_config.new_path
        )

    @contextlib.asynccontextmanager
    async def snapshot(self):
        await self.lock.reader.acquire()
        try:
            await self.llm_module.verify_for_read()
            await self.web_module.verify_for_read()

            assert self._cached_snapshot is not None

            snap = deepcopy(self._cached_snapshot)
            yield snap
        finally:
            self.lock.reader.release()

    @contextlib.asynccontextmanager
    async def temporal_snapshot(self, validators: list[domain.Validator]):
        await self.lock.writer.acquire()
        try:
            await self.llm_module.verify_for_read()
            await self.web_module.verify_for_read()

            original_snapshot = deepcopy(self._cached_snapshot)

            temp_snapshot = await self._get_snap_from_validators(validators)
            await self._change_providers_from_snapshot(temp_snapshot)

            try:
                yield deepcopy(temp_snapshot)
            finally:
                if original_snapshot is not None:
                    await self._change_providers_from_snapshot(original_snapshot)
        finally:
            self.lock.writer.release()

    async def _change_providers_from_snapshot(self, snap: Snapshot):
        self._cached_snapshot = None

        new_providers: list[SimulatorProvider] = []

        all_validators = [node.validator for node in snap.nodes]
        has_multiple_validators = len(all_validators) > 1

        for i in snap.nodes:
            new_providers.append(
                SimulatorProvider(
                    id=f"node-{i.validator.address}",
                    model=i.validator.llmprovider.model,
                    url=i.validator.llmprovider.plugin_config["api_url"],
                    plugin=i.validator.llmprovider.plugin,
                    key_env=i.validator.llmprovider.plugin_config["api_key_env_var"],
                )
            )

        await self.llm_module.change_config(new_providers)

        self._cached_snapshot = snap

    @contextlib.asynccontextmanager
    async def do_write(self):
        await self.lock.writer.acquire()
        try:
            yield

            new_validators = await self._get_snap_from_registry()
            await self._change_providers_from_snapshot(new_validators)
        finally:
            self.lock.writer.release()<|MERGE_RESOLUTION|>--- conflicted
+++ resolved
@@ -195,15 +195,6 @@
 
     async def _get_snap_from_registry(self) -> Snapshot:
         cur_validators_as_dict = self.registry.get_all_validators()
-<<<<<<< HEAD
-        print(
-            f"[ValidatorManager] Retrieved {len(cur_validators_as_dict)} validators from registry"
-        )
-        validators = [domain.Validator.from_dict(i) for i in cur_validators_as_dict]
-        snapshot = await self._get_snap_from_validators(validators)
-        print(
-            f"[ValidatorManager] Created snapshot with {len(snapshot.nodes)} validator nodes"
-=======
         logger.info(
             "ValidatorManager retrieved %d validators from registry",
             len(cur_validators_as_dict),
@@ -213,7 +204,6 @@
         logger.info(
             "ValidatorManager created snapshot with %d validator nodes",
             len(snapshot.nodes),
->>>>>>> 0bf315cb
         )
         return snapshot
 
