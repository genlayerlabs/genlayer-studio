local lib = require("lib-genvm")
local llm = require("lib-llm")

llm.exec_prompt_template_transform = function(args)
	lib.log{level = "debug", message = "exec_prompt_template_transform", args = args}

	my_data = {
		EqComparative = { template_id = "eq_comparative", format = "bool" },
		EqNonComparativeValidator = { template_id = "eq_non_comparative_validator", format = "bool" },
		EqNonComparativeLeader = { template_id = "eq_non_comparative_leader", format = "text" },
	}

	my_data = my_data[args.template]
	local my_template = llm.rs.templates[my_data.template_id]

	args.template = nil
	local vars = args

	local as_user_text = my_template.user
	for key, val in pairs(vars) do
		local val_escaped = string.gsub(val, "%%", "%%%%")
		as_user_text = string.gsub(as_user_text, "#{" .. key .. "}", val_escaped)
	end

	local format = my_data.format

	local mapped_prompt = {
		system_message = my_template.system,
		user_message = as_user_text,
		temperature = 0.7,
		images = {},
		max_tokens = 1000,
		use_max_completion_tokens = false,
	}

	return {
		prompt = mapped_prompt,
		format = format
	}
end

-- check https://github.com/genlayerlabs/genvm/blob/v0.1.2/executor/modules/implementation/scripting/llm-default.lua

-- Used to look up mock responses for testing
-- It returns the response that is linked to a substring of the message
local function get_mock_response_from_table(table, message)
	for key, value in pairs(table) do
		if string.find(message, key) then
			return {
				data = value,
				consumed_gen = 0
			}
		end
	end
	return {
		data = "no match",
		consumed_gen = 0
	}
end

local function handle_custom_plugin(ctx, args, mapped_prompt)
	local custom_plugin_data = ctx.host_data.custom_plugin_data
	local content
	if mapped_prompt.prompt.system_message then
		content = mapped_prompt.prompt.system_message .. mapped_prompt.prompt.user_message
	else
		content = mapped_prompt.prompt.user_message
	end
	local payload = {
		model = custom_plugin_data.model,
		messages = {
			{role = "user", content = content}
		}
	}

	-- Convert config values to appropriate types because we could only send strings to genvm
	for k, v in pairs(custom_plugin_data.config) do
		local num = tonumber(v)
		if num then
			payload[k] = num
		elseif v == "true" then
			payload[k] = true
		elseif v == "false" then
			payload[k] = false
		else
			payload[k] = v
		end
	end

	local api_request = lib.rs.request(ctx, {
		method = 'POST',
		url = custom_plugin_data.plugin_config.api_url,
		headers = {
			["Content-Type"] = "application/json",
			["Authorization"] = "Bearer " .. custom_plugin_data.plugin_config.api_key_env_var
		},
		body = lib.rs.json_stringify(payload),
		json = true
	})

	local response_data = api_request.body
	local response_status = api_request.status

	if response_status ~= 200 then
		return false, lib.rs.json_stringify(response_data.error)
	end

	local result
	if args.template == "EqComparative" or args.template == "EqNonComparativeValidator" then
		-- These equivalence principles ask also for a reasoning but we only want the result
		local json_response = lib.rs.json_parse(response_data.choices[1].message.content)
		result = json_response.result
	else
		result = response_data.choices[1].message.content
	end

	return true, result
end

local function try_provider(ctx, args, mapped_prompt, provider_id)
	if not provider_id then
		return nil
	end

	local model = lib.get_first_from_table(llm.providers[provider_id].models).key

	local success, result
	local request
	if ctx.host_data.custom_plugin_data then
		success, result = handle_custom_plugin(ctx, args, mapped_prompt)
	else
		request = {
			provider = provider_id,
			model = model,
			prompt = mapped_prompt.prompt,
			format = mapped_prompt.format,
		}

		success, result = pcall(function ()
			return llm.rs.exec_prompt_in_provider(
				ctx,
				request
			)
		end)

		if success then
			result.consumed_gen = 0

			return result
		end
	end

	lib.log{level = "debug", message = "executed with", success = success, type = type(result), res = result}
	if success and result then
		return result
	end

	local as_user_error = lib.rs.as_user_error(result)
	if as_user_error == nil then
		error(result)
	end

	if llm.overloaded_statuses[as_user_error.ctx.status] then
		lib.log{level = "warning", message = "service is overloaded", error = as_user_error, request = request}
	else
		lib.log{level = "warning", message = "provider failed", error = as_user_error, request = request}
	end

	return nil
end

local function just_in_backend(ctx, args, mapped_prompt)
	---@cast mapped_prompt MappedPrompt
	---@cast args LLMExecPromptPayload | LLMExecPromptTemplatePayload

	-- Return mock response if it exists and matches
	if ctx.host_data.mock_response then
		local mock_data

		if args.template == "EqComparative" then
			-- Return the matching response to gl.eq_principle_prompt_comparative request which contains a principle key in the payload
			mock_data = get_mock_response_from_table(ctx.host_data.mock_response.eq_principle_prompt_comparative, mapped_prompt.prompt.user_message)
		elseif args.template == "EqNonComparativeValidator" then
			-- Return the matching response to gl.eq_principle_prompt_non_comparative request which contains an output key in the payload
			mock_data = get_mock_response_from_table(ctx.host_data.mock_response.eq_principle_prompt_non_comparative, mapped_prompt.prompt.user_message)
		else
			-- Return the matching response to gl.exec_prompt request which does not contain any specific key in the payload
			-- EqNonComparativeLeader is essentially just exec_prompt
			mock_data = get_mock_response_from_table(ctx.host_data.mock_response.response, mapped_prompt.prompt.user_message)
		end

<<<<<<< HEAD
		-- Wrap mock response in the same format as exec_prompt_in_provider returns
		-- Convert to JSON string if it's a table, otherwise use as-is
		local data_value
		if type(mock_data) == "table" then
			data_value = lib.rs.json_stringify(mock_data)
		else
			data_value = mock_data
		end

		local result = {
			data = data_value,
			consumed_gen = 0
		}
		lib.log{level = "debug", message = "executed with", type = type(result), res = result}
		return result
=======
		-- Only return mock response if a match was found, otherwise fall through to real provider
		if result.data ~= "no match" then
			lib.log{level = "debug", message = "executed with mock response", type = type(result), res = result}
			return result
		else
			lib.log{level = "debug", message = "no mock match found, falling through to real provider"}
		end
>>>>>>> 43b4580d
	end

	mapped_prompt.prompt.use_max_completion_tokens = false

	-- First: Try primary model (1 attempts)
	local primary_provider_id = ctx.host_data.studio_llm_id
	local primary_result = try_provider(ctx, args, mapped_prompt, primary_provider_id)
	if primary_result then
		return primary_result
	end

	local primary_model = lib.get_first_from_table(llm.providers[primary_provider_id].models).key
	local fallback_model = nil
	-- Second: Try fallback model (3 attempts) if available
	local fallback_provider_id = ctx.host_data.fallback_llm_id
	if fallback_provider_id then
		fallback_model = lib.get_first_from_table(llm.providers[fallback_provider_id].models).key

		lib.log{level = "warning", message = "switching from primary model " .. primary_model .. " to fallback model " .. fallback_model}
		local fallback_result = try_provider(ctx, args, mapped_prompt, fallback_provider_id)
		if fallback_result then
			return fallback_result
		end
	end

	lib.rs.user_error({
		causes = {"NO_PROVIDER_FOR_PROMPT"},
		fatal = true,
		ctx = {
			prompt = mapped_prompt,
			host_data = ctx.host_data,
			primary_model = primary_model,
			fallback_model = fallback_model,
		}
	})
end

function ExecPrompt(ctx, args, remaining_gen)
	---@cast args LLMExecPromptPayload

	local mapped = llm.exec_prompt_transform(args)

	return just_in_backend(ctx, args, mapped)
end

function ExecPromptTemplate(ctx, args, remaining_gen)
	---@cast args LLMExecPromptTemplatePayload

	local template = args.template -- workaround by kp2pml30 (Kira) GVM-86
	local mapped = llm.exec_prompt_template_transform(args)
	args.template = template

	return just_in_backend(ctx, args, mapped)
end<|MERGE_RESOLUTION|>--- conflicted
+++ resolved
@@ -189,31 +189,28 @@
 			mock_data = get_mock_response_from_table(ctx.host_data.mock_response.response, mapped_prompt.prompt.user_message)
 		end
 
-<<<<<<< HEAD
-		-- Wrap mock response in the same format as exec_prompt_in_provider returns
-		-- Convert to JSON string if it's a table, otherwise use as-is
-		local data_value
-		if type(mock_data) == "table" then
-			data_value = lib.rs.json_stringify(mock_data)
-		else
-			data_value = mock_data
-		end
-
-		local result = {
-			data = data_value,
-			consumed_gen = 0
-		}
-		lib.log{level = "debug", message = "executed with", type = type(result), res = result}
-		return result
-=======
 		-- Only return mock response if a match was found, otherwise fall through to real provider
-		if result.data ~= "no match" then
-			lib.log{level = "debug", message = "executed with mock response", type = type(result), res = result}
+		if mock_data.data ~= "no match" then
+			lib.log{level = "debug", message = "executed with mock response", type = type(mock_data), res = mock_data}
+
+			-- Wrap mock response in the same format as exec_prompt_in_provider returns
+			-- Convert to JSON string if it's a table, otherwise use as-is
+			local data_value
+			if type(mock_data.data) == "table" then
+				data_value = lib.rs.json_stringify(mock_data.data)
+			else
+				data_value = mock_data.data
+			end
+
+			local result = {
+				data = data_value,
+				consumed_gen = mock_data.consumed_gen
+			}
+			lib.log{level = "debug", message = "executed with", type = type(result), res = result}
 			return result
 		else
 			lib.log{level = "debug", message = "no mock match found, falling through to real provider"}
 		end
->>>>>>> 43b4580d
 	end
 
 	mapped_prompt.prompt.use_max_completion_tokens = false
