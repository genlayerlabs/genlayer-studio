--- conflicted
+++ resolved
@@ -98,6 +98,12 @@
 				request
 			)
 		end)
+
+		if success then
+			result.consumed_gen = 0
+
+			return result
+		end
 	end
 
 	lib.log{level = "debug", message = "executed with", success = success, type = type(result), res = result}
@@ -144,45 +150,12 @@
 
 	mapped_prompt.prompt.use_max_completion_tokens = false
 
-<<<<<<< HEAD
-	for i = 1,3 do
-		local success, result
-		if ctx.host_data.custom_plugin_data then
-			success, result = handle_custom_plugin(ctx, args, mapped_prompt)
-		else
-			local request = {
-				provider = provider_id,
-				model = model,
-				prompt = mapped_prompt.prompt,
-				format = mapped_prompt.format,
-			}
-
-			success, result = pcall(function ()
-				return llm.rs.exec_prompt_in_provider(
-					ctx,
-					request
-				)
-			end)
-
-			if success then
-				result.consumed_gen = 0
-
-				return result
-			end
-		end
-
-		lib.log{level = "debug", message = "executed with", success = success, type = type(result), res = result}
-		if success then
-			return result
-		end
-=======
 	-- First: Try primary model (1 attempts)
 	local primary_provider_id = ctx.host_data.studio_llm_id
 	local primary_result = try_provider(ctx, args, mapped_prompt, primary_provider_id)
 	if primary_result then
 		return primary_result
 	end
->>>>>>> 44b535b4
 
 	-- Second: Try fallback model (3 attempts) if available
 	local fallback_provider_id = ctx.host_data.fallback_llm_id
