--- conflicted
+++ resolved
@@ -143,8 +143,6 @@
         async with self._restart_lock:
             await self._restart_locked()
 
-<<<<<<< HEAD
-=======
     async def _restart_locked(self) -> None:
         await self.stop(locked=True)
 
@@ -157,7 +155,6 @@
         debug_enabled = os.getenv("GENVM_LLM_DEBUG") == "1"
         stream_target = None if debug_enabled else asyncio.subprocess.DEVNULL
 
->>>>>>> cbaaeb11
         self._process = await asyncio.subprocess.create_subprocess_exec(
             base.MODULES_BINARY,
             "llm",
@@ -208,18 +205,6 @@
         if plugin == "custom":
             return await self.call_custom_model(model, url, key_env)
 
-<<<<<<< HEAD
-=======
-        genvm_bin = os.getenv("GENVM_BIN")
-        if not genvm_bin:
-            logger.error(
-                "GENVM_BIN env var is not set; cannot validate provider %s", model
-            )
-            return False
-
-        exe_path = Path(genvm_bin).joinpath("genvm-modules")
-
->>>>>>> cbaaeb11
         try:
             proc = await asyncio.subprocess.create_subprocess_exec(
                 base.MODULES_BINARY,
