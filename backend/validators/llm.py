__all__ = (
    "LLMModule",
    "SimulatorProvider",
)

import asyncio
import signal
import os
import sys
import dataclasses

from pathlib import Path

from dotenv import load_dotenv

load_dotenv()

from .base import *


@dataclasses.dataclass
class SimulatorProvider:
    id: str
    model: str
    url: str
    plugin: str
    key_env: str


class LLMModule:
    _process: asyncio.subprocess.Process | None

    def __init__(self):
        self.address = f"127.0.0.1:3032"

        self._terminated = False

        self._process = None

        greyboxing_path = Path(__file__).parent.joinpath("greyboxing.lua")

        self._config = ChangedConfigFile("genvm-module-llm.yaml")

        with self._config.change_default() as conf:
            conf["lua_script_path"] = str(greyboxing_path)
            conf["backends"] = {}
            conf["bind_address"] = self.address

        self._config.write_default()

    async def terminate(self):
        if self._terminated:
            return
        self._terminated = True
        await self.stop()
        self._config.terminate()

    def __del__(self):
        if not self._terminated:
            raise Exception("service was not terminated")

    async def stop(self):
        if self._process is not None:
            try:
                self._process.send_signal(signal.SIGINT)
            except ProcessLookupError:
                pass
            await self._process.wait()
            self._process = None

    async def restart(self):
        await self.stop()

        exe_path = Path(os.environ["GENVM_BIN"]).joinpath("genvm-modules")

        self._process = await asyncio.subprocess.create_subprocess_exec(
            exe_path,
            "llm",
            "--config",
            self._config.new_path,
            "--allow-empty-backends",
            "--die-with-parent",
            stdin=None,
            stdout=sys.stdout,
            stderr=sys.stderr,
        )

    async def verify_for_read(self):
        if self._process is None:
            raise Exception("process is not started")
        if self._process.returncode is not None:
            raise Exception(f"process is dead {self._process.returncode}")

    async def change_config(self, new_providers: list[SimulatorProvider]):
        await self.stop()

        with self._config.change() as conf:
            for provider in new_providers:
                conf["backends"][provider.id] = {
                    "host": provider.url,
                    "provider": provider.plugin,
                    "key": "${ENV[" + provider.key_env + "]}",
                    "models": {
                        provider.model: {
                            "supports_json": True,
                            "supports_image": False,
                        }
                    },
                }

        await self.restart()

    async def provider_available(
        self, model: str, url: str | None, plugin: str, key_env: str
    ) -> bool:
<<<<<<< HEAD
        if plugin == "custom":
            return True

        exe_path = Path(os.environ["GENVM_BIN"]).joinpath("genvm-modules")

        proc = await asyncio.subprocess.create_subprocess_exec(
            exe_path,
            "llm-check",
            "--provider",
            plugin,
            "--host",
            url,
            "--model",
            model,
            "--key",
            "${ENV[" + key_env + "]}",
            stdout=asyncio.subprocess.PIPE,
            stderr=asyncio.subprocess.STDOUT,
        )
=======
        if url is None:
            return False
>>>>>>> ef4acae3

        exe_path = Path(os.environ["GENVM_BIN"]).joinpath("genvm-modules")

        try:
            proc = await asyncio.subprocess.create_subprocess_exec(
                exe_path,
                "llm-check",
                "--provider",
                plugin,
                "--host",
                url,
                "--model",
                model,
                "--key",
                "${ENV[" + key_env + "]}",
                stdout=asyncio.subprocess.PIPE,
                stderr=asyncio.subprocess.STDOUT,
            )

            stdout, _ = await proc.communicate()
            return_code = await proc.wait()

            stdout = stdout.decode("utf-8")

            if return_code != 0:
                print(f"provider not available model={model} stdout={stdout!r}")

            return return_code == 0

        except Exception as e:
            print(
                f"ERROR: Wrong input provider_available {model=}, {url=}, {plugin=}, {key_env=}, {e=}"
            )
            return False<|MERGE_RESOLUTION|>--- conflicted
+++ resolved
@@ -113,30 +113,11 @@
     async def provider_available(
         self, model: str, url: str | None, plugin: str, key_env: str
     ) -> bool:
-<<<<<<< HEAD
         if plugin == "custom":
             return True
 
-        exe_path = Path(os.environ["GENVM_BIN"]).joinpath("genvm-modules")
-
-        proc = await asyncio.subprocess.create_subprocess_exec(
-            exe_path,
-            "llm-check",
-            "--provider",
-            plugin,
-            "--host",
-            url,
-            "--model",
-            model,
-            "--key",
-            "${ENV[" + key_env + "]}",
-            stdout=asyncio.subprocess.PIPE,
-            stderr=asyncio.subprocess.STDOUT,
-        )
-=======
         if url is None:
             return False
->>>>>>> ef4acae3
 
         exe_path = Path(os.environ["GENVM_BIN"]).joinpath("genvm-modules")
 
