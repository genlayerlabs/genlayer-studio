local lib = require('lib-genvm')
local web = require('lib-web')

<<<<<<< HEAD
-- Used to look up mock web responses for testing
-- Similar to greyboxing.lua's get_mock_response_from_table function
local function get_mock_web_response_from_table(table, url)
    if not table then
        return nil
    end
    for pattern, response in pairs(table) do
        if string.find(url, pattern) then
            return response
        end
    end
    return nil
end

-- Check if web request mocking is enabled
local function should_mock_web_requests(ctx)
    return ctx.host_data and ctx.host_data.mock_web_responses ~= nil
end

local function render_screenshot(ctx)
    local success, result = pcall(function()
        local result = lib.rs.request(ctx, {
            method = 'GET',
            url = web.rs.config.webdriver_host .. '/session/' .. ctx.session .. '/screenshot',
            headers = {},
            error_on_status = true,
            json = true,
        })

        return {
            image = lib.rs.base64_decode(result.body.value)
        }
    end)

    if not success and ctx.session ~= nil then
        -- Session might have expired, try to get a new one
        ctx.session = web.rs.get_webdriver_session(ctx)
        return render_screenshot(ctx)
    end

    return result
end

local function is_error_page(text)
    -- Check for common error indicators
    if text:match("timeout occurred") or
       text:match("Error code 524") or
       text:match("The origin web server timed out") then
        return true
    end
    return false
=======
local function status_is_good(status)
	return status >= 200 and status < 300 or status == 304
>>>>>>> b38b3b99
end

function Render(ctx, payload)
    ---@cast payload WebRenderPayload
    web.check_url(payload.url)

<<<<<<< HEAD
    -- Return mock response if web mocking is enabled
    if should_mock_web_requests(ctx) then
        local mock_response = get_mock_web_response_from_table(
            ctx.host_data.mock_web_responses.render,
            payload.url
        )
        if mock_response then
            lib.log{level = "debug", message = "using mock web response for render", url = payload.url, response_type = type(mock_response)}

            if payload.mode == "screenshot" then
                return {
                    image = lib.rs.base64_decode(mock_response.image_base64 or "")
                }
            else
                return {
                    text = mock_response.text or mock_response
                }
            end
        end
    end

    if ctx.session == nil then
        ctx.session = web.rs.get_webdriver_session(ctx)
    end

    local function try_request()
        local url_request = lib.rs.request(ctx, {
            method = 'POST',
            url = web.rs.config.webdriver_host .. '/session/' .. ctx.session .. '/url',
            headers = {
                ['Content-Type'] = 'application/json; charset=utf-8',
            },
            body = lib.rs.json_stringify({
                url = payload.url
            }),
=======
    local url_params = '?url=' .. lib.rs.url_encode(payload.url) ..
        '&mode=' .. payload.mode ..
        '&waitAfterLoaded=' .. tostring(payload.wait_after_loaded or 0)

    local result = lib.rs.request(ctx, {
        method = 'GET',
        url = web.rs.config.webdriver_host .. '/render' .. url_params,
        headers = {},
        error_on_status = true,
    })

    lib.log({
        result = result,
    })

    local status = tonumber(result.headers['resulting-status'])

    if not status_is_good(status) then
        lib.rs.user_error({
            causes = {"WEBPAGE_LOAD_FAILED"},
            fatal = false,
            ctx = {
                url = payload.url,
                status = status,
                body = result.body,
            }
>>>>>>> b38b3b99
        })
    end

    if payload.mode == "screenshot" then
        return {
            image = result.body
        }
    else
        return {
            text = result.body,
        }
    end
end

function Request(ctx, payload)
    ---@cast payload WebRequestPayload

    web.check_url(payload.url)

<<<<<<< HEAD
    -- Return mock response if web mocking is enabled
    if should_mock_web_requests(ctx) then
        local mock_response = get_mock_web_response_from_table(
            ctx.host_data.mock_web_responses.request,
            payload.url
        )
        if mock_response then
            lib.log{level = "debug", message = "using mock web response for request", url = payload.url, method = payload.method}
            return {
                status = mock_response.status or 200,
                body = mock_response.body or "",
                headers = mock_response.headers or {}
            }
        end
    end

    local function try_request()
        local success, result = pcall(lib.rs.request, ctx, {
            method = payload.method,
            url = payload.url,
            headers = payload.headers,
            body = payload.body,
            sign = payload.sign,
        })

        if success then
            -- Check if we got an error page
            if type(result.body) == "string" and is_error_page(result.body) then
                error("Timeout or error page detected: " .. result.body)
            end
            return result
        end

        lib.reraise_with_fatality(result, false)
    end

    local success, result = pcall(try_request)
=======
    local success, result = pcall(lib.rs.request, ctx, {
        method = payload.method,
        url = payload.url,
        headers = payload.headers,
        body = payload.body,
        sign = payload.sign,
    })
>>>>>>> b38b3b99

    if success then
        return result
    end

    lib.reraise_with_fatality(result, false)
end<|MERGE_RESOLUTION|>--- conflicted
+++ resolved
@@ -1,7 +1,6 @@
 local lib = require('lib-genvm')
 local web = require('lib-web')
 
-<<<<<<< HEAD
 -- Used to look up mock web responses for testing
 -- Similar to greyboxing.lua's get_mock_response_from_table function
 local function get_mock_web_response_from_table(table, url)
@@ -21,49 +20,14 @@
     return ctx.host_data and ctx.host_data.mock_web_responses ~= nil
 end
 
-local function render_screenshot(ctx)
-    local success, result = pcall(function()
-        local result = lib.rs.request(ctx, {
-            method = 'GET',
-            url = web.rs.config.webdriver_host .. '/session/' .. ctx.session .. '/screenshot',
-            headers = {},
-            error_on_status = true,
-            json = true,
-        })
-
-        return {
-            image = lib.rs.base64_decode(result.body.value)
-        }
-    end)
-
-    if not success and ctx.session ~= nil then
-        -- Session might have expired, try to get a new one
-        ctx.session = web.rs.get_webdriver_session(ctx)
-        return render_screenshot(ctx)
-    end
-
-    return result
-end
-
-local function is_error_page(text)
-    -- Check for common error indicators
-    if text:match("timeout occurred") or
-       text:match("Error code 524") or
-       text:match("The origin web server timed out") then
-        return true
-    end
-    return false
-=======
 local function status_is_good(status)
 	return status >= 200 and status < 300 or status == 304
->>>>>>> b38b3b99
 end
 
 function Render(ctx, payload)
     ---@cast payload WebRenderPayload
     web.check_url(payload.url)
 
-<<<<<<< HEAD
     -- Return mock response if web mocking is enabled
     if should_mock_web_requests(ctx) then
         local mock_response = get_mock_web_response_from_table(
@@ -85,21 +49,6 @@
         end
     end
 
-    if ctx.session == nil then
-        ctx.session = web.rs.get_webdriver_session(ctx)
-    end
-
-    local function try_request()
-        local url_request = lib.rs.request(ctx, {
-            method = 'POST',
-            url = web.rs.config.webdriver_host .. '/session/' .. ctx.session .. '/url',
-            headers = {
-                ['Content-Type'] = 'application/json; charset=utf-8',
-            },
-            body = lib.rs.json_stringify({
-                url = payload.url
-            }),
-=======
     local url_params = '?url=' .. lib.rs.url_encode(payload.url) ..
         '&mode=' .. payload.mode ..
         '&waitAfterLoaded=' .. tostring(payload.wait_after_loaded or 0)
@@ -126,7 +75,6 @@
                 status = status,
                 body = result.body,
             }
->>>>>>> b38b3b99
         })
     end
 
@@ -146,7 +94,6 @@
 
     web.check_url(payload.url)
 
-<<<<<<< HEAD
     -- Return mock response if web mocking is enabled
     if should_mock_web_requests(ctx) then
         local mock_response = get_mock_web_response_from_table(
@@ -163,28 +110,6 @@
         end
     end
 
-    local function try_request()
-        local success, result = pcall(lib.rs.request, ctx, {
-            method = payload.method,
-            url = payload.url,
-            headers = payload.headers,
-            body = payload.body,
-            sign = payload.sign,
-        })
-
-        if success then
-            -- Check if we got an error page
-            if type(result.body) == "string" and is_error_page(result.body) then
-                error("Timeout or error page detected: " .. result.body)
-            end
-            return result
-        end
-
-        lib.reraise_with_fatality(result, false)
-    end
-
-    local success, result = pcall(try_request)
-=======
     local success, result = pcall(lib.rs.request, ctx, {
         method = payload.method,
         url = payload.url,
@@ -192,7 +117,6 @@
         body = payload.body,
         sign = payload.sign,
     })
->>>>>>> b38b3b99
 
     if success then
         return result
