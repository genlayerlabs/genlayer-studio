from typing import List, Optional

from sqlalchemy import (
    BigInteger,
    Boolean,
    CheckConstraint,
    DateTime,
    Enum,
    Integer,
    PrimaryKeyConstraint,
    String,
    UniqueConstraint,
    func,
    text,
    ForeignKey,
    LargeBinary,
    Sequence,
)
from sqlalchemy.dialects.postgresql import JSONB
from sqlalchemy.orm import (
    DeclarativeBase,
    Mapped,
    mapped_column,
    MappedAsDataclass,
    relationship,
)
import datetime
import enum


class TransactionStatus(enum.Enum):
    PENDING = "PENDING"
    ACTIVATED = "ACTIVATED"
    CANCELED = "CANCELED"
    PROPOSING = "PROPOSING"
    COMMITTING = "COMMITTING"
    REVEALING = "REVEALING"
    ACCEPTED = "ACCEPTED"
    FINALIZED = "FINALIZED"
    UNDETERMINED = "UNDETERMINED"
    LEADER_TIMEOUT = "LEADER_TIMEOUT"


# We map them to `DataClass`es in order to have better type hints https://docs.sqlalchemy.org/en/20/orm/dataclasses.html#declarative-dataclass-mapping
class Base(MappedAsDataclass, DeclarativeBase):
    pass


class CurrentState(Base):
    __tablename__ = "current_state"
    __table_args__ = (
        PrimaryKeyConstraint("id", name="current_state_pkey"),
        CheckConstraint("balance >= 0", name="check_balance_non_negative"),
    )

    id: Mapped[str] = mapped_column(String(255), primary_key=True)
    data: Mapped[dict] = mapped_column(JSONB)
    balance: Mapped[int] = mapped_column(Integer, default=0, nullable=False)
    updated_at: Mapped[Optional[datetime.datetime]] = mapped_column(
        DateTime(True),
        init=False,
        server_default=func.current_timestamp(),
        onupdate=func.current_timestamp(),
    )


class Transactions(Base):
    __tablename__ = "transactions"
    __table_args__ = (
        CheckConstraint("type = ANY (ARRAY[0, 1, 2])", name="transactions_type_check"),
        PrimaryKeyConstraint("hash", name="transactions_pkey"),
        CheckConstraint("value >= 0", name="value_unsigned_int"),
    )

    hash: Mapped[str] = mapped_column(String(66), primary_key=True, unique=True)
    status: Mapped[TransactionStatus] = mapped_column(
        Enum(
            TransactionStatus,
            name="transaction_status",
        ),
        server_default=text("'PENDING'::transaction_status"),
        nullable=False,
    )
    from_address: Mapped[Optional[str]] = mapped_column(String(255))
    to_address: Mapped[Optional[str]] = mapped_column(String(255))
    input_data: Mapped[Optional[dict]] = mapped_column(JSONB)
    data: Mapped[Optional[dict]] = mapped_column(JSONB)
    consensus_data: Mapped[Optional[dict]] = mapped_column(JSONB)
    nonce: Mapped[Optional[int]] = mapped_column(Integer)
    value: Mapped[Optional[int]] = mapped_column(Integer)
    type: Mapped[Optional[int]] = mapped_column(Integer)
    gaslimit: Mapped[Optional[int]] = mapped_column(BigInteger)
    created_at: Mapped[Optional[datetime.datetime]] = mapped_column(
        DateTime(True), server_default=func.current_timestamp(), init=False
    )
    leader_only: Mapped[bool] = mapped_column(Boolean)
    r: Mapped[Optional[int]] = mapped_column(Integer)
    s: Mapped[Optional[int]] = mapped_column(Integer)
    v: Mapped[Optional[int]] = mapped_column(Integer)
    appeal_failed: Mapped[Optional[int]] = mapped_column(Integer)
    consensus_history: Mapped[Optional[dict]] = mapped_column(JSONB)
    timestamp_appeal: Mapped[Optional[int]] = mapped_column(BigInteger)
    appeal_processing_time: Mapped[Optional[int]] = mapped_column(Integer)
    contract_snapshot: Mapped[Optional[dict]] = mapped_column(JSONB)
    config_rotation_rounds: Mapped[Optional[int]] = mapped_column(Integer)
<<<<<<< HEAD
    num_of_initial_validators: Mapped[Optional[int]] = mapped_column(Integer)
    last_vote_timestamp: Mapped[Optional[int]] = mapped_column(BigInteger)
    rotation_count: Mapped[Optional[int]] = mapped_column(Integer)
=======
    leader_timeout_validators: Mapped[Optional[list]] = mapped_column(JSONB)
>>>>>>> d903f75f

    # Relationship for triggered transactions
    triggered_by_hash: Mapped[Optional[str]] = mapped_column(
        ForeignKey("transactions.hash", name="triggered_by_hash_fkey"),
        init=False,
    )

    triggered_by: Mapped[Optional["Transactions"]] = relationship(
        "Transactions",
        remote_side=[hash],
        foreign_keys=[triggered_by_hash],
        back_populates="triggered_transactions",
        default=None,
    )
    triggered_transactions: Mapped[List["Transactions"]] = relationship(
        "Transactions",
        back_populates="triggered_by",
        init=False,
    )
    appealed: Mapped[bool] = mapped_column(Boolean, default=False)
    appeal_undetermined: Mapped[bool] = mapped_column(Boolean, default=False)
    appeal_leader_timeout: Mapped[bool] = mapped_column(Boolean, default=False)
    timestamp_awaiting_finalization: Mapped[Optional[int]] = mapped_column(
        BigInteger, default=None
    )


class Validators(Base):
    __tablename__ = "validators"
    __table_args__ = (
        PrimaryKeyConstraint("id", name="validators_pkey"),
        CheckConstraint("stake >= 0", name="stake_unsigned_int"),
    )

    id: Mapped[int] = mapped_column(Integer, primary_key=True, init=False)
    stake: Mapped[int] = mapped_column(Integer)
    config: Mapped[dict] = mapped_column(JSONB)
    address: Mapped[Optional[str]] = mapped_column(String(255))
    provider: Mapped[str] = mapped_column(String(255))
    model: Mapped[str] = mapped_column(String(255))
    plugin: Mapped[str] = mapped_column(String(255))
    plugin_config: Mapped[dict] = mapped_column(JSONB)
    created_at: Mapped[Optional[datetime.datetime]] = mapped_column(
        DateTime(True), server_default=func.current_timestamp(), init=False
    )
    private_key: Mapped[Optional[str]] = mapped_column(String(255))


class LLMProviderDBModel(Base):
    __tablename__ = "llm_provider"
    __table_args__ = (
        PrimaryKeyConstraint("id", name="llm_provider_pkey"),
        UniqueConstraint(
            "provider", "model", "plugin", name="unique_provider_model_plugin"
        ),
    )

    id: Mapped[int] = mapped_column(Integer, primary_key=True, init=False)
    provider: Mapped[str] = mapped_column(String(255))
    model: Mapped[str] = mapped_column(String(255))
    config: Mapped[dict | str] = mapped_column(JSONB)
    plugin: Mapped[str] = mapped_column(String(255), nullable=False)
    plugin_config: Mapped[dict] = mapped_column(JSONB)
    is_default: Mapped[bool] = mapped_column(Boolean, nullable=False)
    created_at: Mapped[datetime.datetime] = mapped_column(
        DateTime(True), server_default=func.current_timestamp(), init=False
    )
    updated_at: Mapped[datetime.datetime] = mapped_column(
        DateTime(True),
        init=False,
        server_default=func.current_timestamp(),
        onupdate=func.current_timestamp(),
    )


class Snapshot(Base):
    __tablename__ = "snapshots"
    __table_args__ = (
        PrimaryKeyConstraint("id", name="snapshots_pkey"),
        UniqueConstraint("snapshot_id", name="snapshots_snapshot_id_key"),
    )

    id: Mapped[int] = mapped_column(Integer, primary_key=True, init=False)
    snapshot_id: Mapped[int] = mapped_column(
        Integer,
        Sequence("snapshot_id_seq", start=1, increment=1),
        unique=True,
        nullable=False,
        init=False,
    )  # Incremental identifier
    state_data: Mapped[bytes] = mapped_column(
        LargeBinary
    )  # Stores compressed state data as bytes
    transaction_data: Mapped[bytes] = mapped_column(
        LargeBinary
    )  # Stores compressed transaction data as bytes
    created_at: Mapped[datetime.datetime] = mapped_column(
        DateTime(True), server_default=func.current_timestamp(), init=False
    )<|MERGE_RESOLUTION|>--- conflicted
+++ resolved
@@ -103,13 +103,10 @@
     appeal_processing_time: Mapped[Optional[int]] = mapped_column(Integer)
     contract_snapshot: Mapped[Optional[dict]] = mapped_column(JSONB)
     config_rotation_rounds: Mapped[Optional[int]] = mapped_column(Integer)
-<<<<<<< HEAD
     num_of_initial_validators: Mapped[Optional[int]] = mapped_column(Integer)
     last_vote_timestamp: Mapped[Optional[int]] = mapped_column(BigInteger)
     rotation_count: Mapped[Optional[int]] = mapped_column(Integer)
-=======
     leader_timeout_validators: Mapped[Optional[list]] = mapped_column(JSONB)
->>>>>>> d903f75f
 
     # Relationship for triggered transactions
     triggered_by_hash: Mapped[Optional[str]] = mapped_column(
