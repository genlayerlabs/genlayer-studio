--- conflicted
+++ resolved
@@ -97,13 +97,10 @@
     v: Mapped[Optional[int]] = mapped_column(Integer)
     ghost_contract_address: Mapped[Optional[str]] = mapped_column(String(255))
     appeal_failed: Mapped[Optional[int]] = mapped_column(Integer)
-<<<<<<< HEAD
-    contract_snapshot: Mapped[Optional[dict]] = mapped_column(JSONB)
-=======
     consensus_history: Mapped[Optional[dict]] = mapped_column(JSONB)
     timestamp_appeal: Mapped[Optional[int]] = mapped_column(BigInteger)
     appeal_processing_time: Mapped[Optional[int]] = mapped_column(Integer)
->>>>>>> a49d54c6
+    contract_snapshot: Mapped[Optional[dict]] = mapped_column(JSONB)
 
     # Relationship for triggered transactions
     triggered_by_hash: Mapped[Optional[str]] = mapped_column(
