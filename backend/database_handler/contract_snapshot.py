# database_handler/contract_snapshot.py
from .models import CurrentState
from sqlalchemy.orm import Session
from typing import Optional


# TODO: should ContractSnapshot be a dataclass with just the contract data? Snapshots shouldn't be allowed to be modified, so it doesn't make sense to modify the database
# TODO: once we have it in the state, we should only allow states in ACCEPTED or FINALIZED status.
class ContractSnapshot:
    """
    Warning: if you initialize this class with a contract_address:
    - The contract_address must exist in the database.
    - `self.contract_data`, `self.contract_code` and `self.states` will be loaded from the database **only once** at initialization.
    """

    contract_address: str
    contract_code: str
<<<<<<< HEAD
=======
    encoded_state: dict[str, str]
    balance: int
>>>>>>> 72390b87
    states: dict[str, dict[str, str]]
    ghost_contract_address: str | None

    def __init__(self, contract_address: str | None, session: Session):
        self.session = session

        if contract_address is not None:
            self.contract_address = contract_address

            contract_account = self._load_contract_account()
            self.contract_data = contract_account.data
            self.contract_code = self.contract_data["code"]
            self.balance = contract_account.balance

            if ("accepted" in self.contract_data["state"]) and (
                isinstance(self.contract_data["state"]["accepted"], dict)
            ):
                self.states = self.contract_data["state"]
            else:
                # Convert old state format
                self.states = {"accepted": self.contract_data["state"], "finalized": {}}
<<<<<<< HEAD
=======
            self.encoded_state = self.states["accepted"]

>>>>>>> 72390b87
            self.ghost_contract_address = (
                self.contract_data["ghost_contract_address"]
                if "ghost_contract_address" in self.contract_data
                else None
            )

    def to_dict(self):
        return {
            "contract_address": (
                self.contract_address if self.contract_address else None
            ),
            "contract_code": self.contract_code if self.contract_code else None,
            "states": self.states if self.states else {"accepted": {}, "finalized": {}},
            "ghost_contract_address": (
                self.ghost_contract_address if self.ghost_contract_address else None
            ),
        }

    @classmethod
    def from_dict(cls, input: dict | None) -> Optional["ContractSnapshot"]:
        if input:
            instance = cls.__new__(cls)
            instance.session = None
            instance.contract_address = input.get("contract_address", None)
            instance.contract_code = input.get("contract_code", None)
            instance.states = input.get("states", {"accepted": {}, "finalized": {}})
            instance.ghost_contract_address = input.get("ghost_contract_address", None)
            return instance
        else:
            return None

    def _load_contract_account(self) -> CurrentState:
        """Load and return the current state of the contract from the database."""
        result = (
            self.session.query(CurrentState)
            .filter(CurrentState.id == self.contract_address)
            .one_or_none()
        )

        if result is None:
            raise Exception(f"Contract {self.contract_address} not found")

        return result

    def register_contract(self, contract: dict):
        """Register a new contract in the database."""
        current_contract = (
            self.session.query(CurrentState).filter_by(id=contract["id"]).one()
        )

        current_contract.data = contract["data"]
        self.session.commit()

    def update_contract_state(
        self,
        accepted_state: dict[str, str] | None = None,
        finalized_state: dict[str, str] | None = None,
    ):
        """Update the state of the contract in the database."""
        new_state = {
            "accepted": (
                accepted_state
                if accepted_state is not None
                else self.states["accepted"]
            ),
            "finalized": (
                finalized_state
                if finalized_state is not None
                else self.states["finalized"]
            ),
        }
        new_contract_data = {
            "code": self.contract_code,
            "state": new_state,
        }

        contract = (
            self.session.query(CurrentState).filter_by(id=self.contract_address).one()
        )
        contract.data = new_contract_data
        self.session.commit()<|MERGE_RESOLUTION|>--- conflicted
+++ resolved
@@ -15,11 +15,7 @@
 
     contract_address: str
     contract_code: str
-<<<<<<< HEAD
-=======
-    encoded_state: dict[str, str]
     balance: int
->>>>>>> 72390b87
     states: dict[str, dict[str, str]]
     ghost_contract_address: str | None
 
@@ -41,11 +37,6 @@
             else:
                 # Convert old state format
                 self.states = {"accepted": self.contract_data["state"], "finalized": {}}
-<<<<<<< HEAD
-=======
-            self.encoded_state = self.states["accepted"]
-
->>>>>>> 72390b87
             self.ghost_contract_address = (
                 self.contract_data["ghost_contract_address"]
                 if "ghost_contract_address" in self.contract_data
