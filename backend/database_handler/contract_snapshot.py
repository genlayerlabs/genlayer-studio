# database_handler/contract_snapshot.py
from .models import CurrentState
from sqlalchemy.orm import Session
from typing import Optional


class ContractSnapshot:
    """
    Warning: if you initialize this class with a contract_address:
    - The contract_address must exist in the database.
    - `self.contract_data`, `self.contract_code` and `self.states` will be loaded from the database **only once** at initialization.
    """

    contract_address: str
    contract_code: str
    balance: int
    states: dict[str, dict[str, str]]

    def __init__(self, contract_address: str | None, session: Session):
        if contract_address is not None:
            self.contract_address = contract_address

            contract_account = self._load_contract_account(session)
            self.contract_data = contract_account.data
            self.contract_code = self.contract_data["code"]
            self.balance = contract_account.balance

            if ("accepted" in self.contract_data["state"]) and (
                isinstance(self.contract_data["state"]["accepted"], dict)
            ):
                self.states = self.contract_data["state"]
            else:
                # Convert old state format
                self.states = {"accepted": self.contract_data["state"], "finalized": {}}
<<<<<<< HEAD
            self.ghost_contract_address = (
                self.contract_data["ghost_contract_address"]
                if "ghost_contract_address" in self.contract_data
                else None
            )
=======
            self.encoded_state = self.states["accepted"]
>>>>>>> bd2320e0

    def to_dict(self):
        return {
            "contract_address": (
                self.contract_address if self.contract_address else None
            ),
            "contract_code": self.contract_code if self.contract_code else None,
            "states": self.states if self.states else {"accepted": {}, "finalized": {}},
        }

    @classmethod
    def from_dict(cls, input: dict | None) -> Optional["ContractSnapshot"]:
        if input:
            instance = cls.__new__(cls)
            instance.contract_address = input.get("contract_address", None)
            instance.contract_code = input.get("contract_code", None)
            instance.states = input.get("states", {"accepted": {}, "finalized": {}})
            return instance
        else:
            return None

    def _load_contract_account(self, session: Session) -> CurrentState:
        """Load and return the current state of the contract from the database."""
        result = (
            session.query(CurrentState)
            .filter(CurrentState.id == self.contract_address)
            .one_or_none()
        )

        if result is None:
            raise Exception(f"Contract {self.contract_address} not found")

        return result<|MERGE_RESOLUTION|>--- conflicted
+++ resolved
@@ -32,15 +32,6 @@
             else:
                 # Convert old state format
                 self.states = {"accepted": self.contract_data["state"], "finalized": {}}
-<<<<<<< HEAD
-            self.ghost_contract_address = (
-                self.contract_data["ghost_contract_address"]
-                if "ghost_contract_address" in self.contract_data
-                else None
-            )
-=======
-            self.encoded_state = self.states["accepted"]
->>>>>>> bd2320e0
 
     def to_dict(self):
         return {
