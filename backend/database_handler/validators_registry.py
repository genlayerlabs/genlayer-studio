--- conflicted
+++ resolved
@@ -90,11 +90,7 @@
         self.session.flush()  # Ensure the validator deletion is persisted
 
     async def delete_all_validators(self):
-<<<<<<< HEAD
-        self.session.query(Validators).delete()
-=======
         self.session.query(Validators).delete(synchronize_session=False)
->>>>>>> 0bf315cb
         self.session.flush()  # Ensure all validator deletions are persisted
 
 
