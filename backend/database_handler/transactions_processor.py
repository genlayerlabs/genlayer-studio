--- conflicted
+++ resolved
@@ -391,29 +391,17 @@
         transaction = (
             self.session.query(Transactions).filter_by(hash=transaction_hash).one()
         )
-<<<<<<< HEAD
-        address = transaction.to_address or transaction.from_address
-=======
->>>>>>> 2d6b5189
         transactions = (
             self.session.query(Transactions)
             .filter(
                 Transactions.created_at > transaction.created_at,
-<<<<<<< HEAD
-                or_(
-                    Transactions.to_address == address,
-                    Transactions.from_address == address,
-                ),
-=======
                 Transactions.to_address == transaction.to_address,
->>>>>>> 2d6b5189
             )
             .order_by(Transactions.created_at)
             .all()
         )
         return [
             self._parse_transaction_data(transaction) for transaction in transactions
-<<<<<<< HEAD
         ]
 
     def update_consensus_history(
@@ -436,7 +424,4 @@
         else:
             transaction.consensus_history = [current_consensus_results]
         flag_modified(transaction, "consensus_history")
-        self.session.commit()
-=======
-        ]
->>>>>>> 2d6b5189
+        self.session.commit()