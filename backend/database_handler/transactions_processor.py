# consensus/services/transactions_db_service.py
from enum import Enum
import rlp

from .models import Transactions
from sqlalchemy.orm import Session
from sqlalchemy import or_, and_

from .models import TransactionStatus
from eth_utils import to_bytes, keccak, is_address
import json
import base64
import time
from backend.domain.types import TransactionType
from web3 import Web3
from backend.database_handler.contract_snapshot import ContractSnapshot
import os


class TransactionAddressFilter(Enum):
    ALL = "all"
    TO = "to"
    FROM = "from"


class TransactionsProcessor:
    def __init__(
        self,
        session: Session,
    ):
        self.session = session

        # Connect to Hardhat Network
        port = os.environ.get("HARDHAT_PORT")
        url = os.environ.get("HARDHAT_URL")
        hardhat_url = f"{url}:{port}"
        self.web3 = Web3(Web3.HTTPProvider(hardhat_url))

    @staticmethod
    def _parse_transaction_data(transaction_data: Transactions) -> dict:
        return {
            "hash": transaction_data.hash,
            "from_address": transaction_data.from_address,
            "to_address": transaction_data.to_address,
            "data": transaction_data.data,
            "value": transaction_data.value,
            "type": transaction_data.type,
            "status": transaction_data.status.value,
            "consensus_data": transaction_data.consensus_data,
            "gaslimit": transaction_data.nonce,
            "nonce": transaction_data.nonce,
            "r": transaction_data.r,
            "s": transaction_data.s,
            "v": transaction_data.v,
            "created_at": transaction_data.created_at.isoformat(),
            "leader_only": transaction_data.leader_only,
            "triggered_by": transaction_data.triggered_by_hash,
            "triggered_transactions": [
                transaction.hash
                for transaction in transaction_data.triggered_transactions
            ],
            "ghost_contract_address": transaction_data.ghost_contract_address,
            "appealed": transaction_data.appealed,
            "timestamp_accepted": transaction_data.timestamp_accepted,
        }

    @staticmethod
    def _transaction_data_to_str(data: dict) -> str:
        """
        NOTE: json doesn't support bytes object, so they need to be encoded somehow
            Common approaches can be: array, hex string, base64 string
            Array takes a lot of space (extra comma for each element)
            Hex is double in size
            Base64 is 1.33 in size
            So base64 is chosen
        """

        def data_encode(d):
            if isinstance(d, bytes):
                return str(base64.b64encode(d), encoding="ascii")
            raise TypeError("Can't encode #{d}")

        return json.dumps(data, default=data_encode)

    @staticmethod
    def _generate_transaction_hash(
        from_address: str,
        to_address: str,
        data: dict,
        value: float,
        type: int,
        nonce: int,
    ) -> str:
        from_address_bytes = (
            to_bytes(hexstr=from_address) if is_address(from_address) else None
        )
        to_address_bytes = (
            to_bytes(hexstr=to_address) if is_address(to_address) else None
        )

        data_bytes = to_bytes(text=TransactionsProcessor._transaction_data_to_str(data))

        tx_elements = [
            from_address_bytes,
            to_address_bytes,
            to_bytes(hexstr=hex(int(value))),
            data_bytes,
            to_bytes(hexstr=hex(type)),
            to_bytes(hexstr=hex(nonce)),
            to_bytes(hexstr=hex(0)),  # gas price (placeholder)
            to_bytes(hexstr=hex(0)),  # gas limit (placeholder)
        ]

        # Filter out None values
        tx_elements = [elem for elem in tx_elements if elem is not None]
        rlp_encoded = rlp.encode(tx_elements)
        hash = "0x" + keccak(rlp_encoded).hex()
        return hash

    def insert_transaction(
        self,
        from_address: str,
        to_address: str,
        data: dict,
        value: float,
        type: int,
        nonce: int,
        leader_only: bool,
        triggered_by_hash: (
            str | None
        ) = None,  # If filled, the transaction must be present in the database (committed)
    ) -> str:
        current_nonce = self.get_transaction_count(from_address)

        if nonce != current_nonce:
            raise Exception(
                f"Unexpected nonce. Provided: {nonce}, expected: {current_nonce}"
            )

        transaction_hash = self._generate_transaction_hash(
            from_address, to_address, data, value, type, nonce
        )
        ghost_contract_address = None

        if type == TransactionType.DEPLOY_CONTRACT.value:
            # Hardhat account
            account = self.web3.eth.accounts[0]
            private_key = os.environ.get("HARDHAT_PRIVATE_KEY")

            # Ghost contract
            # Read contract ABI and bytecode from compiled contract
            # contract_file = os.path.join(
            #     os.getcwd(),
            #     "app/hardhat/artifacts/contracts/GhostContract.sol/GhostContract.json",
            # )

            # with open(contract_file, "r") as f:
            #     contract_json = json.loads(f.read())
            #     abi = contract_json["abi"]
            #     bytecode = contract_json["bytecode"]

            # # Create the contract instance
            # contract = self.web3.eth.contract(abi=abi, bytecode=bytecode)

            # # Build the transaction
            # gas_estimate = self.web3.eth.estimate_gas(
            #     contract.constructor().build_transaction(
            #         {
            #             "from": account,
            #             "nonce": self.web3.eth.get_transaction_count(account),
            #             "gasPrice": 0,
            #         }
            #     )
            # )
            # transaction = contract.constructor().build_transaction(
            #     {
            #         "from": account,
            #         "nonce": self.web3.eth.get_transaction_count(account),
            #         "gas": gas_estimate,
            #         "gasPrice": 0,
            #     }
            # )

            # # Sign the transaction
            # signed_tx = self.web3.eth.account.sign_transaction(
            #     transaction, private_key=private_key
            # )

            # # Send the transaction
            # tx_hash = self.web3.eth.send_raw_transaction(signed_tx.raw_transaction)

            # # Wait for the transaction receipt
            # receipt = self.web3.eth.wait_for_transaction_receipt(tx_hash)
            # ghost_contract_address = receipt.contractAddress

        elif type == TransactionType.RUN_CONTRACT.value:
            genlayer_contract_address = to_address
            # contract_snapshot = ContractSnapshot(
            #     genlayer_contract_address, self.session
            # )
            # ghost_contract_address = contract_snapshot.ghost_contract_address

        new_transaction = Transactions(
            hash=transaction_hash,
            from_address=from_address,
            to_address=to_address,
            data=json.loads(self._transaction_data_to_str(data)),
            value=value,
            type=type,
            status=TransactionStatus.PENDING,
            consensus_data=None,  # Will be set when the transaction is finalized
            nonce=nonce,
            # Future fields, unused for now
            gaslimit=None,
            input_data=None,
            r=None,
            s=None,
            v=None,
            leader_only=leader_only,
            triggered_by=(
                self.session.query(Transactions).filter_by(hash=triggered_by_hash).one()
                if triggered_by_hash
                else None
            ),
            ghost_contract_address=ghost_contract_address,
            appealed=False,
            timestamp_accepted=None,
        )

        self.session.add(new_transaction)

        self.session.flush()  # So that `created_at` gets set

<<<<<<< HEAD
=======
        if type != TransactionType.SEND.value:
            self.create_rollup_transaction(new_transaction.hash)

>>>>>>> 061107f6
        return new_transaction.hash

    def get_transaction_by_hash(self, transaction_hash: str) -> dict | None:
        transaction = (
            self.session.query(Transactions)
            .filter_by(hash=transaction_hash)
            .one_or_none()
        )

        if transaction is None:
            return None

        return self._parse_transaction_data(transaction)

    def update_transaction_status(
        self, transaction_hash: str, new_status: TransactionStatus
    ):
        transaction = (
            self.session.query(Transactions).filter_by(hash=transaction_hash).one()
        )
        transaction.status = new_status
        self.session.commit()

    def set_transaction_result(self, transaction_hash: str, consensus_data: dict):
        transaction = (
            self.session.query(Transactions).filter_by(hash=transaction_hash).one()
        )
        transaction.consensus_data = consensus_data

<<<<<<< HEAD
=======
    def create_rollup_transaction(self, transaction_hash: str):
        transaction = (
            self.session.query(Transactions).filter_by(hash=transaction_hash).one()
        )
        rollup_input_data = json.dumps(
            self._parse_transaction_data(transaction)
        ).encode("utf-8")

        # Hardhat transaction
        account = self.web3.eth.accounts[0]
        private_key = os.environ.get("HARDHAT_PRIVATE_KEY")

        # gas_estimate = self.web3.eth.estimate_gas(
        #     {
        #         "from": account,
        #         "to": transaction.ghost_contract_address,
        #         "value": transaction.value,
        #         "data": rollup_input_data,
        #     }
        # )

        # transaction = {
        #     "from": account,
        #     "to": transaction.ghost_contract_address,
        #     "value": transaction.value,
        #     "data": rollup_input_data,
        #     "nonce": self.web3.eth.get_transaction_count(account),
        #     "gas": gas_estimate,
        #     "gasPrice": 0,
        # }

        # # Sign and send the transaction
        # signed_tx = self.web3.eth.account.sign_transaction(
        #     transaction, private_key=private_key
        # )
        # tx_hash = self.web3.eth.send_raw_transaction(signed_tx.raw_transaction)

        # # Wait for transaction to be actually mined and get the receipt
        # receipt = self.web3.eth.wait_for_transaction_receipt(tx_hash)

        # # Get full transaction details including input data
        # transaction = self.web3.eth.get_transaction(tx_hash)

>>>>>>> 061107f6
    def get_transaction_count(self, address: str) -> int:
        count = (
            self.session.query(Transactions)
            .filter(Transactions.from_address == address)
            .count()
        )
        return count

    def get_transactions_for_address(
        self,
        address: str,
        filter: TransactionAddressFilter,
    ) -> list[dict]:
        query = self.session.query(Transactions)

        if filter == TransactionAddressFilter.TO:
            query = query.filter(Transactions.to_address == address)
        elif filter == TransactionAddressFilter.FROM:
            query = query.filter(Transactions.from_address == address)
        else:  # TransactionFilter.ALL
            query = query.filter(
                or_(
                    Transactions.from_address == address,
                    Transactions.to_address == address,
                )
            )

        transactions = query.order_by(Transactions.created_at.desc()).all()

        return [
            self._parse_transaction_data(transaction) for transaction in transactions
        ]

    def set_transaction_appeal(self, transaction_hash: str, appeal: bool):
        transaction = (
            self.session.query(Transactions).filter_by(hash=transaction_hash).one()
        )
        transaction.appealed = appeal

    def set_transaction_timestamp_accepted(
        self, transaction_hash: str, timestamp_accepted: int = None
    ):
        transaction = (
            self.session.query(Transactions).filter_by(hash=transaction_hash).one()
        )
        if timestamp_accepted:
            transaction.timestamp_accepted = timestamp_accepted
        else:
            transaction.timestamp_accepted = int(time.time())<|MERGE_RESOLUTION|>--- conflicted
+++ resolved
@@ -231,12 +231,9 @@
 
         self.session.flush()  # So that `created_at` gets set
 
-<<<<<<< HEAD
-=======
         if type != TransactionType.SEND.value:
             self.create_rollup_transaction(new_transaction.hash)
 
->>>>>>> 061107f6
         return new_transaction.hash
 
     def get_transaction_by_hash(self, transaction_hash: str) -> dict | None:
@@ -266,8 +263,6 @@
         )
         transaction.consensus_data = consensus_data
 
-<<<<<<< HEAD
-=======
     def create_rollup_transaction(self, transaction_hash: str):
         transaction = (
             self.session.query(Transactions).filter_by(hash=transaction_hash).one()
@@ -311,7 +306,6 @@
         # # Get full transaction details including input data
         # transaction = self.web3.eth.get_transaction(tx_hash)
 
->>>>>>> 061107f6
     def get_transaction_count(self, address: str) -> int:
         count = (
             self.session.query(Transactions)
