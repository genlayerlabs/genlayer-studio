--- conflicted
+++ resolved
@@ -65,10 +65,7 @@
             "timestamp_awaiting_finalization": transaction_data.timestamp_awaiting_finalization,
             "appeal_failed": transaction_data.appeal_failed,
             "appeal_undetermined": transaction_data.appeal_undetermined,
-<<<<<<< HEAD
             "config_rotation_rounds": transaction_data.config_rotation_rounds,
-=======
->>>>>>> 3f97fb91
         }
 
     @staticmethod
@@ -236,10 +233,7 @@
             timestamp_awaiting_finalization=None,
             appeal_failed=0,
             appeal_undetermined=False,
-<<<<<<< HEAD
             config_rotation_rounds=MAX_ROTATIONS,
-=======
->>>>>>> 3f97fb91
         )
 
         self.session.add(new_transaction)
@@ -395,9 +389,6 @@
         transaction = (
             self.session.query(Transactions).filter_by(hash=transaction_hash).one()
         )
-<<<<<<< HEAD
-        transaction.appeal_undetermined = appeal_undetermined
-=======
         transaction.appeal_undetermined = appeal_undetermined
 
     def get_highest_timestamp(self) -> int:
@@ -447,5 +438,4 @@
             "extraData": "0x",
         }
 
-        return block_details
->>>>>>> 3f97fb91
+        return block_details