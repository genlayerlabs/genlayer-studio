# consensus/services/transactions_db_service.py
from enum import Enum
import rlp

from .models import Transactions
from sqlalchemy.orm import Session
from sqlalchemy import or_, and_, desc

from .models import TransactionStatus
from eth_utils import to_bytes, keccak, is_address
import json
import base64
import time
from backend.domain.types import TransactionType
from web3 import Web3
from backend.database_handler.contract_snapshot import ContractSnapshot
import os
from sqlalchemy.orm.attributes import flag_modified

from backend.rollup.consensus_service import ConsensusService


class TransactionAddressFilter(Enum):
    ALL = "all"
    TO = "to"
    FROM = "from"


class TransactionsProcessor:
    def __init__(
        self,
        session: Session,
    ):
        self.session = session

        # Connect to Hardhat Network
        port = os.environ.get("HARDHAT_PORT")
        url = os.environ.get("HARDHAT_URL")
        hardhat_url = f"{url}:{port}"
        self.web3 = Web3(Web3.HTTPProvider(hardhat_url))

    @staticmethod
    def _parse_transaction_data(transaction_data: Transactions) -> dict:
        return {
            "hash": transaction_data.hash,
            "from_address": transaction_data.from_address,
            "to_address": transaction_data.to_address,
            "data": transaction_data.data,
            "value": transaction_data.value,
            "type": transaction_data.type,
            "status": transaction_data.status.value,
            "consensus_data": transaction_data.consensus_data,
            "gaslimit": transaction_data.nonce,
            "nonce": transaction_data.nonce,
            "r": transaction_data.r,
            "s": transaction_data.s,
            "v": transaction_data.v,
            "created_at": transaction_data.created_at.isoformat(),
            "leader_only": transaction_data.leader_only,
            "triggered_by": transaction_data.triggered_by_hash,
            "triggered_transactions": [
                transaction.hash
                for transaction in transaction_data.triggered_transactions
            ],
            "ghost_contract_address": transaction_data.ghost_contract_address,
            "appealed": transaction_data.appealed,
            "timestamp_awaiting_finalization": transaction_data.timestamp_awaiting_finalization,
            "appeal_failed": transaction_data.appeal_failed,
            "appeal_undetermined": transaction_data.appeal_undetermined,
<<<<<<< HEAD
            "contract_snapshot": transaction_data.contract_snapshot,
=======
            "consensus_history": transaction_data.consensus_history,
            "timestamp_appeal": transaction_data.timestamp_appeal,
            "appeal_processing_time": transaction_data.appeal_processing_time,
>>>>>>> a49d54c6
        }

    @staticmethod
    def _transaction_data_to_str(data: dict) -> str:
        """
        NOTE: json doesn't support bytes object, so they need to be encoded somehow
            Common approaches can be: array, hex string, base64 string
            Array takes a lot of space (extra comma for each element)
            Hex is double in size
            Base64 is 1.33 in size
            So base64 is chosen
        """

        def data_encode(d):
            if isinstance(d, bytes):
                return str(base64.b64encode(d), encoding="ascii")
            raise TypeError("Can't encode #{d}")

        return json.dumps(data, default=data_encode)

    @staticmethod
    def _generate_transaction_hash(
        from_address: str,
        to_address: str,
        data: dict,
        value: float,
        type: int,
        nonce: int,
    ) -> str:
        from_address_bytes = (
            to_bytes(hexstr=from_address) if is_address(from_address) else None
        )
        to_address_bytes = (
            to_bytes(hexstr=to_address) if is_address(to_address) else None
        )

        data_bytes = to_bytes(text=TransactionsProcessor._transaction_data_to_str(data))

        tx_elements = [
            from_address_bytes,
            to_address_bytes,
            to_bytes(hexstr=hex(int(value))),
            data_bytes,
            to_bytes(hexstr=hex(type)),
            to_bytes(hexstr=hex(nonce)),
            to_bytes(hexstr=hex(0)),  # gas price (placeholder)
            to_bytes(hexstr=hex(0)),  # gas limit (placeholder)
        ]

        # Filter out None values
        tx_elements = [elem for elem in tx_elements if elem is not None]
        rlp_encoded = rlp.encode(tx_elements)
        hash = "0x" + keccak(rlp_encoded).hex()
        return hash

    def insert_transaction(
        self,
        from_address: str,
        to_address: str,
        data: dict,
        value: float,
        type: int,
        nonce: int,
        leader_only: bool,
        triggered_by_hash: (
            str | None
        ) = None,  # If filled, the transaction must be present in the database (committed)
    ) -> str:
        current_nonce = self.get_transaction_count(from_address)

        # Follow up: https://github.com/MetaMask/metamask-extension/issues/29787
        # to uncomment this check
        # if nonce != current_nonce:
        #     raise Exception(
        #         f"Unexpected nonce. Provided: {nonce}, expected: {current_nonce}"
        #     )

        transaction_hash = self._generate_transaction_hash(
            from_address, to_address, data, value, type, current_nonce
        )
        ghost_contract_address = None

        new_transaction = Transactions(
            hash=transaction_hash,
            from_address=from_address,
            to_address=to_address,
            data=json.loads(self._transaction_data_to_str(data)),
            value=value,
            type=type,
            status=TransactionStatus.PENDING,
            consensus_data=None,  # Will be set when the transaction is finalized
            nonce=nonce,
            # Future fields, unused for now
            gaslimit=None,
            input_data=None,
            r=None,
            s=None,
            v=None,
            leader_only=leader_only,
            triggered_by=(
                self.session.query(Transactions).filter_by(hash=triggered_by_hash).one()
                if triggered_by_hash
                else None
            ),
            ghost_contract_address=ghost_contract_address,
            appealed=False,
            timestamp_awaiting_finalization=None,
            appeal_failed=0,
            appeal_undetermined=False,
<<<<<<< HEAD
            contract_snapshot=None,
=======
            consensus_history={},
            timestamp_appeal=None,
            appeal_processing_time=0,
>>>>>>> a49d54c6
        )

        self.session.add(new_transaction)

        self.session.flush()  # So that `created_at` gets set

        return new_transaction.hash

    def get_transaction_by_hash(self, transaction_hash: str) -> dict | None:
        transaction = (
            self.session.query(Transactions)
            .filter_by(hash=transaction_hash)
            .one_or_none()
        )

        if transaction is None:
            return None

        return self._parse_transaction_data(transaction)

    def update_transaction_status(
        self, transaction_hash: str, new_status: TransactionStatus
    ):
        transaction = (
            self.session.query(Transactions).filter_by(hash=transaction_hash).one()
        )
        transaction.status = new_status

        if "current_status_changes" in transaction.consensus_history:
            transaction.consensus_history["current_status_changes"].append(
                new_status.value
            )
        else:
            transaction.consensus_history["current_status_changes"] = [
                TransactionStatus.PENDING.value,
                new_status.value,
            ]
        flag_modified(transaction, "consensus_history")

        self.session.commit()

    def set_transaction_result(self, transaction_hash: str, consensus_data: dict):
        transaction = (
            self.session.query(Transactions).filter_by(hash=transaction_hash).one()
        )
        transaction.consensus_data = consensus_data
        self.session.commit()

    def create_rollup_transaction(self, transaction_hash: str):
        transaction = (
            self.session.query(Transactions).filter_by(hash=transaction_hash).one()
        )
        rollup_input_data = json.dumps(
            self._parse_transaction_data(transaction)
        ).encode("utf-8")

        # Hardhat transaction
        account = self.web3.eth.accounts[0]
        private_key = os.environ.get("HARDHAT_PRIVATE_KEY")

        try:
            gas_estimate = self.web3.eth.estimate_gas(
                {
                    "from": account,
                    "to": transaction.ghost_contract_address,
                    "value": transaction.value,
                    "data": rollup_input_data,
                }
            )

            transaction = {
                "from": account,
                "to": transaction.ghost_contract_address,
                "value": transaction.value,
                "data": rollup_input_data,
                "nonce": self.web3.eth.get_transaction_count(account),
                "gas": gas_estimate,
                "gasPrice": 0,
            }

            # Sign and send the transaction
            signed_tx = self.web3.eth.account.sign_transaction(
                transaction, private_key=private_key
            )
            tx_hash = self.web3.eth.send_raw_transaction(signed_tx.raw_transaction)

            # Wait for transaction to be actually mined and get the receipt
            receipt = self.web3.eth.wait_for_transaction_receipt(tx_hash)

            # Get full transaction details including input data
            transaction = self.web3.eth.get_transaction(tx_hash)

        except Exception as e:
            print(f"Error creating rollup transaction: {e}")

    def get_transaction_count(self, address: str) -> int:
        count = (
            self.session.query(Transactions)
            .filter(Transactions.from_address == address)
            .count()
        )
        return count

    def get_transactions_for_address(
        self,
        address: str,
        filter: TransactionAddressFilter,
    ) -> list[dict]:
        query = self.session.query(Transactions)

        if filter == TransactionAddressFilter.TO:
            query = query.filter(Transactions.to_address == address)
        elif filter == TransactionAddressFilter.FROM:
            query = query.filter(Transactions.from_address == address)
        else:  # TransactionFilter.ALL
            query = query.filter(
                or_(
                    Transactions.from_address == address,
                    Transactions.to_address == address,
                )
            )

        transactions = query.order_by(Transactions.created_at.desc()).all()

        return [
            self._parse_transaction_data(transaction) for transaction in transactions
        ]

    def set_transaction_appeal(self, transaction_hash: str, appeal: bool):
        transaction = (
            self.session.query(Transactions).filter_by(hash=transaction_hash).one()
        )
        # You can only appeal the transaction if it is in accepted or undetermined state
        # Setting it to false is always allowed
        if not appeal:
            transaction.appealed = appeal
            self.session.commit()
        elif transaction.status in (
            TransactionStatus.ACCEPTED,
            TransactionStatus.UNDETERMINED,
        ):
            transaction.appealed = appeal
            self.set_transaction_timestamp_appeal(transaction, int(time.time()))
            self.session.commit()

    def set_transaction_timestamp_awaiting_finalization(
        self, transaction_hash: str, timestamp_awaiting_finalization: int = None
    ):
        transaction = (
            self.session.query(Transactions).filter_by(hash=transaction_hash).one()
        )
        if timestamp_awaiting_finalization:
            transaction.timestamp_awaiting_finalization = (
                timestamp_awaiting_finalization
            )
        else:
            transaction.timestamp_awaiting_finalization = int(time.time())

    def set_transaction_appeal_failed(self, transaction_hash: str, appeal_failed: int):
        if appeal_failed < 0:
            raise ValueError("appeal_failed must be a non-negative integer")
        transaction = (
            self.session.query(Transactions).filter_by(hash=transaction_hash).one()
        )
        transaction.appeal_failed = appeal_failed

    def set_transaction_appeal_undetermined(
        self, transaction_hash: str, appeal_undetermined: bool
    ):
        transaction = (
            self.session.query(Transactions).filter_by(hash=transaction_hash).one()
        )
        transaction.appeal_undetermined = appeal_undetermined

    def get_highest_timestamp(self) -> int:
        transaction = (
            self.session.query(Transactions)
            .filter(Transactions.timestamp_awaiting_finalization.isnot(None))
            .order_by(desc(Transactions.timestamp_awaiting_finalization))
            .first()
        )
        if transaction is None:
            return 0
        return transaction.timestamp_awaiting_finalization

    def get_transactions_for_block(
        self, block_number: int, include_full_tx: bool
    ) -> dict:
        transactions = (
            self.session.query(Transactions)
            .filter(Transactions.timestamp_awaiting_finalization == block_number)
            .all()
        )

        block_hash = "0x" + "0" * 64
        parent_hash = "0x" + "0" * 64  # Placeholder for parent block hash
        timestamp = (
            transactions[0].timestamp_awaiting_finalization
            if len(transactions) > 0
            else int(time.time())
        )

        if include_full_tx:
            transaction_data = [self._parse_transaction_data(tx) for tx in transactions]
        else:
            transaction_data = [tx.hash for tx in transactions]

        block_details = {
            "number": hex(block_number),
            "hash": block_hash,
            "parentHash": parent_hash,
            "nonce": "0x" + "0" * 16,
            "transactions": transaction_data,
            "timestamp": hex(int(timestamp)),
            "miner": "0x" + "0" * 40,
            "difficulty": "0x1",
            "gasUsed": "0x0",
            "gasLimit": "0x0",
            "size": "0x0",
            "extraData": "0x",
        }

        return block_details

    def get_newer_transactions(self, transaction_hash: str):
        transaction = (
            self.session.query(Transactions).filter_by(hash=transaction_hash).one()
        )
        transactions = (
            self.session.query(Transactions)
            .filter(
                Transactions.created_at > transaction.created_at,
                Transactions.to_address == transaction.to_address,
            )
            .order_by(Transactions.created_at)
            .all()
        )
        return [
            self._parse_transaction_data(transaction) for transaction in transactions
        ]

<<<<<<< HEAD
    def set_transaction_contract_snapshot(
        self, transaction_hash: str, contract_snapshot: dict | None
=======
    def update_consensus_history(
        self,
        transaction_hash: str,
        consensus_round: str,
        leader_result: dict | None,
        validator_results: list,
>>>>>>> a49d54c6
    ):
        transaction = (
            self.session.query(Transactions).filter_by(hash=transaction_hash).one()
        )
<<<<<<< HEAD
        transaction.contract_snapshot = contract_snapshot
        self.session.commit()

    def get_transaction_contract_snapshot(
        self, transaction_hash: str
    ) -> ContractSnapshot | None:
        transaction = (
            self.session.query(Transactions).filter_by(hash=transaction_hash).one()
        )
        return ContractSnapshot.from_dict(transaction.contract_snapshot)
=======
        current_consensus_results = {
            "consensus_round": consensus_round,
            "leader_result": leader_result.to_dict() if leader_result else None,
            "validator_results": [receipt.to_dict() for receipt in validator_results],
            "status_changes": (
                transaction.consensus_history["current_status_changes"]
                if "current_status_changes" in transaction.consensus_history
                else []
            ),
        }

        if "consensus_results" in transaction.consensus_history:
            transaction.consensus_history["consensus_results"].append(
                current_consensus_results
            )
        else:
            transaction.consensus_history["consensus_results"] = [
                current_consensus_results
            ]

        transaction.consensus_history["current_status_changes"] = []

        flag_modified(transaction, "consensus_history")
        self.session.commit()

    def set_transaction_timestamp_appeal(
        self, transaction: Transactions | str, timestamp_appeal: int
    ):
        if isinstance(transaction, str):  # hash
            transaction = (
                self.session.query(Transactions).filter_by(hash=transaction).one()
            )
        transaction.timestamp_appeal = timestamp_appeal

    def set_transaction_appeal_processing_time(self, transaction_hash: str):
        transaction = (
            self.session.query(Transactions).filter_by(hash=transaction_hash).one()
        )
        transaction.appeal_processing_time += (
            round(time.time()) - transaction.timestamp_appeal
        )
        flag_modified(transaction, "appeal_processing_time")
        self.session.commit()

    def reset_transaction_appeal_processing_time(self, transaction_hash: str):
        transaction = (
            self.session.query(Transactions).filter_by(hash=transaction_hash).one()
        )
        transaction.appeal_processing_time = 0
        self.session.commit()
>>>>>>> a49d54c6
<|MERGE_RESOLUTION|>--- conflicted
+++ resolved
@@ -67,13 +67,10 @@
             "timestamp_awaiting_finalization": transaction_data.timestamp_awaiting_finalization,
             "appeal_failed": transaction_data.appeal_failed,
             "appeal_undetermined": transaction_data.appeal_undetermined,
-<<<<<<< HEAD
-            "contract_snapshot": transaction_data.contract_snapshot,
-=======
             "consensus_history": transaction_data.consensus_history,
             "timestamp_appeal": transaction_data.timestamp_appeal,
             "appeal_processing_time": transaction_data.appeal_processing_time,
->>>>>>> a49d54c6
+            "contract_snapshot": transaction_data.contract_snapshot,
         }
 
     @staticmethod
@@ -183,13 +180,10 @@
             timestamp_awaiting_finalization=None,
             appeal_failed=0,
             appeal_undetermined=False,
-<<<<<<< HEAD
-            contract_snapshot=None,
-=======
             consensus_history={},
             timestamp_appeal=None,
             appeal_processing_time=0,
->>>>>>> a49d54c6
+            contract_snapshot=None,
         )
 
         self.session.add(new_transaction)
@@ -431,33 +425,16 @@
             self._parse_transaction_data(transaction) for transaction in transactions
         ]
 
-<<<<<<< HEAD
-    def set_transaction_contract_snapshot(
-        self, transaction_hash: str, contract_snapshot: dict | None
-=======
     def update_consensus_history(
         self,
         transaction_hash: str,
         consensus_round: str,
         leader_result: dict | None,
         validator_results: list,
->>>>>>> a49d54c6
-    ):
-        transaction = (
-            self.session.query(Transactions).filter_by(hash=transaction_hash).one()
-        )
-<<<<<<< HEAD
-        transaction.contract_snapshot = contract_snapshot
-        self.session.commit()
-
-    def get_transaction_contract_snapshot(
-        self, transaction_hash: str
-    ) -> ContractSnapshot | None:
-        transaction = (
-            self.session.query(Transactions).filter_by(hash=transaction_hash).one()
-        )
-        return ContractSnapshot.from_dict(transaction.contract_snapshot)
-=======
+    ):
+        transaction = (
+            self.session.query(Transactions).filter_by(hash=transaction_hash).one()
+        )
         current_consensus_results = {
             "consensus_round": consensus_round,
             "leader_result": leader_result.to_dict() if leader_result else None,
@@ -508,4 +485,20 @@
         )
         transaction.appeal_processing_time = 0
         self.session.commit()
->>>>>>> a49d54c6
+
+    def set_transaction_contract_snapshot(
+        self, transaction_hash: str, contract_snapshot: dict | None
+    ):
+        transaction = (
+            self.session.query(Transactions).filter_by(hash=transaction_hash).one()
+        )
+        transaction.contract_snapshot = contract_snapshot
+        self.session.commit()
+
+    def get_transaction_contract_snapshot(
+        self, transaction_hash: str
+    ) -> ContractSnapshot | None:
+        transaction = (
+            self.session.query(Transactions).filter_by(hash=transaction_hash).one()
+        )
+        return ContractSnapshot.from_dict(transaction.contract_snapshot)