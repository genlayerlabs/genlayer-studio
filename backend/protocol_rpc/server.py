--- conflicted
+++ resolved
@@ -44,11 +44,8 @@
         app, "/api", enable_web_browsable_api=True
     )  # check it out at http://localhost:4000/api/browse/#/
     socketio = SocketIO(app, cors_allowed_origins="*")
-<<<<<<< HEAD
-    msg_handler = MessageHandler(socketio)
-=======
+    # msg_handler = MessageHandler(socketio)
     msg_handler = MessageHandler(app, socketio, config=GlobalConfiguration())
->>>>>>> ebdeeef2
     genlayer_db_client = DBClient(database_name_seed)
     transactions_processor = TransactionsProcessor(sqlalchemy_db.session)
     accounts_manager = AccountsManager(sqlalchemy_db.session)
