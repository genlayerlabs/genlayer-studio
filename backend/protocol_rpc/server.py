# backend/protocol_rpc/server.py

import os
from os import environ
import threading
from flask import Flask
from flask_jsonrpc.app import JSONRPC
from flask_socketio import SocketIO, join_room, leave_room
from flask_cors import CORS
from flask_sqlalchemy import SQLAlchemy
from sqlalchemy import create_engine
from sqlalchemy.orm import Session
from backend.database_handler.llm_providers import LLMProviderRegistry
from backend.protocol_rpc.configuration import GlobalConfiguration
from backend.protocol_rpc.message_handler.base import MessageHandler
from backend.protocol_rpc.endpoints import register_all_rpc_endpoints
from backend.protocol_rpc.endpoint_generator import setup_eth_method_handler
from backend.protocol_rpc.validators_init import initialize_validators
from backend.protocol_rpc.transactions_parser import TransactionParser
from dotenv import load_dotenv
import backend.validators as validators
from backend.database_handler.transactions_processor import TransactionsProcessor
from backend.database_handler.validators_registry import (
    ValidatorsRegistry,
    ModifiableValidatorsRegistry,
)
from backend.database_handler.accounts_manager import AccountsManager
from backend.database_handler.snapshot_manager import SnapshotManager
from backend.database_handler.session_manager import managed_session
from backend.consensus.base import ConsensusAlgorithm, contract_processor_factory
from backend.database_handler.models import Base, TransactionStatus
from backend.rollup.consensus_service import ConsensusService
from backend.protocol_rpc.aio import MAIN_SERVER_LOOP, MAIN_LOOP_EXITING, MAIN_LOOP_DONE
from backend.domain.types import TransactionType
from typing import cast


def get_db_name(database: str) -> str:
    return "genlayer_state" if database == "genlayer" else database


async def create_app():
<<<<<<< HEAD
    # Set up unified logging BEFORE any other components
    from backend.protocol_rpc.message_handler.base import setup_loguru_config

    setup_loguru_config()

    def create_session():
        return Session(engine, expire_on_commit=False)

=======
>>>>>>> 62f6541c
    # DataBase
    database_name_seed = "genlayer"
    db_uri = f"postgresql+psycopg2://{environ.get('DBUSER')}:{environ.get('DBPASSWORD')}@{environ.get('DBHOST')}/{get_db_name(database_name_seed)}"
    sqlalchemy_db = SQLAlchemy(
        model_class=Base,
        session_options={
            "expire_on_commit": False
        },  # recommended in https://docs.sqlalchemy.org/en/20/orm/session_basics.html#when-do-i-construct-a-session-when-do-i-commit-it-and-when-do-i-close-it
    )

<<<<<<< HEAD
    # Disable SQLAlchemy's built-in echo to prevent direct stdout logging
    # We'll handle SQL logging through our intercept handler instead
    engine = create_engine(db_uri, echo=False, pool_size=50, max_overflow=50)

    # Enable SQLAlchemy logging through the logging system (which we intercept)
    import logging

    sqlalchemy_logger = logging.getLogger("sqlalchemy.engine")
    sqlalchemy_logger.setLevel(logging.INFO)

    # Flask
    app = Flask("jsonrpc_api")
    app.config["SQLALCHEMY_DATABASE_URI"] = db_uri
    app.config["SQLALCHEMY_ECHO"] = (
        False  # We handle SQL logging through Loguru intercept
    )
=======
    # Flask
    app = Flask("jsonrpc_api")
    app.config["SQLALCHEMY_DATABASE_URI"] = db_uri
    app.config["SQLALCHEMY_ECHO"] = True
    app.config["SQLALCHEMY_ENGINE_OPTIONS"] = {
        "pool_size": 100,
        "max_overflow": 50,
        "pool_pre_ping": True,
        "pool_recycle": 3600,
        "pool_timeout": 30,
        "echo_pool": True,  # temporary for verifying pool behavior
    }
>>>>>>> 62f6541c
    sqlalchemy_db.init_app(app)

    # Use the Flask-SQLAlchemy engine everywhere
    with app.app_context():
        engine = sqlalchemy_db.engine

    def create_session():
        return Session(engine, expire_on_commit=False)

    CORS(app, resources={r"/api/*": {"origins": "*"}}, intercept_exceptions=False)
    jsonrpc = JSONRPC(
        app, "/api", enable_web_browsable_api=True
    )  # check it out at http://localhost:4000/api/browse/#/
    setup_eth_method_handler(jsonrpc)
    socketio = SocketIO(app, cors_allowed_origins="*")
    # Handlers
    msg_handler = MessageHandler(socketio, config=GlobalConfiguration())
    session_for_type = cast(Session, sqlalchemy_db.session)
    transactions_processor = TransactionsProcessor(session_for_type)
    accounts_manager = AccountsManager(session_for_type)
    snapshot_manager = SnapshotManager(session_for_type)
    validators_registry = ValidatorsRegistry(session_for_type)
    with app.app_context():
        llm_provider_registry = LLMProviderRegistry(session_for_type)
        llm_provider_registry.update_defaults()
    consensus_service = ConsensusService()
    transactions_parser = TransactionParser(consensus_service)

    # Initialize validators with managed session
    with managed_session(create_session) as session:
        validators_config = os.environ.get("VALIDATORS_CONFIG_JSON")
        if validators_config:
            await initialize_validators(
                validators_config,
                ModifiableValidatorsRegistry(session),
                AccountsManager(session),
            )
        else:
            print("VALIDATORS_CONFIG_JSON not set, skipping validator initialization")

    validators_manager = validators.Manager(create_session())
    await validators_manager.restart()

    validators_registry = validators_manager.registry

    consensus = ConsensusAlgorithm(
        create_session,
        msg_handler,
        consensus_service,
        validators_manager,
    )
    return (
        app,
        jsonrpc,
        socketio,
        msg_handler,
        session_for_type,
        accounts_manager,
        snapshot_manager,
        transactions_processor,
        validators_registry,
        consensus,
        llm_provider_registry,
        sqlalchemy_db,
        consensus_service,
        transactions_parser,
        validators_manager,
    )


import asyncio

load_dotenv()

(
    app,
    jsonrpc,
    socketio,
    msg_handler,
    request_session,
    accounts_manager,
    snapshot_manager,
    transactions_processor,
    validators_registry,
    consensus,
    llm_provider_registry,
    sqlalchemy_db,
    consensus_service,
    transactions_parser,
    validators_manager,
) = MAIN_SERVER_LOOP.run_until_complete(create_app())

register_all_rpc_endpoints(
    jsonrpc,
    msg_handler,
    request_session,
    accounts_manager,
    snapshot_manager,
    transactions_processor,
    validators_registry,
    validators_manager,
    llm_provider_registry,
    consensus,
    consensus_service,
    transactions_parser,
    sqlalchemy_db,
)


def restore_stuck_transactions(session_factory):
    """Restore transactions that are stuck because of a program crash or shutdown. If they cannot be restored, they are deleted."""

    def transaction_to_canceled(
        transactions_processor: TransactionsProcessor,
        msg_handler: MessageHandler,
        transaction_hash: str,
    ):
        try:
            ConsensusAlgorithm.dispatch_transaction_status_update(
                transactions_processor,
                transaction_hash,
                TransactionStatus.CANCELED,
                msg_handler,
            )
        except Exception as e:
            print(
                f"ERROR: Failed to put transaction to canceled status {transaction_hash}: {str(e)}"
            )
            transactions_processor.set_transaction_appeal_leader_timeout(
                transaction_hash, False
            )
            transactions_processor.set_leader_timeout_validators(transaction_hash, [])
            transactions_processor.set_transaction_appeal_validators_timeout(
                transaction_hash, False
            )

    def get_previous_contract_state(transaction: dict) -> dict:
        leader_receipt = transaction["consensus_data"]["leader_receipt"]
        if isinstance(leader_receipt, list):
            previous_contract_state = leader_receipt[0]["contract_state"]
        else:
            previous_contract_state = leader_receipt["contract_state"]
        return previous_contract_state

    # Use managed session for the entire restore operation
    with managed_session(session_factory) as session:
        # Create processors with the managed session
        local_transactions_processor = TransactionsProcessor(session)
        local_accounts_manager = AccountsManager(session)

        try:
            # Find oldest stuck transaction per contract
            stuck_transactions = (
                local_transactions_processor.transactions_in_process_by_contract()
            )
        except Exception as e:
            print(
                f"ERROR: Failed to find stuck transactions. Nothing restored: {str(e)}"
            )
            return

        for tx2 in stuck_transactions:
            # Restore the contract state
            try:
                contract_processor = contract_processor_factory(session)

                if tx2["type"] == TransactionType.DEPLOY_CONTRACT.value:
                    contract_reset = contract_processor.reset_contract(
                        contract_address=tx2["to_address"]
                    )

                    if not contract_reset:
                        local_accounts_manager.create_new_account_with_address(
                            tx2["to_address"]
                        )
                else:
                    tx1_finalized = (
                        local_transactions_processor.get_previous_transaction(
                            tx2["hash"], TransactionStatus.FINALIZED, True
                        )
                    )
                    tx1_accepted = (
                        local_transactions_processor.get_previous_transaction(
                            tx2["hash"], TransactionStatus.ACCEPTED, True
                        )
                    )

                    if tx1_finalized:
                        previous_finalized_state = get_previous_contract_state(
                            tx1_finalized
                        )
                        if tx1_accepted:
                            if tx1_accepted["created_at"] > tx1_finalized["created_at"]:
                                previous_accepted_state = get_previous_contract_state(
                                    tx1_accepted
                                )
                            else:
                                previous_accepted_state = previous_finalized_state
                        else:
                            previous_accepted_state = previous_finalized_state
                    else:
                        previous_finalized_state = {}
                        if tx1_accepted:
                            previous_accepted_state = get_previous_contract_state(
                                tx1_accepted
                            )
                        else:
                            previous_accepted_state = {}

                    contract_processor.update_contract_state(
                        contract_address=tx2["to_address"],
                        accepted_state=previous_accepted_state,
                        finalized_state=previous_finalized_state,
                    )

            except Exception as e:
                print(
                    f"ERROR: Failed to restore contract state {tx2['to_address']} for transaction {tx2['hash']}: {str(e)}"
                )
                # managed_session will handle rollback automatically

            else:
                # Restore the transactions
                try:
                    newer_transactions = (
                        local_transactions_processor.get_newer_transactions(tx2["hash"])
                    )
                except Exception as e:
                    print(
                        f"ERROR: Failed to get newer transactions for {tx2['hash']}. Nothing restored: {str(e)}"
                    )
                    transaction_to_canceled(
                        local_transactions_processor, msg_handler, tx2["hash"]
                    )
                else:
                    restore_transactions = [tx2, *newer_transactions]

                    for restore_transaction in restore_transactions:
                        try:
                            if (
                                local_accounts_manager.get_account(
                                    restore_transaction["to_address"]
                                )
                                is None
                            ):
                                transaction_to_canceled(
                                    local_transactions_processor,
                                    msg_handler,
                                    restore_transaction["hash"],
                                )
                            else:
                                ConsensusAlgorithm.dispatch_transaction_status_update(
                                    local_transactions_processor,
                                    restore_transaction["hash"],
                                    TransactionStatus.PENDING,
                                    msg_handler,
                                )
                                local_transactions_processor.set_transaction_contract_snapshot(
                                    restore_transaction["hash"], None
                                )
                                local_transactions_processor.set_transaction_result(
                                    restore_transaction["hash"], None
                                )
                                local_transactions_processor.set_transaction_appeal(
                                    restore_transaction["hash"], False
                                )
                                local_transactions_processor.set_transaction_appeal_failed(
                                    restore_transaction["hash"], 0
                                )
                                local_transactions_processor.set_transaction_appeal_undetermined(
                                    restore_transaction["hash"], False
                                )
                                local_transactions_processor.reset_consensus_history(
                                    restore_transaction["hash"]
                                )
                                local_transactions_processor.set_transaction_timestamp_appeal(
                                    restore_transaction["hash"], None
                                )
                                local_transactions_processor.reset_transaction_appeal_processing_time(
                                    restore_transaction["hash"]
                                )
                        except Exception as e:
                            print(
                                f"ERROR: Failed to reset transaction {restore_transaction['hash']}: {str(e)}"
                            )
                            transaction_to_canceled(
                                local_transactions_processor,
                                msg_handler,
                                restore_transaction["hash"],
                            )


# Restore stuck transactions
with app.app_context():
    # Provide a create_session factory at module scope using the returned sqlalchemy_db
    def create_session():
        return Session(sqlalchemy_db.engine, expire_on_commit=False)

    restore_stuck_transactions(create_session)


# This ensures that the transaction is committed or rolled back depending on the success of the request.
# Opinions on whether this is a good practice are divided https://github.com/pallets-eco/flask-sqlalchemy/issues/216
@app.teardown_appcontext
def shutdown_session(exception=None):
    if exception:
        sqlalchemy_db.session.rollback()  # Rollback if there is an exception
    else:
        sqlalchemy_db.session.commit()  # Commit if everything is fine
    sqlalchemy_db.session.remove()  # Remove the session after every request


async def main():
    def run_socketio():
        socketio.run(
            app,
            debug=os.getenv("VSCODEDEBUG", "false") == "false",
            port=int(os.environ.get("RPCPORT", "4000")),
            host="0.0.0.0",
            allow_unsafe_werkzeug=True,
        )

        @socketio.on("subscribe")
        def handle_subscribe(topics):
            for topic in topics:
                join_room(topic)

        @socketio.on("unsubscribe")
        def handle_unsubscribe(topics):
            for topic in topics:
                leave_room(topic)

        # Logging is now configured in MessageHandler setup_loguru_config()
        pass

    # Thread for the Flask-SocketIO server
    threading.Thread(target=run_socketio, daemon=True).start()

    stop_event = threading.Event()

    async def convert_future_to_event():
        await MAIN_LOOP_EXITING
        stop_event.set()

    futures = [
        consensus.run_crawl_snapshot_loop(stop_event=stop_event),
        consensus.run_process_pending_transactions_loop(stop_event=stop_event),
        consensus.run_appeal_window_loop(stop_event=stop_event),
        convert_future_to_event(),
    ]

    def taskify(f):
        async def inner():
            try:
                return await f
            except BaseException as e:
                import traceback

                traceback.print_exc()
                raise

        return asyncio.tasks.create_task(inner())

    try:
        await asyncio.wait([taskify(f) for f in futures], return_when="ALL_COMPLETED")
    finally:
        print("starting validators manager termination")
        await validators_manager.terminate()
        print("awaited termination")


def app_target():
    try:
        MAIN_SERVER_LOOP.run_until_complete(main())
    except BaseException as e:
        MAIN_LOOP_DONE.set_exception(e)
    finally:
        MAIN_LOOP_DONE.set_result(True)


threading.Thread(target=app_target, daemon=True).start()


def atexit_handler():
    print("initiating shutdown")

    def shutdown():
        MAIN_LOOP_EXITING.set_result(True)

    MAIN_SERVER_LOOP.call_soon_threadsafe(shutdown)
    print("awaiting threads")
    MAIN_LOOP_DONE.result()
    print("shutdown done")


import atexit

atexit.register(atexit_handler)<|MERGE_RESOLUTION|>--- conflicted
+++ resolved
@@ -40,7 +40,6 @@
 
 
 async def create_app():
-<<<<<<< HEAD
     # Set up unified logging BEFORE any other components
     from backend.protocol_rpc.message_handler.base import setup_loguru_config
 
@@ -49,8 +48,6 @@
     def create_session():
         return Session(engine, expire_on_commit=False)
 
-=======
->>>>>>> 62f6541c
     # DataBase
     database_name_seed = "genlayer"
     db_uri = f"postgresql+psycopg2://{environ.get('DBUSER')}:{environ.get('DBPASSWORD')}@{environ.get('DBHOST')}/{get_db_name(database_name_seed)}"
@@ -61,7 +58,6 @@
         },  # recommended in https://docs.sqlalchemy.org/en/20/orm/session_basics.html#when-do-i-construct-a-session-when-do-i-commit-it-and-when-do-i-close-it
     )
 
-<<<<<<< HEAD
     # Disable SQLAlchemy's built-in echo to prevent direct stdout logging
     # We'll handle SQL logging through our intercept handler instead
     engine = create_engine(db_uri, echo=False, pool_size=50, max_overflow=50)
@@ -78,20 +74,6 @@
     app.config["SQLALCHEMY_ECHO"] = (
         False  # We handle SQL logging through Loguru intercept
     )
-=======
-    # Flask
-    app = Flask("jsonrpc_api")
-    app.config["SQLALCHEMY_DATABASE_URI"] = db_uri
-    app.config["SQLALCHEMY_ECHO"] = True
-    app.config["SQLALCHEMY_ENGINE_OPTIONS"] = {
-        "pool_size": 100,
-        "max_overflow": 50,
-        "pool_pre_ping": True,
-        "pool_recycle": 3600,
-        "pool_timeout": 30,
-        "echo_pool": True,  # temporary for verifying pool behavior
-    }
->>>>>>> 62f6541c
     sqlalchemy_db.init_app(app)
 
     # Use the Flask-SQLAlchemy engine everywhere
