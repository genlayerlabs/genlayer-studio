--- conflicted
+++ resolved
@@ -88,8 +88,5 @@
     to_address: str
     data: DecodedGenlayerTransactionData
     type: TransactionType
-<<<<<<< HEAD
-    num_of_initial_validators: int
-=======
     max_rotations: int
->>>>>>> 81f7f1e7
+    num_of_initial_validators: int