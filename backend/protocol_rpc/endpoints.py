# rpc/endpoints.py
import random
import json
from functools import partial
from typing import Any
from flask_jsonrpc import JSONRPC
from flask_jsonrpc.exceptions import JSONRPCError
from sqlalchemy import Table
from sqlalchemy.orm import Session

import backend.node.genvm.origin.calldata as genvm_calldata

from backend.database_handler.contract_snapshot import ContractSnapshot
from backend.database_handler.llm_providers import LLMProviderRegistry
from backend.rollup.consensus_service import ConsensusService
from backend.database_handler.models import Base
from backend.domain.types import LLMProvider, Validator, TransactionType
from backend.node.create_nodes.providers import (
    get_default_provider_for,
    validate_provider,
)
from backend.llms import get_llm_plugin
from backend.protocol_rpc.message_handler.base import (
    MessageHandler,
    get_client_session_id,
)
from backend.database_handler.accounts_manager import AccountsManager
from backend.database_handler.validators_registry import ValidatorsRegistry

from backend.node.create_nodes.create_nodes import (
    random_validator_config,
)

from backend.protocol_rpc.endpoint_generator import generate_rpc_endpoint
from backend.protocol_rpc.transactions_parser import (
    decode_signed_transaction,
    transaction_has_valid_signature,
    decode_method_call_data,
    decode_deployment_data,
)
from backend.errors.errors import InvalidAddressError, InvalidTransactionError

from backend.database_handler.transactions_processor import (
    TransactionAddressFilter,
    TransactionsProcessor,
)
from backend.node.base import Node
from backend.node.types import ExecutionMode, ExecutionResultStatus
from backend.consensus.base import ConsensusAlgorithm

from flask import request
from flask_jsonrpc.exceptions import JSONRPCError
import base64


####### HELPER ENDPOINTS #######
def ping() -> str:
    return "OK"


####### SIMULATOR ENDPOINTS #######
def clear_db_tables(session: Session, tables: list) -> None:
    for table_name in tables:
        table = Table(
            table_name, Base.metadata, autoload=True, autoload_with=session.bind
        )
        session.execute(table.delete())


def fund_account(
    accounts_manager: AccountsManager,
    transactions_processor: TransactionsProcessor,
    account_address: str,
    amount: int,
) -> str:
    if not accounts_manager.is_valid_address(account_address):
        raise InvalidAddressError(account_address)

    nonce = transactions_processor.get_transaction_count(None)
    transaction_hash = transactions_processor.insert_transaction(
        None, account_address, None, amount, 0, nonce, False
    )
    return transaction_hash


def reset_defaults_llm_providers(llm_provider_registry: LLMProviderRegistry) -> None:
    llm_provider_registry.reset_defaults()


async def get_providers_and_models(
    llm_provider_registry: LLMProviderRegistry,
) -> list[dict]:
    return await llm_provider_registry.get_all_dict()


def add_provider(llm_provider_registry: LLMProviderRegistry, params: dict) -> int:
    provider = LLMProvider(
        provider=params["provider"],
        model=params["model"],
        config=params["config"],
        plugin=params["plugin"],
        plugin_config=params["plugin_config"],
    )

    validate_provider(provider)

    return llm_provider_registry.add(provider)


def update_provider(
    llm_provider_registry: LLMProviderRegistry, id: int, params: dict
) -> None:
    provider = LLMProvider(
        provider=params["provider"],
        model=params["model"],
        config=params["config"],
        plugin=params["plugin"],
        plugin_config=params["plugin_config"],
    )
    validate_provider(provider)

    llm_provider_registry.update(id, provider)


def delete_provider(llm_provider_registry: LLMProviderRegistry, id: int) -> None:
    llm_provider_registry.delete(id)


def create_validator(
    validators_registry: ValidatorsRegistry,
    accounts_manager: AccountsManager,
    stake: int,
    provider: str,
    model: str,
    config: dict | None = None,
    plugin: str | None = None,
    plugin_config: dict | None = None,
) -> dict:
    # fallback for default provider
    llm_provider = None

    if config is None or plugin is None or plugin_config is None:
        llm_provider = get_default_provider_for(provider, model)
    else:
        llm_provider = LLMProvider(
            provider=provider,
            model=model,
            config=config,
            plugin=plugin,
            plugin_config=plugin_config,
        )
        validate_provider(llm_provider)

    new_address = accounts_manager.create_new_account().address
    return validators_registry.create_validator(
        Validator(
            address=new_address,
            stake=stake,
            llmprovider=llm_provider,
        )
    )


async def create_random_validator(
    validators_registry: ValidatorsRegistry,
    accounts_manager: AccountsManager,
    llm_provider_registry: LLMProviderRegistry,
    stake: int,
) -> dict:
    return (
        await create_random_validators(
            validators_registry,
            accounts_manager,
            llm_provider_registry,
            1,
            stake,
            stake,
        )
    )[0]


async def create_random_validators(
    validators_registry: ValidatorsRegistry,
    accounts_manager: AccountsManager,
    llm_provider_registry: LLMProviderRegistry,
    count: int,
    min_stake: int,
    max_stake: int,
    limit_providers: list[str] = None,
    limit_models: list[str] = None,
) -> list[dict]:
    limit_providers = limit_providers or []
    limit_models = limit_models or []

    details = await random_validator_config(
        llm_provider_registry.get_all,
        get_llm_plugin,
        limit_providers=set(limit_providers),
        limit_models=set(limit_models),
        amount=count,
    )

    response = []
    for detail in details:
        stake = random.randint(min_stake, max_stake)
        validator_address = accounts_manager.create_new_account().address

        validator = validators_registry.create_validator(
            Validator(address=validator_address, stake=stake, llmprovider=detail)
        )
        response.append(validator)

    return response


def update_validator(
    validators_registry: ValidatorsRegistry,
    accounts_manager: AccountsManager,
    validator_address: str,
    stake: int,
    provider: str,
    model: str,
    config: dict | None = None,
    plugin: str | None = None,
    plugin_config: dict | None = None,
) -> dict:
    # Remove validation while adding migration to update the db address
    # if not accounts_manager.is_valid_address(validator_address):
    #     raise InvalidAddressError(validator_address)

    # fallback for default provider
    # TODO: only accept all or none of the config fields
    llm_provider = None
    if not (plugin and plugin_config):
        llm_provider = get_default_provider_for(provider, model)
        if config:
            llm_provider.config = config
    else:
        llm_provider = LLMProvider(
            provider=provider,
            model=model,
            config=config,
            plugin=plugin,
            plugin_config=plugin_config,
        )
        validate_provider(llm_provider)

    validator = Validator(
        address=validator_address,
        stake=stake,
        llmprovider=llm_provider,
    )
    return validators_registry.update_validator(validator)


def delete_validator(
    validators_registry: ValidatorsRegistry,
    accounts_manager: AccountsManager,
    validator_address: str,
) -> str:
    # Remove validation while adding migration to update the db address
    # if not accounts_manager.is_valid_address(validator_address):
    #     raise InvalidAddressError(validator_address)

    validators_registry.delete_validator(validator_address)
    return validator_address


def delete_all_validators(
    validators_registry: ValidatorsRegistry,
) -> list:
    validators_registry.delete_all_validators()
    return validators_registry.get_all_validators()


def get_all_validators(validators_registry: ValidatorsRegistry) -> list:
    return validators_registry.get_all_validators()


def get_validator(
    validators_registry: ValidatorsRegistry, validator_address: str
) -> dict:
    return validators_registry.get_validator(validator_address)


def count_validators(validators_registry: ValidatorsRegistry) -> int:
    return validators_registry.count_validators()


####### GEN ENDPOINTS #######
async def get_contract_schema(
    accounts_manager: AccountsManager,
    msg_handler: MessageHandler,
    contract_address: str,
) -> dict:
    if not accounts_manager.is_valid_address(contract_address):
        raise InvalidAddressError(
            contract_address,
            "Incorrect address format. Please provide a valid address.",
        )
    contract_account = accounts_manager.get_account_or_fail(contract_address)

    if not contract_account["data"] or not contract_account["data"]["code"]:
        raise InvalidAddressError(
            contract_address,
            "Contract not deployed.",
        )

    node = Node(  # Mock node just to get the data from the GenVM
        contract_snapshot=None,
        validator_mode=ExecutionMode.LEADER,
        validator=Validator(
            address="",
            stake=0,
            llmprovider=LLMProvider(
                provider="",
                model="",
                config={},
                plugin="",
                plugin_config={},
            ),
        ),
        leader_receipt=None,
        msg_handler=msg_handler.with_client_session(get_client_session_id()),
        contract_snapshot_factory=None,
    )
    schema = await node.get_contract_schema(contract_account["data"]["code"])
    return json.loads(schema)


async def get_contract_schema_for_code(
    msg_handler: MessageHandler, contract_code: str
) -> dict:
    node = Node(  # Mock node just to get the data from the GenVM
        contract_snapshot=None,
        validator_mode=ExecutionMode.LEADER,
        validator=Validator(
            address="",
            stake=0,
            llmprovider=LLMProvider(
                provider="",
                model="",
                config={},
                plugin="",
                plugin_config={},
            ),
        ),
        leader_receipt=None,
        msg_handler=msg_handler.with_client_session(get_client_session_id()),
        contract_snapshot_factory=None,
    )
    schema = await node.get_contract_schema(contract_code)
    return json.loads(schema)


####### ETH ENDPOINTS #######
def get_balance(
    accounts_manager: AccountsManager, account_address: str, block_tag: str = "latest"
) -> int:
    if not accounts_manager.is_valid_address(account_address):
        raise InvalidAddressError(
            account_address, f"Invalid address from_address: {account_address}"
        )
    account_balance = accounts_manager.get_account_balance(account_address)
    return account_balance


def get_transaction_count(
    transactions_processor: TransactionsProcessor, address: str
) -> int:
    return transactions_processor.get_transaction_count(address)


def get_transaction_by_hash(
    transactions_processor: TransactionsProcessor, transaction_hash: str
) -> dict | None:
    return transactions_processor.get_transaction_by_hash(transaction_hash)


async def call(
    session: Session,
    accounts_manager: AccountsManager,
    msg_handler: MessageHandler,
    params: dict,
    block_tag: str = "latest",
) -> str:
    to_address = params["to"]
    from_address = params["from"] if "from" in params else None
    data = params["data"]

    if from_address and not accounts_manager.is_valid_address(from_address):
        raise InvalidAddressError(from_address)

    if not accounts_manager.is_valid_address(to_address):
        raise InvalidAddressError(to_address)

    decoded_data = decode_method_call_data(data)

    node = Node(  # Mock node just to get the data from the GenVM
        contract_snapshot=ContractSnapshot(to_address, session),
        contract_snapshot_factory=partial(ContractSnapshot, session=session),
        validator_mode=ExecutionMode.LEADER,
        validator=Validator(
            address="",
            stake=0,
            llmprovider=LLMProvider(
                provider="",
                model="",
                config={},
                plugin="",
                plugin_config={},
            ),
        ),
        leader_receipt=None,
        msg_handler=msg_handler.with_client_session(get_client_session_id()),
    )

    receipt = await node.get_contract_data(
        from_address="0x" + "00" * 20,
        calldata=decoded_data.calldata,
    )
    if receipt.execution_result != ExecutionResultStatus.SUCCESS:
        raise JSONRPCError(
            message="running contract failed", data={"receipt": receipt.to_dict()}
        )
    return base64.b64encode(receipt.result[1:]).decode("ascii")


def send_raw_transaction(
    transactions_processor: TransactionsProcessor,
    accounts_manager: AccountsManager,
    signed_transaction: str,
) -> str:
    # Decode transaction
    decoded_transaction = decode_signed_transaction(signed_transaction)
    print("decoded_transaction", decoded_transaction)

    # Validate transaction
    if decoded_transaction is None:
        raise InvalidTransactionError("Invalid transaction data")

    from_address = decoded_transaction.from_address
    value = decoded_transaction.value

    if not accounts_manager.is_valid_address(from_address):
        raise InvalidAddressError(
            from_address, f"Invalid address from_address: {from_address}"
        )

    transaction_signature_valid = transaction_has_valid_signature(
        signed_transaction, decoded_transaction
    )
    if not transaction_signature_valid:
        raise InvalidTransactionError("Transaction signature verification failed")

    to_address = decoded_transaction.to_address
    nonce = decoded_transaction.nonce

    transaction_data = {}
    result = {}
    transaction_type: TransactionType
    leader_only = False
    if not decoded_transaction.data:
        # Sending value transaction
        transaction_type = TransactionType.SEND
    elif not to_address or to_address == "0x":
        # Contract deployment
        if value > 0:
            raise InvalidTransactionError("Deploy Transaction can't send value")

        decoded_data = decode_deployment_data(decoded_transaction.data)
        new_contract_address = accounts_manager.create_new_account().address

        transaction_data = {
            "contract_address": new_contract_address,
            "contract_code": decoded_data.contract_code,
            "calldata": decoded_data.calldata,
        }
        result["contract_address"] = new_contract_address
        to_address = new_contract_address
        transaction_type = TransactionType.DEPLOY_CONTRACT
        leader_only = decoded_data.leader_only
    else:
        # Contract Call
        if not accounts_manager.is_valid_address(to_address):
            raise InvalidAddressError(
                to_address, f"Invalid address to_address: {to_address}"
            )
        decoded_data = decode_method_call_data(decoded_transaction.data)
        transaction_data = {"calldata": decoded_data.calldata}
        transaction_type = TransactionType.RUN_CONTRACT
        leader_only = decoded_data.leader_only

    # Insert transaction into the database
    transaction_hash = transactions_processor.insert_transaction(
        from_address,
        to_address,
        transaction_data,
        value,
        transaction_type.value,
        nonce,
        leader_only,
    )

    return transaction_hash


def get_transactions_for_address(
    transactions_processor: TransactionsProcessor,
    accounts_manager: AccountsManager,
    address: str,
    filter: str = TransactionAddressFilter.ALL.value,
) -> list[dict]:
    if not accounts_manager.is_valid_address(address):
        raise InvalidAddressError(address)

    return transactions_processor.get_transactions_for_address(
        address, TransactionAddressFilter(filter)
    )


def set_transaction_appeal(
    transactions_processor: TransactionsProcessor, transaction_hash: str
) -> None:
    transactions_processor.set_transaction_appeal(transaction_hash, True)


def set_finality_window_time(consensus: ConsensusAlgorithm, time: int) -> None:
    consensus.set_finality_window_time(time)


def register_all_rpc_endpoints(
    jsonrpc: JSONRPC,
    msg_handler: MessageHandler,
    request_session: Session,
    accounts_manager: AccountsManager,
    transactions_processor: TransactionsProcessor,
    validators_registry: ValidatorsRegistry,
    llm_provider_registry: LLMProviderRegistry,
<<<<<<< HEAD
    consensus_service: ConsensusService,
=======
    consensus: ConsensusAlgorithm,
>>>>>>> 3f0aecb7
):
    register_rpc_endpoint = partial(generate_rpc_endpoint, jsonrpc, msg_handler)

    register_rpc_endpoint(ping)
    register_rpc_endpoint(
        partial(clear_db_tables, request_session),
        method_name="sim_clearDbTables",
    )
    register_rpc_endpoint(
        partial(fund_account, accounts_manager, transactions_processor),
        method_name="sim_fundAccount",
    )
    register_rpc_endpoint(
        partial(get_providers_and_models, llm_provider_registry),
        method_name="sim_getProvidersAndModels",
    )
    register_rpc_endpoint(
        partial(reset_defaults_llm_providers, llm_provider_registry),
        method_name="sim_resetDefaultsLlmProviders",
    )
    register_rpc_endpoint(
        partial(add_provider, llm_provider_registry),
        method_name="sim_addProvider",
    )
    register_rpc_endpoint(
        partial(update_provider, llm_provider_registry),
        method_name="sim_updateProvider",
    )
    register_rpc_endpoint(
        partial(delete_provider, llm_provider_registry),
        method_name="sim_deleteProvider",
    )
    register_rpc_endpoint(
        partial(create_validator, validators_registry, accounts_manager),
        method_name="sim_createValidator",
    )
    register_rpc_endpoint(
        partial(
            create_random_validator,
            validators_registry,
            accounts_manager,
            llm_provider_registry,
        ),
        method_name="sim_createRandomValidator",
    )
    register_rpc_endpoint(
        partial(
            create_random_validators,
            validators_registry,
            accounts_manager,
            llm_provider_registry,
        ),
        method_name="sim_createRandomValidators",
    )
    register_rpc_endpoint(
        partial(update_validator, validators_registry, accounts_manager),
        method_name="sim_updateValidator",
    )
    register_rpc_endpoint(
        partial(delete_validator, validators_registry, accounts_manager),
        method_name="sim_deleteValidator",
    )
    register_rpc_endpoint(
        partial(delete_all_validators, validators_registry),
        method_name="sim_deleteAllValidators",
    )
    register_rpc_endpoint(
        partial(get_all_validators, validators_registry),
        method_name="sim_getAllValidators",
    )
    register_rpc_endpoint(
        partial(get_validator, validators_registry),
        method_name="sim_getValidator",
    )
    register_rpc_endpoint(
        partial(count_validators, validators_registry),
        method_name="sim_countValidators",
    )
    register_rpc_endpoint(
        partial(get_contract_schema, accounts_manager, msg_handler),
        method_name="gen_getContractSchema",
    )
    register_rpc_endpoint(
        partial(get_contract_schema_for_code, msg_handler),
        method_name="gen_getContractSchemaForCode",
    )
    register_rpc_endpoint(
        partial(get_balance, accounts_manager),
        method_name="eth_getBalance",
    )
    register_rpc_endpoint(
        partial(get_transaction_by_hash, transactions_processor),
        method_name="eth_getTransactionByHash",
    )
    register_rpc_endpoint(
        partial(call, request_session, accounts_manager, msg_handler),
        method_name="eth_call",
    )
    register_rpc_endpoint(
        partial(send_raw_transaction, transactions_processor, accounts_manager),
        method_name="eth_sendRawTransaction",
    )
    register_rpc_endpoint(
        partial(get_transaction_count, transactions_processor),
        method_name="eth_getTransactionCount",
    )
    register_rpc_endpoint(
        partial(get_transactions_for_address, transactions_processor, accounts_manager),
        method_name="sim_getTransactionsForAddress",
    )
    register_rpc_endpoint(
        partial(set_transaction_appeal, transactions_processor),
        method_name="sim_appealTransaction",
    )
    register_rpc_endpoint(
        partial(set_finality_window_time, consensus),
        method_name="sim_setFinalityWindowTime",
    )<|MERGE_RESOLUTION|>--- conflicted
+++ resolved
@@ -537,11 +537,7 @@
     transactions_processor: TransactionsProcessor,
     validators_registry: ValidatorsRegistry,
     llm_provider_registry: LLMProviderRegistry,
-<<<<<<< HEAD
-    consensus_service: ConsensusService,
-=======
     consensus: ConsensusAlgorithm,
->>>>>>> 3f0aecb7
 ):
     register_rpc_endpoint = partial(generate_rpc_endpoint, jsonrpc, msg_handler)
 
