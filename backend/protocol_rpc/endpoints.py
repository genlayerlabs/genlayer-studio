--- conflicted
+++ resolved
@@ -592,11 +592,7 @@
     return eth_utils.hexadecimal.encode_hex(receipt.result[1:])[2:]
 
 
-<<<<<<< HEAD
-def sim_lintContract(source_code: str, filename: str = "contract.py") -> dict:
-=======
 def sim_lint_contract(source_code: str, filename: str = "contract.py") -> dict:
->>>>>>> c81850ee
     """Lint GenVM contract source code.
 
     Args:
