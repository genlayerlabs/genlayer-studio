--- conflicted
+++ resolved
@@ -1399,234 +1399,4 @@
             "max_allowed": pool.size() + pool._max_overflow,
             "total": pool.size() + pool.overflow(),
         },
-<<<<<<< HEAD
-    }
-
-
-def register_all_rpc_endpoints(
-    jsonrpc: JSONRPC,
-    msg_handler: MessageHandler,
-    request_session: Session,
-    accounts_manager: AccountsManager,
-    snapshot_manager: SnapshotManager,
-    transactions_processor: TransactionsProcessor,
-    validators_registry: ModifiableValidatorsRegistry,
-    validators_manager: validators.Manager,
-    llm_provider_registry: LLMProviderRegistry,
-    consensus: ConsensusAlgorithm,
-    consensus_service: ConsensusService,
-    transactions_parser: TransactionParser,
-    sqlalchemy_db=None,  # Optional for backward compatibility
-):
-    register_rpc_endpoint = partial(generate_rpc_endpoint, jsonrpc, msg_handler)
-
-    register_rpc_endpoint(ping)
-    register_rpc_endpoint(
-        partial(clear_db_tables, request_session),
-        method_name="sim_clearDbTables",
-    )
-    register_rpc_endpoint(
-        partial(fund_account, accounts_manager, transactions_processor),
-        method_name="sim_fundAccount",
-    )
-    register_rpc_endpoint(
-        partial(get_providers_and_models, llm_provider_registry, validators_manager),
-        method_name="sim_getProvidersAndModels",
-    )
-    register_rpc_endpoint(
-        partial(reset_defaults_llm_providers, llm_provider_registry),
-        method_name="sim_resetDefaultsLlmProviders",
-    )
-    register_rpc_endpoint(
-        partial(add_provider, llm_provider_registry),
-        method_name="sim_addProvider",
-    )
-    register_rpc_endpoint(
-        partial(update_provider, llm_provider_registry),
-        method_name="sim_updateProvider",
-    )
-    register_rpc_endpoint(
-        partial(delete_provider, llm_provider_registry),
-        method_name="sim_deleteProvider",
-    )
-    register_rpc_endpoint(
-        partial(
-            check_forbidden_method_in_hosted_studio(create_validator),
-            validators_registry,
-            accounts_manager,
-        ),
-        method_name="sim_createValidator",
-    )
-    register_rpc_endpoint(
-        partial(
-            create_random_validator,
-            validators_registry,
-            accounts_manager,
-            llm_provider_registry,
-            validators_manager,
-        ),
-        method_name="sim_createRandomValidator",
-    )
-    register_rpc_endpoint(
-        partial(
-            create_random_validators,
-            validators_registry,
-            accounts_manager,
-            llm_provider_registry,
-            validators_manager,
-        ),
-        method_name="sim_createRandomValidators",
-    )
-    register_rpc_endpoint(sim_lintContract, method_name="sim_lintContract")
-    register_rpc_endpoint(
-        partial(update_validator, validators_registry, accounts_manager),
-        method_name="sim_updateValidator",
-    )
-    register_rpc_endpoint(
-        partial(delete_validator, validators_registry, accounts_manager),
-        method_name="sim_deleteValidator",
-    )
-    register_rpc_endpoint(
-        partial(delete_all_validators, validators_registry),
-        method_name="sim_deleteAllValidators",
-    )
-    register_rpc_endpoint(
-        partial(get_all_validators, validators_registry),
-        method_name="sim_getAllValidators",
-    )
-    register_rpc_endpoint(
-        partial(get_validator, validators_registry),
-        method_name="sim_getValidator",
-    )
-    register_rpc_endpoint(
-        partial(count_validators, validators_registry),
-        method_name="sim_countValidators",
-    )
-    register_rpc_endpoint(
-        partial(get_contract_schema, accounts_manager, msg_handler),
-        method_name="gen_getContractSchema",
-    )
-    register_rpc_endpoint(
-        partial(get_contract_schema_for_code, msg_handler),
-        method_name="gen_getContractSchemaForCode",
-    )
-    register_rpc_endpoint(
-        partial(get_contract_code, request_session),
-        method_name="gen_getContractCode",
-    )
-    register_rpc_endpoint(
-        partial(
-            gen_call,
-            request_session,
-            accounts_manager,
-            msg_handler,
-            transactions_parser,
-            validators_manager,
-        ),
-        method_name="gen_call",
-    )
-    register_rpc_endpoint(
-        partial(
-            sim_call,
-            request_session,
-            accounts_manager,
-            msg_handler,
-            transactions_parser,
-            validators_manager,
-        ),
-        method_name="sim_call",
-    )
-    register_rpc_endpoint(
-        partial(get_balance, accounts_manager),
-        method_name="eth_getBalance",
-    )
-    register_rpc_endpoint(
-        partial(get_transaction_by_hash, transactions_processor),
-        method_name="eth_getTransactionByHash",
-    )
-    register_rpc_endpoint(
-        partial(
-            eth_call,
-            request_session,
-            accounts_manager,
-            msg_handler,
-            transactions_parser,
-            validators_manager,
-            transactions_processor,
-        ),
-        method_name="eth_call",
-    )
-    register_rpc_endpoint(
-        partial(
-            send_raw_transaction,
-            transactions_processor,
-            msg_handler,
-            accounts_manager,
-            transactions_parser,
-            consensus_service,
-        ),
-        method_name="eth_sendRawTransaction",
-    )
-    register_rpc_endpoint(
-        partial(get_transaction_count, transactions_processor),
-        method_name="eth_getTransactionCount",
-    )
-    register_rpc_endpoint(
-        partial(get_transactions_for_address, transactions_processor, accounts_manager),
-        method_name="sim_getTransactionsForAddress",
-    )
-    register_rpc_endpoint(
-        partial(set_finality_window_time, consensus),
-        method_name="sim_setFinalityWindowTime",
-    )
-    register_rpc_endpoint(
-        partial(get_finality_window_time, consensus),
-        method_name="sim_getFinalityWindowTime",
-    )
-    register_rpc_endpoint(
-        partial(get_contract, consensus_service),
-        method_name="sim_getConsensusContract",
-    )
-    register_rpc_endpoint(get_chain_id, method_name="eth_chainId")
-    register_rpc_endpoint(get_net_version, method_name="net_version")
-    register_rpc_endpoint(
-        partial(get_block_number, transactions_processor),
-        method_name="eth_blockNumber",
-    )
-    register_rpc_endpoint(
-        partial(get_block_by_number, transactions_processor),
-        method_name="eth_getBlockByNumber",
-    )
-    register_rpc_endpoint(get_gas_price, method_name="eth_gasPrice")
-    register_rpc_endpoint(get_gas_estimate, method_name="eth_estimateGas")
-    register_rpc_endpoint(
-        partial(get_transaction_receipt, transactions_processor),
-        method_name="eth_getTransactionReceipt",
-    )
-    register_rpc_endpoint(
-        partial(get_block_by_hash, transactions_processor),
-        method_name="eth_getBlockByHash",
-    )
-    register_rpc_endpoint(
-        partial(create_snapshot, snapshot_manager),
-        method_name="sim_createSnapshot",
-    )
-    register_rpc_endpoint(
-        partial(restore_snapshot, snapshot_manager),
-        method_name="sim_restoreSnapshot",
-    )
-    register_rpc_endpoint(
-        partial(delete_all_snapshots, snapshot_manager),
-        method_name="sim_deleteAllSnapshots",
-    )
-    register_rpc_endpoint(
-        partial(update_transaction_status, transactions_processor),
-        method_name="sim_updateTransactionStatus",
-    )
-    register_rpc_endpoint(
-        partial(dev_get_pool_status, sqlalchemy_db),
-        method_name="dev_getPoolStatus",
-    )
-=======
-    }
->>>>>>> b7d64176
+    }