# rpc/transaction_utils.py

import rlp
from rlp.sedes import text, binary
from rlp.exceptions import DeserializationError, SerializationError
from eth_account import Account
from eth_account._utils.legacy_transactions import Transaction
import eth_utils
from eth_utils import to_checksum_address
from hexbytes import HexBytes
from backend.rollup.consensus_service import ConsensusService
from backend.domain.types import TransactionType

from backend.protocol_rpc.types import (
    DecodedDeploymentData,
    DecodedMethodCallData,
    DecodedMethodSendData,
    DecodedRollupTransaction,
    DecodedRollupTransactionData,
    DecodedRollupTransactionDataArgs,
    DecodedGenlayerTransaction,
    DecodedGenlayerTransactionData,
    ZERO_ADDRESS,
)


class Boolean:
    """A sedes for booleans
    Copied from rlp/sedes/boolean.py
    Adding custom logic to also handle `False` as `0x00`, since the Frontend library sends `False` as `0x00`
    """

    def serialize(self, obj):
        if not isinstance(obj, bool):
            raise SerializationError("Can only serialize integers", obj)

        if obj is False:
            return b""
        elif obj is True:
            return b"\x01"
        else:
            raise Exception("Invariant: no other options for boolean values")

    def deserialize(self, serial):
        if serial == b"":
            return False
        elif serial == b"\x01":
            return True
        elif serial == b"\x00":  # Custom logic to handle `False` as `0x00`
            return False
        else:
            raise DeserializationError(
                "Invalid serialized boolean.  Must be either 0x01 or 0x00", serial
            )


boolean = Boolean()


class TransactionParser:
    def __init__(self, consensus_service: ConsensusService):
        self.consensus_service = consensus_service
        self.web3 = consensus_service.web3

    def decode_signed_transaction(
        self, raw_transaction: str
    ) -> DecodedRollupTransaction | None:
        try:
            transaction_bytes = HexBytes(raw_transaction)
            signed_transaction = Transaction.from_bytes(transaction_bytes)

            # extracting sender address
            sender = Account.recover_transaction(raw_transaction)
            signed_transaction_as_dict = signed_transaction.as_dict()
            to_address = (
                to_checksum_address(f"0x{signed_transaction_as_dict['to'].hex()}")
                if signed_transaction_as_dict["to"]
                else None
            )
            nonce = signed_transaction_as_dict["nonce"]
            value = signed_transaction_as_dict["value"]
            data = (
                signed_transaction_as_dict["data"].hex()
                if signed_transaction_as_dict["data"]
                else None
            )

            decoded_data = None
            contract_abi = self._get_contract_abi()

            if data and contract_abi:
                # Remove '0x' prefix if present
                data = data.removeprefix("0x")
                # The first 4 bytes (8 hex characters) are the function selector
                function_selector = data[:8]
                # The rest is the encoded parameters
                parameters = data[8:]

                # Find matching function in ABI
                for abi_entry in contract_abi:
                    if abi_entry["type"] == "function":
                        # Calculate function selector from ABI
                        function_signature = f"{abi_entry['name']}({','.join([input['type'] for input in abi_entry['inputs']])})"
                        calculated_selector = self.web3.keccak(text=function_signature)[
                            :4
                        ].hex()

                        if calculated_selector == function_selector:
                            # Decode parameters using the input types from ABI
                            input_types = [
                                input["type"] for input in abi_entry["inputs"]
                            ]
                            decoded_params = self.web3.codec.decode(
                                input_types, bytes.fromhex(parameters)
                            )
                            # Create a dictionary mapping parameter names to values
                            decoded_data = {
                                "function": abi_entry["name"],
                                "params": dict(
                                    zip(
                                        [
                                            input["name"]
                                            for input in abi_entry["inputs"]
                                        ],
                                        decoded_params,
                                    )
                                ),
                            }
                            # Convert the decoded data into proper dataclasses
                            if decoded_data["function"] == "addTransaction":
                                params = decoded_data["params"]
                                decoded_data = DecodedRollupTransactionData(
                                    function_name=decoded_data["function"],
                                    args=DecodedRollupTransactionDataArgs(
                                        sender=to_checksum_address(params["_sender"]),
                                        recipient=to_checksum_address(
                                            params["_recipient"]
                                        ),
                                        num_of_initial_validators=params[
                                            "_numOfInitialValidators"
                                        ],
                                        max_rotations=params["_maxRotations"],
                                        data=params["_txData"],
                                    ),
                                )
                            break

            return DecodedRollupTransaction(
                from_address=sender,
                to_address=to_address,
                data=decoded_data,
                type=signed_transaction_as_dict.get("type", 0),
                nonce=nonce,
                value=value,
            )

        except Exception as e:
            print("Error decoding transaction", e)
            return None

    def _get_genlayer_transaction_data(
        self,
        type: TransactionType,
        rollup_transaction_data_args: DecodedRollupTransactionDataArgs,
    ) -> str:
        try:
            data_bytes = HexBytes(rollup_transaction_data_args.data)

            if type == TransactionType.DEPLOY_CONTRACT:
                try:
                    return rlp.decode(data_bytes, DeploymentContractTransactionPayload)
                except rlp.exceptions.DeserializationError as e:
                    return rlp.decode(
                        data_bytes, DeploymentContractTransactionPayloadDefault
                    )
            elif type == TransactionType.RUN_CONTRACT:
                try:
                    return rlp.decode(data_bytes, MethodSendTransactionPayload)
                except rlp.exceptions.DeserializationError as e:
                    return rlp.decode(data_bytes, MethodSendTransactionPayloadDefault)
        except rlp.exceptions.DeserializationError as e:
            print("ERROR | both decoding attempts failed:", e)
            raise e

    def _get_genlayer_transaction_type(self, to_address: str) -> TransactionType:
        if to_address == ZERO_ADDRESS:
            return TransactionType.DEPLOY_CONTRACT
        return TransactionType.RUN_CONTRACT

    def get_genlayer_transaction(
        self, rollup_transaction: DecodedRollupTransaction
    ) -> DecodedGenlayerTransaction:
        if rollup_transaction.data is None or rollup_transaction.data.args is None:
            return DecodedGenlayerTransaction(
                type=TransactionType.SEND,
                from_address=rollup_transaction.from_address,
                to_address=rollup_transaction.to_address,
                data=None,
            )

        sender = rollup_transaction.data.args.sender
        recipient = rollup_transaction.data.args.recipient
        type = self._get_genlayer_transaction_type(recipient)
        data = self._get_genlayer_transaction_data(type, rollup_transaction.data.args)

        return DecodedGenlayerTransaction(
            from_address=sender,
            to_address=recipient,
            type=type,
            data=DecodedGenlayerTransactionData(
                contract_code=(
                    data.contract_code if hasattr(data, "contract_code") else None
                ),
                calldata=data.calldata,
                leader_only=(
                    data.leader_only if hasattr(data, "leader_only") else False
                ),
            ),
        )

    def transaction_has_valid_signature(
        self, raw_transaction: str, decoded_tx: DecodedRollupTransaction
    ) -> bool:
        recovered_address = Account.recover_transaction(raw_transaction)
        return recovered_address == decoded_tx.from_address

    def decode_method_send_data(self, data: str) -> DecodedMethodSendData:
        data_bytes = HexBytes(data)

<<<<<<< HEAD
    try:
        data_decoded = rlp.decode(data_bytes, MethodSendTransactionPayload)
    except rlp.exceptions.DeserializationError as e:
        print("WARN | falling back to default decode method send data:", e)
        data_decoded = rlp.decode(data_bytes, MethodSendTransactionPayloadDefault)
=======
        try:
            data_decoded = rlp.decode(data_bytes, MethodSendTransactionPayload)
        except rlp.exceptions.DeserializationError as e:
            print("WARN | falling back to default decode method call data:", e)
            data_decoded = rlp.decode(data_bytes, MethodSendTransactionPayloadDefault)
>>>>>>> c27ab803

        leader_only = getattr(data_decoded, "leader_only", False)

        return DecodedMethodSendData(
            calldata=data_decoded["calldata"],
            leader_only=leader_only,
        )

    def decode_method_call_data(self, data: str) -> DecodedMethodCallData:
        return DecodedMethodCallData(eth_utils.hexadecimal.decode_hex(data))

<<<<<<< HEAD
def decode_method_call_data(data: str) -> DecodedMethodCallData:
    data_bytes = HexBytes(data)

    try:
        data_decoded = rlp.decode(data_bytes, MethodCallTransactionPayload)
    except rlp.exceptions.DeserializationError as e:
        print("WARN | falling back to default decode method call data:", e)
        data_decoded = rlp.decode(data_bytes, MethodCallTransactionPayloadDefault)

    state_status = getattr(data_decoded, "state_status", "accepted")

    return DecodedMethodCallData(
        calldata=data_decoded["calldata"],
        state_status=state_status,
    )
=======
    def decode_deployment_data(self, data: str) -> DecodedDeploymentData:
        data_bytes = HexBytes(data)
>>>>>>> c27ab803

        try:
            data_decoded = rlp.decode(data_bytes, DeploymentContractTransactionPayload)
        except rlp.exceptions.DeserializationError as e:
            print("Error decoding deployment data, falling back to default:", e)
            data_decoded = rlp.decode(
                data_bytes, DeploymentContractTransactionPayloadDefault
            )

        leader_only = getattr(data_decoded, "leader_only", False)

        return DecodedDeploymentData(
            contract_code=data_decoded["contract_code"],
            calldata=data_decoded["calldata"],
            leader_only=leader_only,
        )

    def _hash_of_signed_transaction(self, signed_transaction) -> bytes:
        # Helper method to get transaction hash
        return signed_transaction.hash()

    def _vrs_from(self, signed_transaction) -> tuple:
        # Helper method to extract v, r, s values
        return (signed_transaction.v, signed_transaction.r, signed_transaction.s)

    def _get_contract_abi(self) -> list:
        # Get contract ABI from consensus service
        contract_data = self.consensus_service.load_contract("ConsensusMain")
        return contract_data["abi"] if contract_data else []


class DeploymentContractTransactionPayload(rlp.Serializable):
    fields = [
        ("contract_code", binary),
        ("calldata", binary),
        ("leader_only", boolean),
    ]


class DeploymentContractTransactionPayloadDefault(rlp.Serializable):
    fields = [
        ("contract_code", binary),
        ("calldata", binary),
    ]


class MethodSendTransactionPayload(rlp.Serializable):
    fields = [
        ("calldata", binary),
        ("leader_only", boolean),
    ]


class MethodSendTransactionPayloadDefault(rlp.Serializable):
    fields = [
        ("calldata", binary),
    ]


class MethodCallTransactionPayload(rlp.Serializable):
    fields = [
        ("calldata", binary),
        ("state_status", text),
    ]


class MethodCallTransactionPayloadDefault(rlp.Serializable):
    fields = [
        ("calldata", binary),
    ]<|MERGE_RESOLUTION|>--- conflicted
+++ resolved
@@ -227,19 +227,11 @@
     def decode_method_send_data(self, data: str) -> DecodedMethodSendData:
         data_bytes = HexBytes(data)
 
-<<<<<<< HEAD
-    try:
-        data_decoded = rlp.decode(data_bytes, MethodSendTransactionPayload)
-    except rlp.exceptions.DeserializationError as e:
-        print("WARN | falling back to default decode method send data:", e)
-        data_decoded = rlp.decode(data_bytes, MethodSendTransactionPayloadDefault)
-=======
         try:
             data_decoded = rlp.decode(data_bytes, MethodSendTransactionPayload)
         except rlp.exceptions.DeserializationError as e:
             print("WARN | falling back to default decode method call data:", e)
             data_decoded = rlp.decode(data_bytes, MethodSendTransactionPayloadDefault)
->>>>>>> c27ab803
 
         leader_only = getattr(data_decoded, "leader_only", False)
 
@@ -248,29 +240,24 @@
             leader_only=leader_only,
         )
 
-    def decode_method_call_data(self, data: str) -> DecodedMethodCallData:
-        return DecodedMethodCallData(eth_utils.hexadecimal.decode_hex(data))
-
-<<<<<<< HEAD
-def decode_method_call_data(data: str) -> DecodedMethodCallData:
-    data_bytes = HexBytes(data)
-
-    try:
-        data_decoded = rlp.decode(data_bytes, MethodCallTransactionPayload)
-    except rlp.exceptions.DeserializationError as e:
-        print("WARN | falling back to default decode method call data:", e)
-        data_decoded = rlp.decode(data_bytes, MethodCallTransactionPayloadDefault)
-
-    state_status = getattr(data_decoded, "state_status", "accepted")
-
-    return DecodedMethodCallData(
-        calldata=data_decoded["calldata"],
-        state_status=state_status,
-    )
-=======
+    def decode_method_call_data(data: str) -> DecodedMethodCallData:
+        data_bytes = HexBytes(data)
+
+        try:
+            data_decoded = rlp.decode(data_bytes, MethodCallTransactionPayload)
+        except rlp.exceptions.DeserializationError as e:
+            print("WARN | falling back to default decode method call data:", e)
+            data_decoded = rlp.decode(data_bytes, MethodCallTransactionPayloadDefault)
+
+        state_status = getattr(data_decoded, "state_status", "accepted")
+
+        return DecodedMethodCallData(
+            calldata=data_decoded["calldata"],
+            state_status=state_status,
+        )
+
     def decode_deployment_data(self, data: str) -> DecodedDeploymentData:
         data_bytes = HexBytes(data)
->>>>>>> c27ab803
 
         try:
             data_decoded = rlp.decode(data_bytes, DeploymentContractTransactionPayload)
