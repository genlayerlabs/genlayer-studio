# Types from our domain
# Trying to follow [hexagonal architecture](https://en.wikipedia.org/wiki/Hexagonal_architecture_(software)) or layered architecture.
# These types should not depend on any other layer.

from dataclasses import dataclass
import decimal
from enum import Enum, IntEnum

from backend.database_handler.models import TransactionStatus


@dataclass()
class LLMProvider:
    provider: str
    model: str
    config: dict
    plugin: str
    plugin_config: dict
    id: int | None = None

    def __hash__(self):
        return hash(
            (
                self.id,
                self.provider,
                self.model,
                frozenset(self.config.items()),
                frozenset(self.plugin_config.items()),
            )
        )


@dataclass()
class Validator:
    address: str
    stake: int
    llmprovider: LLMProvider
    id: int | None = None

    def to_dict(self):
        result = {
            "address": self.address,
            "stake": self.stake,
            "provider": self.llmprovider.provider,
            "model": self.llmprovider.model,
            "config": self.llmprovider.config,
            "plugin": self.llmprovider.plugin,
            "plugin_config": self.llmprovider.plugin_config,
        }

        if self.id:
            result["id"] = self.id

        return result


class TransactionType(IntEnum):
    SEND = 0
    DEPLOY_CONTRACT = 1
    RUN_CONTRACT = 2


@dataclass
class Transaction:
    hash: str
    status: TransactionStatus
    type: TransactionType
    from_address: str | None
    to_address: str | None
    input_data: dict | None = None
    data: dict | None = None
    consensus_data: dict | None = None
    nonce: int | None = None
    value: int | None = None
    gaslimit: int | None = None
    r: int | None = None
    s: int | None = None
    v: int | None = None
    leader_only: bool = (
        False  # Flag to indicate if this transaction should be processed only by the leader. Used for fast and cheap execution of transactions.
    )
<<<<<<< HEAD
    ghost_contract_address: str | None = None
=======
    appealed: bool = False
    timestamp_accepted: int | None = None
>>>>>>> 31e4b199

    def to_dict(self):
        return {
            "hash": self.hash,
            "status": self.status.value,
            "type": self.type.value,
            "from_address": self.from_address,
            "to_address": self.to_address,
            "input_data": self.input_data,
            "data": self.data,
            "consensus_data": self.consensus_data,
            "nonce": self.nonce,
            "value": self.value,
            "gaslimit": self.gaslimit,
            "r": self.r,
            "s": self.s,
            "v": self.v,
            "leader_only": self.leader_only,
<<<<<<< HEAD
            "ghost_contract_address": self.ghost_contract_address,
=======
            "appealed": self.appealed,
            "timestamp_accepted": self.timestamp_accepted,
>>>>>>> 31e4b199
        }


def transaction_from_dict(input: dict) -> Transaction:
    return Transaction(
        hash=input["hash"],
        status=TransactionStatus(input["status"]),
        type=TransactionType(input["type"]),
        from_address=input.get("from_address"),
        to_address=input.get("to_address"),
        input_data=input.get("input_data"),
        data=input.get("data"),
        consensus_data=input.get("consensus_data"),
        nonce=input.get("nonce"),
        value=input.get("value"),
        gaslimit=input.get("gaslimit"),
        r=input.get("r"),
        s=input.get("s"),
        v=input.get("v"),
        leader_only=input.get("leader_only", False),
<<<<<<< HEAD
        ghost_contract_address=input.get("ghost_contract_address"),
=======
        appealed=input.get("appealed"),
        timestamp_accepted=input.get("timestamp_accepted"),
>>>>>>> 31e4b199
    )<|MERGE_RESOLUTION|>--- conflicted
+++ resolved
@@ -79,12 +79,9 @@
     leader_only: bool = (
         False  # Flag to indicate if this transaction should be processed only by the leader. Used for fast and cheap execution of transactions.
     )
-<<<<<<< HEAD
     ghost_contract_address: str | None = None
-=======
     appealed: bool = False
     timestamp_accepted: int | None = None
->>>>>>> 31e4b199
 
     def to_dict(self):
         return {
@@ -103,12 +100,9 @@
             "s": self.s,
             "v": self.v,
             "leader_only": self.leader_only,
-<<<<<<< HEAD
-            "ghost_contract_address": self.ghost_contract_address,
-=======
             "appealed": self.appealed,
             "timestamp_accepted": self.timestamp_accepted,
->>>>>>> 31e4b199
+            "ghost_contract_address": self.ghost_contract_address,
         }
 
 
@@ -129,10 +123,7 @@
         s=input.get("s"),
         v=input.get("v"),
         leader_only=input.get("leader_only", False),
-<<<<<<< HEAD
-        ghost_contract_address=input.get("ghost_contract_address"),
-=======
         appealed=input.get("appealed"),
         timestamp_accepted=input.get("timestamp_accepted"),
->>>>>>> 31e4b199
+        ghost_contract_address=input.get("ghost_contract_address"),
     )