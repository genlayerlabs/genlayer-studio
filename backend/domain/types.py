--- conflicted
+++ resolved
@@ -86,12 +86,9 @@
     timestamp_awaiting_finalization: int | None = None
     appeal_failed: int = 0
     appeal_undetermined: bool = False
-<<<<<<< HEAD
+    consensus_history: dict = field(default_factory=dict)
     timestamp_appeal: int | None = None
     appeal_processing_time: int = 0
-=======
-    consensus_history: dict = field(default_factory=dict)
->>>>>>> 60f955c6
 
     def to_dict(self):
         return {
@@ -118,12 +115,9 @@
             "timestamp_awaiting_finalization": self.timestamp_awaiting_finalization,
             "appeal_failed": self.appeal_failed,
             "appeal_undetermined": self.appeal_undetermined,
-<<<<<<< HEAD
+            "consensus_history": self.consensus_history,
             "timestamp_appeal": self.timestamp_appeal,
             "appeal_processing_time": self.appeal_processing_time,
-=======
-            "consensus_history": self.consensus_history,
->>>>>>> 60f955c6
         }
 
     @classmethod
@@ -152,10 +146,7 @@
             ),
             appeal_failed=input.get("appeal_failed", 0),
             appeal_undetermined=input.get("appeal_undetermined", False),
-<<<<<<< HEAD
+            consensus_history=input.get("consensus_history"),
             timestamp_appeal=input.get("timestamp_appeal"),
             appeal_processing_time=input.get("appeal_processing_time", 0),
-=======
-            consensus_history=input.get("consensus_history"),
->>>>>>> 60f955c6
         )