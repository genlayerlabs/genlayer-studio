call_contract_function_response = {
    "consensus_data": {
        "final": bool,
        "leader_receipt": {
            "args": list,
            "class_name": str,
            "contract_state": str,
            "eq_outputs": {"leader": dict},
            "error": str | None,
            "execution_result": str,
            "gas_used": int,
            "method": str,
            "mode": str,
            "node_config": {
                "address": str,
                "config": dict,
                "model": str,
                "provider": str,
                "stake": int,
                "plugin": str,
                "plugin_config": dict,
            },
<<<<<<< HEAD
            "vote": str,
=======
            "created_at": str,
            "data": {
                "function_args": str,  # TODO: can we make this a list?
                "function_name": str,
            },
            "from_address": str,
            "hash": str,
            "status": str,
            "to_address": str,
            "type": int,
            "value": int,
>>>>>>> c46afbe0
        },
        "validators": list,
        "votes": dict,
    },
    "created_at": str,
    "data": {
        "function_args": str,  # TODO: can we make this a list?
        "function_name": str,
    },
    "from_address": str,
    "hash": str,
    "status": str,
    "to_address": str,
    "type": int,
    "value": float,
}<|MERGE_RESOLUTION|>--- conflicted
+++ resolved
@@ -20,21 +20,7 @@
                 "plugin": str,
                 "plugin_config": dict,
             },
-<<<<<<< HEAD
             "vote": str,
-=======
-            "created_at": str,
-            "data": {
-                "function_args": str,  # TODO: can we make this a list?
-                "function_name": str,
-            },
-            "from_address": str,
-            "hash": str,
-            "status": str,
-            "to_address": str,
-            "type": int,
-            "value": int,
->>>>>>> c46afbe0
         },
         "validators": list,
         "votes": dict,
