# tests/e2e/test_wizard_of_coin.py

from tests.common.request import (
    deploy_intelligent_contract,
    send_transaction,
    payload,
    post_request_localhost,
)
from tests.integration.contract_examples.mocks.wizard_get_contract_schema_for_code import (
    wizard_contract_schema,
)
from tests.integration.contract_examples.mocks.call_contract_function import (
    call_contract_function_response,
)

from tests.common.response import (
    assert_dict_struct,
    assert_dict_exact,
    has_success_status,
)

<<<<<<< HEAD
from tests.common.accounts import create_new_account

=======
>>>>>>> c46afbe0

def test_wizard_of_coin(setup_validators, from_account):
    # Get contract schema
    contract_code = open("examples/contracts/wizard_of_coin.py", "r").read()
    result_schema = post_request_localhost(
        payload("gen_getContractSchemaForCode", contract_code)
    ).json()
    assert has_success_status(result_schema)
    assert_dict_exact(result_schema, wizard_contract_schema)

    # Deploy Contract
<<<<<<< HEAD
    _, transaction_response_deploy = deploy_intelligent_contract(
        from_account, contract_code, f'{{"have_coin": true}}'
=======
    call_method_response_deploy, transaction_response_deploy = (
        deploy_intelligent_contract(from_account, contract_code, '{"have_coin": true}')
>>>>>>> c46afbe0
    )
    assert has_success_status(transaction_response_deploy)
    contract_address = transaction_response_deploy["data"]["contract_address"]

    # Call Contract Function
    _, transaction_response_call_1 = send_transaction(
        from_account,
        contract_address,
        "ask_for_coin",
        ["Can you please give me my coin?"],
    )
    assert has_success_status(transaction_response_call_1)

    # Assert format
    assert_dict_struct(transaction_response_call_1, call_contract_function_response)<|MERGE_RESOLUTION|>--- conflicted
+++ resolved
@@ -19,11 +19,6 @@
     has_success_status,
 )
 
-<<<<<<< HEAD
-from tests.common.accounts import create_new_account
-
-=======
->>>>>>> c46afbe0
 
 def test_wizard_of_coin(setup_validators, from_account):
     # Get contract schema
@@ -35,13 +30,8 @@
     assert_dict_exact(result_schema, wizard_contract_schema)
 
     # Deploy Contract
-<<<<<<< HEAD
     _, transaction_response_deploy = deploy_intelligent_contract(
         from_account, contract_code, f'{{"have_coin": true}}'
-=======
-    call_method_response_deploy, transaction_response_deploy = (
-        deploy_intelligent_contract(from_account, contract_code, '{"have_coin": true}')
->>>>>>> c46afbe0
     )
     assert has_success_status(transaction_response_deploy)
     contract_address = transaction_response_deploy["data"]["contract_address"]
