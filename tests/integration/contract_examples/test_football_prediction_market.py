# tests/e2e/test_storage.py

from tests.common.request import (
    deploy_intelligent_contract,
    send_transaction,
    payload,
    post_request_localhost,
)
from tests.integration.contract_examples.mocks.football_prediction_market_get_contract_schema_for_code import (
    football_prediction_market_contract_schema,
)
from tests.integration.contract_examples.mocks.call_contract_function import (
    call_contract_function_response,
)

from tests.common.response import (
    assert_dict_struct,
    assert_dict_exact,
    has_success_status,
)

<<<<<<< HEAD
from tests.common.accounts import create_new_account

=======
>>>>>>> c46afbe0

def test_football_prediction_market(setup_validators, from_account):
    # Get contract schema
    contract_code = open("examples/contracts/football_prediction_market.py", "r").read()
    result_schema = post_request_localhost(
        payload("gen_getContractSchemaForCode", contract_code)
    ).json()
    assert has_success_status(result_schema)
    assert_dict_exact(result_schema, football_prediction_market_contract_schema)

    # Deploy Contract
    _, transaction_response_deploy = deploy_intelligent_contract(
        from_account,
        contract_code,
        f'{{"game_date": "2024-06-26", "team1": "Georgia", "team2": "Portugal"}}',
    )
    assert has_success_status(transaction_response_deploy)
    contract_address = transaction_response_deploy["data"]["contract_address"]

    ########################################
    ############# RESOLVE match ############
    ########################################
    _, transaction_response_call_1 = send_transaction(
        from_account,
        contract_address,
        "resolve",
        [],
    )
    assert has_success_status(transaction_response_call_1)

    # Assert response format
    assert_dict_struct(transaction_response_call_1, call_contract_function_response)<|MERGE_RESOLUTION|>--- conflicted
+++ resolved
@@ -19,11 +19,6 @@
     has_success_status,
 )
 
-<<<<<<< HEAD
-from tests.common.accounts import create_new_account
-
-=======
->>>>>>> c46afbe0
 
 def test_football_prediction_market(setup_validators, from_account):
     # Get contract schema
