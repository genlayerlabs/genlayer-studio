--- conflicted
+++ resolved
@@ -127,14 +127,4 @@
         "get_account_storage",
         [from_account_b.address],
     )
-<<<<<<< HEAD
-    assert contract_state_4_2 == INITIAL_STATE_USER_B
-
-    delete_validators_result = post_request_localhost(
-        payload("delete_all_validators")
-    ).json()
-    assert has_success_status(delete_validators_result)
-=======
-    assert has_success_status(contract_state_4_2)
-    assert contract_state_4_2["result"]["data"] == INITIAL_STATE_USER_B
->>>>>>> e4e4d16a
+    assert contract_state_4_2 == INITIAL_STATE_USER_B