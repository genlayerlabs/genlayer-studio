--- conflicted
+++ resolved
@@ -1259,14 +1259,10 @@
             "transaction_hash": transaction_status_history
         }
 
-<<<<<<< HEAD
-    await asyncio.sleep(DEFAULT_FINALITY_WINDOW + 7)
-=======
         nb_validators -= 1
         nb_created_nodes += nb_validators**2
         check_validator_count(transaction, transactions_processor, nb_validators)
         assert len(created_nodes) == nb_created_nodes
->>>>>>> a3ada450
 
         appeal(transaction, transactions_processor)
         assert_transaction_status_match(
