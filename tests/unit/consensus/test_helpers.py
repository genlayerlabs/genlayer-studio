from collections import defaultdict
from typing import Callable
from unittest.mock import AsyncMock, Mock, MagicMock
import time
import threading
import pytest
from backend.consensus.base import (
    ConsensusAlgorithm,
)
from backend.database_handler.transactions_processor import TransactionsProcessor
from backend.database_handler.contract_snapshot import ContractSnapshot
from backend.database_handler.models import TransactionStatus
from backend.domain.types import Transaction, TransactionType
from backend.node.base import Node
from backend.node.types import ExecutionMode, ExecutionResultStatus, Receipt, Vote
from backend.protocol_rpc.message_handler.base import MessageHandler
from typing import Optional

DEFAULT_FINALITY_WINDOW = 5
DEFAULT_CONSENSUS_SLEEP_TIME = 2
DEFAULT_EXEC_RESULT = b"\x00\x00"  # success(null)


class AccountsManagerMock:
    def __init__(self, accounts: dict[str, int] | None = None):
        self.accounts = accounts or defaultdict(int)

    def get_account_balance(self, address: str) -> int:
        return self.accounts[address]

    def update_account_balance(self, address: str, balance: int):
        self.accounts[address] = balance


class TransactionsProcessorMock:
    def __init__(self, transactions=None):
        self.transactions = transactions or []
        self.updated_transaction_status_history = defaultdict(list)
        self.status_changed_event = threading.Event()
        self.status_update_lock = threading.Lock()

    def get_transaction_by_hash(self, transaction_hash: str) -> dict:
        for transaction in self.transactions:
            if transaction["hash"] == transaction_hash:
                return transaction
        raise ValueError(f"Transaction with hash {transaction_hash} not found")

    def update_transaction_status(
        self, transaction_hash: str, new_status: TransactionStatus
    ):
        with self.status_update_lock:
            transaction = self.get_transaction_by_hash(transaction_hash)
            transaction["status"] = new_status.value
            self.updated_transaction_status_history[transaction_hash].append(new_status)

            if "current_status_changes" in transaction["consensus_history"]:
                transaction["consensus_history"]["current_status_changes"].append(
                    new_status.value
                )
            else:
                transaction["consensus_history"]["current_status_changes"] = [
                    TransactionStatus.PENDING.value,
                    new_status.value,
                ]

            self.status_changed_event.set()

    def wait_for_status_change(self, timeout: float = 0.1) -> bool:
        result = self.status_changed_event.wait(timeout)
        self.status_changed_event.clear()
        return result

    def set_transaction_result(self, transaction_hash: str, consensus_data: dict):
        transaction = self.get_transaction_by_hash(transaction_hash)
        transaction["consensus_data"] = consensus_data

    def set_transaction_appeal(self, transaction_hash: str, appeal: bool):
        transaction = self.get_transaction_by_hash(transaction_hash)
        if not appeal:
            transaction["appealed"] = appeal
        elif transaction["status"] in (
            TransactionStatus.ACCEPTED.value,
            TransactionStatus.UNDETERMINED.value,
        ):
            transaction["appealed"] = appeal
            self.set_transaction_timestamp_appeal(transaction, int(time.time()))

    def set_transaction_timestamp_awaiting_finalization(
        self, transaction_hash: str, timestamp_awaiting_finalization: int = None
    ):
        transaction = self.get_transaction_by_hash(transaction_hash)
        if timestamp_awaiting_finalization:
            transaction["timestamp_awaiting_finalization"] = (
                timestamp_awaiting_finalization
            )
        else:
            transaction["timestamp_awaiting_finalization"] = int(time.time())

    def get_accepted_undetermined_transactions(self):
        accepted_undetermined_transactions = []
        for transaction in self.transactions:
            if (transaction["status"] == TransactionStatus.ACCEPTED.value) or (
                transaction["status"] == TransactionStatus.UNDETERMINED.value
            ):
                accepted_undetermined_transactions.append(transaction)

        accepted_undetermined_transactions = sorted(
            accepted_undetermined_transactions, key=lambda x: x["created_at"]
        )

        # Group transactions by address
        transactions_by_address = defaultdict(list)
        for transaction in accepted_undetermined_transactions:
            address = transaction["to_address"]
            transactions_by_address[address].append(transaction)
        return transactions_by_address

    def create_rollup_transaction(self, transaction_hash: str):
        pass

    def set_transaction_appeal_failed(self, transaction_hash: str, appeal_failed: int):
        if appeal_failed < 0:
            raise ValueError("appeal_failed must be a non-negative integer")
        transaction = self.get_transaction_by_hash(transaction_hash)
        transaction["appeal_failed"] = appeal_failed

    def set_transaction_appeal_undetermined(
        self, transaction_hash: str, appeal_undetermined: bool
    ):
        transaction = self.get_transaction_by_hash(transaction_hash)
        transaction["appeal_undetermined"] = appeal_undetermined

    def get_pending_transactions(self):
        result = []
        for transaction in self.transactions:
            if transaction["status"] == TransactionStatus.PENDING.value:
                result.append(transaction)
        return sorted(result, key=lambda x: x["created_at"])

    def get_newer_transactions(self, transaction_hash: str):
        return []

    def update_consensus_history(
        self,
        transaction_hash: str,
        consensus_round: str,
        leader_result: dict | None,
        validator_results: list,
    ):
        transaction = self.get_transaction_by_hash(transaction_hash)

        current_consensus_results = {
            "consensus_round": consensus_round,
            "leader_result": leader_result.to_dict() if leader_result else None,
            "validator_results": [receipt.to_dict() for receipt in validator_results],
            "status_changes": (
                transaction["consensus_history"]["current_status_changes"]
                if "current_status_changes" in transaction["consensus_history"]
                else []
            ),
        }
        if "consensus_results" in transaction["consensus_history"]:
            transaction["consensus_history"]["consensus_results"].append(
                current_consensus_results
            )
        else:
            transaction["consensus_history"]["consensus_results"] = [
                current_consensus_results
            ]

        transaction["consensus_history"]["current_status_changes"] = []

    def set_transaction_timestamp_appeal(
        self, transaction: dict | str, timestamp_appeal: int
    ):
        if isinstance(transaction, str):  # hash
            transaction = self.get_transaction_by_hash(transaction)
        transaction["timestamp_appeal"] = timestamp_appeal

    def set_transaction_appeal_processing_time(self, transaction_hash: str):
        transaction = self.get_transaction_by_hash(transaction_hash)
        transaction["appeal_processing_time"] += (
            round(time.time()) - transaction["timestamp_appeal"]
        )

    def reset_transaction_appeal_processing_time(self, transaction_hash: str):
        transaction = self.get_transaction_by_hash(transaction_hash)
        transaction["appeal_processing_time"] = 0

    def set_transaction_contract_snapshot(
        self, transaction_hash: str, contract_snapshot: dict
    ):
        pass

    def get_transaction_contract_snapshot(self, transaction_hash: str):
        return None


class SnapshotMock:
    def __init__(self, nodes: list, transactions_processor: TransactionsProcessorMock):
        self.nodes = nodes
        self.transactions_processor = transactions_processor

    def get_all_validators(self):
        return self.nodes

    def get_pending_transactions(self):
        return self.transactions_processor.get_pending_transactions()

    def get_accepted_undetermined_transactions(self):
        return self.transactions_processor.get_accepted_undetermined_transactions()


class ContractSnapshotMock:
    def __init__(self, address: str):
        self.address = address

    def register_contract(self, contract: dict):
        pass

    def update_contract_state(
        self,
        accepted_state: dict[str, str] | None = None,
        finalized_state: dict[str, str] | None = None,
    ):
        pass

    def to_dict(self):
        return {
            "address": (self.address if self.address else None),
        }

    @classmethod
    def from_dict(cls, input: dict | None) -> Optional["ContractSnapshotMock"]:
        if input:
            instance = cls.__new__(cls)
            instance.address = input.get("address", None)
            return instance
        else:
            return None


def transaction_to_dict(transaction: Transaction) -> dict:
    return {
        "hash": transaction.hash,
        "status": transaction.status.value,
        "from_address": transaction.from_address,
        "to_address": transaction.to_address,
        "input_data": transaction.input_data,
        "data": transaction.data,
        "consensus_data": (
            transaction.consensus_data.to_dict() if transaction.consensus_data else None
        ),
        "nonce": transaction.nonce,
        "value": transaction.value,
        "type": transaction.type.value,
        "gaslimit": transaction.gaslimit,
        "r": transaction.r,
        "s": transaction.s,
        "v": transaction.v,
        "leader_only": transaction.leader_only,
        "created_at": transaction.created_at,
        "ghost_contract_address": transaction.ghost_contract_address,
        "appealed": transaction.appealed,
        "timestamp_awaiting_finalization": transaction.timestamp_awaiting_finalization,
        "appeal_failed": transaction.appeal_failed,
        "appeal_undetermined": transaction.appeal_undetermined,
        "consensus_history": transaction.consensus_history,
        "timestamp_appeal": transaction.timestamp_appeal,
        "appeal_processing_time": transaction.appeal_processing_time,
<<<<<<< HEAD
        "config_rotation_rounds": transaction.config_rotation_rounds,
=======
        "contract_snapshot": (
            transaction.contract_snapshot.to_dict()
            if transaction.contract_snapshot
            else None
        ),
>>>>>>> 0009bcf2
    }


def init_dummy_transaction():
    return Transaction(
        hash="transaction_hash",
        from_address="from_address",
        to_address="to_address",
        status=TransactionStatus.PENDING,
        type=TransactionType.RUN_CONTRACT,
    )


def get_nodes_specs(number_of_nodes: int):
    return [
        {
            "address": f"address{i}",
            "stake": i + 1,
            "provider": f"provider{i}",
            "model": f"model{i}",
            "config": f"config{i}",
        }
        for i in range(number_of_nodes)
    ]


def node_factory(
    node: dict,
    mode: ExecutionMode,
    contract_snapshot: ContractSnapshot,
    receipt: Receipt | None,
    msg_handler: MessageHandler,
    contract_snapshot_factory: Callable[[str], ContractSnapshot],
    vote: Vote,
):
    mock = Mock(Node)

    mock.validator_mode = mode
    mock.address = node["address"]
    mock.leader_receipt = receipt

    mock.exec_transaction = AsyncMock(
        return_value=Receipt(
            vote=vote,
            calldata=b"",
            mode=mode,
            gas_used=0,
            contract_state={},
            result=DEFAULT_EXEC_RESULT,
            node_config={"address": node["address"]},
            eq_outputs={},
            execution_result=ExecutionResultStatus.SUCCESS,
        )
    )

    return mock


def appeal(transaction: Transaction, transactions_processor: TransactionsProcessorMock):
    transactions_processor.status_changed_event.clear()
    assert (
        transactions_processor.get_transaction_by_hash(transaction.hash)["appealed"]
        == False
    )
    transactions_processor.set_transaction_appeal(transaction.hash, True)
    assert (
        transactions_processor.get_transaction_by_hash(transaction.hash)["appealed"]
        == True
    )


def check_validator_count(
    transaction: Transaction, transactions_processor: TransactionsProcessor, n: int
):
    assert (
        len(
            transactions_processor.get_transaction_by_hash(transaction.hash)[
                "consensus_data"
            ]["validators"]
        )
        == n - 1  # -1 because of the leader
    )


def get_leader_address(
    transaction: Transaction, transactions_processor: TransactionsProcessor
):
    transaction_dict = transactions_processor.get_transaction_by_hash(transaction.hash)
    return transaction_dict["consensus_data"]["leader_receipt"]["node_config"][
        "address"
    ]


def get_validator_addresses(
    transaction: Transaction, transactions_processor: TransactionsProcessor
):
    transaction_dict = transactions_processor.get_transaction_by_hash(transaction.hash)
    return {
        validator["node_config"]["address"]
        for validator in transaction_dict["consensus_data"]["validators"]
    }


@pytest.fixture
def consensus_algorithm() -> ConsensusAlgorithm:
    class MessageHandlerMock:
        def send_message(self, log_event, log_to_terminal: bool = True):
            print(log_event)

    # Mock the session and other dependencies
    mock_session = MagicMock()
    mock_msg_handler = MessageHandlerMock()

    consensus_algorithm = ConsensusAlgorithm(
        get_session=lambda: mock_session, msg_handler=mock_msg_handler
    )
    consensus_algorithm.finality_window_time = DEFAULT_FINALITY_WINDOW
    consensus_algorithm.consensus_sleep_time = DEFAULT_CONSENSUS_SLEEP_TIME
    return consensus_algorithm


def setup_test_environment(
    consensus_algorithm: ConsensusAlgorithm,
    transactions_processor: TransactionsProcessorMock,
    nodes: list,
    created_nodes: list,
    get_vote: Callable[[], Vote],
):
    chain_snapshot = SnapshotMock(nodes, transactions_processor)
    accounts_manager = AccountsManagerMock()

    chain_snapshot_factory = lambda session: chain_snapshot
    transactions_processor_factory = lambda session: transactions_processor
    accounts_manager_factory = lambda session: accounts_manager
    contract_snapshot_factory = (
        lambda address, session, transaction: ContractSnapshotMock(address)
    )
    node_factory_supplier = (
        lambda node, mode, contract_snapshot, receipt, msg_handler, contract_snapshot_factory: created_nodes.append(
            node_factory(
                node,
                mode,
                contract_snapshot,
                receipt,
                msg_handler,
                contract_snapshot_factory,
                get_vote(),
            )
        )
        or created_nodes[-1]
    )

    # Create a stop event
    stop_event = threading.Event()

    # Start the crawl_snapshot, process_pending_transactions and appeal_window threads
    thread_crawl_snapshot = threading.Thread(
        target=consensus_algorithm.run_crawl_snapshot_loop,
        args=(chain_snapshot_factory, transactions_processor_factory, stop_event),
    )
    thread_process_pending_transactions = threading.Thread(
        target=consensus_algorithm.run_process_pending_transactions_loop,
        args=(
            chain_snapshot_factory,
            transactions_processor_factory,
            accounts_manager_factory,
            contract_snapshot_factory,
            node_factory_supplier,
            stop_event,
        ),
    )
    thread_appeal_window = threading.Thread(
        target=consensus_algorithm.run_appeal_window_loop,
        args=(
            chain_snapshot_factory,
            transactions_processor_factory,
            accounts_manager_factory,
            contract_snapshot_factory,
            node_factory_supplier,
            stop_event,
        ),
    )

    thread_crawl_snapshot.start()
    thread_process_pending_transactions.start()
    thread_appeal_window.start()

    return (
        stop_event,
        thread_crawl_snapshot,
        thread_process_pending_transactions,
        thread_appeal_window,
    )


def cleanup_threads(event: threading.Event, threads: list[threading.Thread]):
    event.set()
    for thread in threads:
        thread.join()


def assert_transaction_status_match(
    transactions_processor: TransactionsProcessorMock,
    transaction: Transaction,
    expected_statuses: list[TransactionStatus],
    timeout: int = 30,
    interval: float = 0.1,
) -> TransactionStatus:
    last_status = None
    start_time = time.time()

    while time.time() - start_time < timeout:
        current_status = transactions_processor.get_transaction_by_hash(
            transaction.hash
        )["status"]

        if current_status in expected_statuses:
            return current_status

        if current_status != last_status:
            last_status = current_status

        # Wait for next status change
        transactions_processor.wait_for_status_change(interval)

    raise AssertionError(
        f"Transaction did not reach {expected_statuses} within {timeout} seconds. Last status: {last_status}"
    )


def assert_transaction_status_change_and_match(
    transactions_processor: TransactionsProcessorMock,
    transaction: Transaction,
    expected_statuses: list[TransactionStatus],
    timeout: int = 30,
    interval: float = 0.1,
):
    transactions_processor.status_changed_event.wait()
    assert_transaction_status_match(
        transactions_processor,
        transaction,
        expected_statuses,
        timeout=timeout,
        interval=interval,
    )<|MERGE_RESOLUTION|>--- conflicted
+++ resolved
@@ -268,15 +268,12 @@
         "consensus_history": transaction.consensus_history,
         "timestamp_appeal": transaction.timestamp_appeal,
         "appeal_processing_time": transaction.appeal_processing_time,
-<<<<<<< HEAD
-        "config_rotation_rounds": transaction.config_rotation_rounds,
-=======
         "contract_snapshot": (
             transaction.contract_snapshot.to_dict()
             if transaction.contract_snapshot
             else None
         ),
->>>>>>> 0009bcf2
+        "config_rotation_rounds": transaction.config_rotation_rounds,
     }
 
 
