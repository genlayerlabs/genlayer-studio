from collections import defaultdict
from typing import Callable
from unittest.mock import AsyncMock, Mock, MagicMock
import time
import threading
import pytest
from backend.consensus.base import (
    ConsensusAlgorithm,
)
from backend.database_handler.transactions_processor import TransactionsProcessor
from backend.database_handler.contract_snapshot import ContractSnapshot
from backend.database_handler.models import TransactionStatus
from backend.domain.types import Transaction, TransactionType
from backend.node.base import Node
from backend.node.types import ExecutionMode, ExecutionResultStatus, Receipt, Vote
from backend.protocol_rpc.message_handler.base import MessageHandler

DEFAULT_FINALITY_WINDOW = 5
DEFAULT_CONSENSUS_SLEEP_TIME = 2
DEFAULT_EXEC_RESULT = b"\x00\x00"  # success(null)


class AccountsManagerMock:
    def __init__(self, accounts: dict[str, int] | None = None):
        self.accounts = accounts or defaultdict(int)

    def get_account_balance(self, address: str) -> int:
        return self.accounts[address]

    def update_account_balance(self, address: str, balance: int):
        self.accounts[address] = balance


class TransactionsProcessorMock:
    def __init__(self, transactions=None):
        self.transactions = transactions or []
        self.updated_transaction_status_history = defaultdict(list)
        self.status_changed_event = threading.Event()

    def get_transaction_by_hash(self, transaction_hash: str) -> dict:
        for transaction in self.transactions:
            if transaction["hash"] == transaction_hash:
                return transaction
        raise ValueError(f"Transaction with hash {transaction_hash} not found")

    def update_transaction_status(
        self, transaction_hash: str, status: TransactionStatus
    ):
        self.get_transaction_by_hash(transaction_hash)["status"] = status.value
        self.updated_transaction_status_history[transaction_hash].append(status)
        self.status_changed_event.set()

    def set_transaction_result(self, transaction_hash: str, consensus_data: dict):
        transaction = self.get_transaction_by_hash(transaction_hash)
        transaction["consensus_data"] = consensus_data

    def set_transaction_appeal(self, transaction_hash: str, appeal: bool):
        transaction = self.get_transaction_by_hash(transaction_hash)
        if appeal:
            if (transaction["status"] == TransactionStatus.ACCEPTED.value) or (
                transaction["status"] == TransactionStatus.UNDETERMINED.value
            ):
                transaction["appealed"] = appeal
                self.set_transaction_timestamp_appeal(transaction, int(time.time()))
        else:
            transaction["appealed"] = appeal

    def set_transaction_timestamp_awaiting_finalization(
        self, transaction_hash: str, timestamp_awaiting_finalization: int = None
    ):
        transaction = self.get_transaction_by_hash(transaction_hash)
        if timestamp_awaiting_finalization:
            transaction["timestamp_awaiting_finalization"] = (
                timestamp_awaiting_finalization
            )
        else:
            transaction["timestamp_awaiting_finalization"] = int(time.time())

    def get_accepted_undetermined_transactions(self):
        accepted_undetermined_transactions = []
        for transaction in self.transactions:
            if (transaction["status"] == TransactionStatus.ACCEPTED.value) or (
                transaction["status"] == TransactionStatus.UNDETERMINED.value
            ):
                accepted_undetermined_transactions.append(transaction)

        accepted_undetermined_transactions = sorted(
            accepted_undetermined_transactions, key=lambda x: x["created_at"]
        )

        # Group transactions by address
        transactions_by_address = defaultdict(list)
        for transaction in accepted_undetermined_transactions:
            address = transaction["to_address"]
            transactions_by_address[address].append(transaction)
        return transactions_by_address

    def create_rollup_transaction(self, transaction_hash: str):
        pass

    def set_transaction_appeal_failed(self, transaction_hash: str, appeal_failed: int):
        if appeal_failed < 0:
            raise ValueError("appeal_failed must be a non-negative integer")
        transaction = self.get_transaction_by_hash(transaction_hash)
        transaction["appeal_failed"] = appeal_failed

    def set_transaction_appeal_undetermined(
        self, transaction_hash: str, appeal_undetermined: bool
    ):
        transaction = self.get_transaction_by_hash(transaction_hash)
        transaction["appeal_undetermined"] = appeal_undetermined

    def get_pending_transactions(self):
        result = []
        for transaction in self.transactions:
            if transaction["status"] == TransactionStatus.PENDING.value:
                result.append(transaction)
        return sorted(result, key=lambda x: x["created_at"])

<<<<<<< HEAD
    def set_transaction_timestamp_appeal(
        self, transaction: dict | str, timestamp_appeal: int
    ):
        if isinstance(transaction, str):  # hash
            transaction = self.get_transaction_by_hash(transaction)
        transaction["timestamp_appeal"] = timestamp_appeal

    def set_transaction_appeal_processing_time(
        self, transaction_hash: str, appeal_processing_time: int | None = None
    ):
        transaction = self.get_transaction_by_hash(transaction_hash)
        if appeal_processing_time == 0:
            transaction["appeal_processing_time"] = 0
        else:
            if appeal_processing_time is None:
                appeal_processing_time = (
                    round(time.time()) - transaction["timestamp_appeal"]
                )
            print("bla", appeal_processing_time)
            transaction["appeal_processing_time"] += appeal_processing_time
=======
    def get_newer_transactions(self, transaction_hash: str):
        return []
>>>>>>> 2d6b5189


class SnapshotMock:
    def __init__(self, nodes: list, transactions_processor: TransactionsProcessorMock):
        self.nodes = nodes
        self.transactions_processor = transactions_processor

    def get_all_validators(self):
        return self.nodes

    def get_pending_transactions(self):
        return self.transactions_processor.get_pending_transactions()

    def get_accepted_undetermined_transactions(self):
        return self.transactions_processor.get_accepted_undetermined_transactions()


class ContractSnapshotMock:
    def __init__(self, address: str):
        self.address = address

    def update_contract_state(self, state: dict[str, str]):
        pass


def transaction_to_dict(transaction: Transaction) -> dict:
    return {
        "hash": transaction.hash,
        "status": transaction.status.value,
        "from_address": transaction.from_address,
        "to_address": transaction.to_address,
        "input_data": transaction.input_data,
        "data": transaction.data,
        "consensus_data": transaction.consensus_data,
        "nonce": transaction.nonce,
        "value": transaction.value,
        "type": transaction.type.value,
        "gaslimit": transaction.gaslimit,
        "r": transaction.r,
        "s": transaction.s,
        "v": transaction.v,
        "leader_only": transaction.leader_only,
        "created_at": transaction.created_at,
        "ghost_contract_address": transaction.ghost_contract_address,
        "appealed": transaction.appealed,
        "timestamp_awaiting_finalization": transaction.timestamp_awaiting_finalization,
        "appeal_failed": transaction.appeal_failed,
        "appeal_undetermined": transaction.appeal_undetermined,
        "timestamp_appeal": transaction.timestamp_appeal,
        "appeal_processing_time": transaction.appeal_processing_time,
    }


def init_dummy_transaction():
    return Transaction(
        hash="transaction_hash",
        from_address="from_address",
        to_address="to_address",
        status=TransactionStatus.PENDING,
        type=TransactionType.RUN_CONTRACT,
    )


def get_nodes_specs(number_of_nodes: int):
    return [
        {
            "address": f"address{i}",
            "stake": i + 1,
            "provider": f"provider{i}",
            "model": f"model{i}",
            "config": f"config{i}",
        }
        for i in range(number_of_nodes)
    ]


def node_factory(
    node: dict,
    mode: ExecutionMode,
    contract_snapshot: ContractSnapshot,
    receipt: Receipt | None,
    msg_handler: MessageHandler,
    contract_snapshot_factory: Callable[[str], ContractSnapshot],
    vote: Vote,
):
    mock = Mock(Node)

    mock.validator_mode = mode
    mock.address = node["address"]
    mock.leader_receipt = receipt

    mock.exec_transaction = AsyncMock(
        return_value=Receipt(
            vote=vote,
            calldata=b"",
            mode=mode,
            gas_used=0,
            contract_state={},
            result=DEFAULT_EXEC_RESULT,
            node_config={"address": node["address"]},
            eq_outputs={},
            execution_result=ExecutionResultStatus.SUCCESS,
        )
    )

    return mock


def appeal(transaction: Transaction, transactions_processor: TransactionsProcessorMock):
    transactions_processor.status_changed_event.clear()
    assert (
        transactions_processor.get_transaction_by_hash(transaction.hash)["appealed"]
        == False
    )
    transactions_processor.set_transaction_appeal(transaction.hash, True)
    assert (
        transactions_processor.get_transaction_by_hash(transaction.hash)["appealed"]
        == True
    )


def check_validator_count(
    transaction: Transaction, transactions_processor: TransactionsProcessor, n: int
):
    assert (
        len(
            transactions_processor.get_transaction_by_hash(transaction.hash)[
                "consensus_data"
            ]["validators"]
        )
        == n - 1  # -1 because of the leader
    )


def get_leader_address(
    transaction: Transaction, transactions_processor: TransactionsProcessor
):
    transaction_dict = transactions_processor.get_transaction_by_hash(transaction.hash)
    return transaction_dict["consensus_data"]["leader_receipt"]["node_config"][
        "address"
    ]


def get_validator_addresses(
    transaction: Transaction, transactions_processor: TransactionsProcessor
):
    transaction_dict = transactions_processor.get_transaction_by_hash(transaction.hash)
    return {
        validator["node_config"]["address"]
        for validator in transaction_dict["consensus_data"]["validators"]
    }


@pytest.fixture
def consensus_algorithm() -> ConsensusAlgorithm:
    class MessageHandlerMock:
        def send_message(self, log_event):
            print(log_event)

    # Mock the session and other dependencies
    mock_session = MagicMock()
    mock_msg_handler = MessageHandlerMock()

    consensus_algorithm = ConsensusAlgorithm(
        get_session=lambda: mock_session, msg_handler=mock_msg_handler
    )
    consensus_algorithm.finality_window_time = DEFAULT_FINALITY_WINDOW
    consensus_algorithm.consensus_sleep_time = DEFAULT_CONSENSUS_SLEEP_TIME
    return consensus_algorithm


def setup_test_environment(
    consensus_algorithm: ConsensusAlgorithm,
    transactions_processor: TransactionsProcessorMock,
    nodes: list,
    created_nodes: list,
    get_vote: Callable[[], Vote],
):
    chain_snapshot = SnapshotMock(nodes, transactions_processor)
    accounts_manager = AccountsManagerMock()

    chain_snapshot_factory = lambda session: chain_snapshot
    transactions_processor_factory = lambda session: transactions_processor
    accounts_manager_factory = lambda session: accounts_manager
    contract_snapshot_factory = (
        lambda address, session, transaction: ContractSnapshotMock(address)
    )
    node_factory_supplier = (
        lambda node, mode, contract_snapshot, receipt, msg_handler, contract_snapshot_factory: created_nodes.append(
            node_factory(
                node,
                mode,
                contract_snapshot,
                receipt,
                msg_handler,
                contract_snapshot_factory,
                get_vote(),
            )
        )
        or created_nodes[-1]
    )

    # Create a stop event
    stop_event = threading.Event()

    # Start the crawl_snapshot, process_pending_transactions and appeal_window threads
    thread_crawl_snapshot = threading.Thread(
        target=consensus_algorithm.run_crawl_snapshot_loop,
        args=(chain_snapshot_factory, transactions_processor_factory, stop_event),
    )
    thread_process_pending_transactions = threading.Thread(
        target=consensus_algorithm.run_process_pending_transactions_loop,
        args=(
            chain_snapshot_factory,
            transactions_processor_factory,
            accounts_manager_factory,
            contract_snapshot_factory,
            node_factory_supplier,
            stop_event,
        ),
    )
    thread_appeal_window = threading.Thread(
        target=consensus_algorithm.run_appeal_window_loop,
        args=(
            chain_snapshot_factory,
            transactions_processor_factory,
            accounts_manager_factory,
            contract_snapshot_factory,
            node_factory_supplier,
            stop_event,
        ),
    )

    thread_crawl_snapshot.start()
    thread_process_pending_transactions.start()
    thread_appeal_window.start()

    return (
        stop_event,
        thread_crawl_snapshot,
        thread_process_pending_transactions,
        thread_appeal_window,
    )


def cleanup_threads(event: threading.Event, threads: list[threading.Thread]):
    event.set()
    for thread in threads:
        thread.join()


def wait_for_condition(
    condition_func: Callable[[], bool], timeout: int = 5, interval: float = 0.1
):
    start_time = time.time()
    while time.time() - start_time < timeout:
        if condition_func():
            return True
        time.sleep(interval)
    return False


def assert_transaction_status_match(
    transactions_processor: TransactionsProcessorMock,
    transaction: Transaction,
    expected_status: TransactionStatus,
    timeout: int = 15,
    interval: float = 0.1,
):
    assert wait_for_condition(
        lambda: transactions_processor.get_transaction_by_hash(transaction.hash)[
            "status"
        ]
        == expected_status,
        timeout=timeout,
        interval=interval,
    ), f"Transaction did not reach the {expected_status} state"


def assert_transaction_status_change_and_match(
    transactions_processor: TransactionsProcessorMock,
    transaction: Transaction,
    expected_status: TransactionStatus,
    timeout: int = 15,
    interval: float = 0.1,
):
    transactions_processor.status_changed_event.wait()
    assert_transaction_status_match(
        transactions_processor,
        transaction,
        expected_status,
        timeout=timeout,
        interval=interval,
    )<|MERGE_RESOLUTION|>--- conflicted
+++ resolved
@@ -117,7 +117,9 @@
                 result.append(transaction)
         return sorted(result, key=lambda x: x["created_at"])
 
-<<<<<<< HEAD
+    def get_newer_transactions(self, transaction_hash: str):
+        return []
+
     def set_transaction_timestamp_appeal(
         self, transaction: dict | str, timestamp_appeal: int
     ):
@@ -138,10 +140,6 @@
                 )
             print("bla", appeal_processing_time)
             transaction["appeal_processing_time"] += appeal_processing_time
-=======
-    def get_newer_transactions(self, transaction_hash: str):
-        return []
->>>>>>> 2d6b5189
 
 
 class SnapshotMock:
