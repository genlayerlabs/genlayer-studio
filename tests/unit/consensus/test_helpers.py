--- conflicted
+++ resolved
@@ -273,10 +273,7 @@
             if transaction.contract_snapshot
             else None
         ),
-<<<<<<< HEAD
-=======
         "config_rotation_rounds": transaction.config_rotation_rounds,
->>>>>>> dadacb0e
     }
 
 
