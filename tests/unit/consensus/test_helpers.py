--- conflicted
+++ resolved
@@ -70,14 +70,7 @@
         else:
             transaction["timestamp_awaiting_finalization"] = int(time.time())
 
-<<<<<<< HEAD
-    def add_transaction(self, new_transaction: dict):
-        self.transactions.append(new_transaction)
-
     def get_accepted_undetermined_transactions(self):
-=======
-    def get_accepted_transactions(self):
->>>>>>> f34870ec
         result = []
         for transaction in self.transactions:
             if (transaction["status"] == TransactionStatus.ACCEPTED.value) or (
