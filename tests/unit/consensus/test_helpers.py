--- conflicted
+++ resolved
@@ -68,14 +68,14 @@
 
     def set_transaction_appeal(self, transaction_hash: str, appeal: bool):
         transaction = self.get_transaction_by_hash(transaction_hash)
-        if appeal:
-            if (transaction["status"] == TransactionStatus.ACCEPTED.value) or (
-                transaction["status"] == TransactionStatus.UNDETERMINED.value
-            ):
-                transaction["appealed"] = appeal
-                self.set_transaction_timestamp_appeal(transaction, int(time.time()))
-        else:
+        if not appeal:
             transaction["appealed"] = appeal
+        elif transaction["status"] in (
+            TransactionStatus.ACCEPTED.value,
+            TransactionStatus.UNDETERMINED.value,
+        ):
+            transaction["appealed"] = appeal
+            self.set_transaction_timestamp_appeal(transaction, int(time.time()))
 
     def set_transaction_timestamp_awaiting_finalization(
         self, transaction_hash: str, timestamp_awaiting_finalization: int = None
@@ -132,24 +132,6 @@
     def get_newer_transactions(self, transaction_hash: str):
         return []
 
-<<<<<<< HEAD
-    def set_transaction_timestamp_appeal(
-        self, transaction: dict | str, timestamp_appeal: int
-    ):
-        if isinstance(transaction, str):  # hash
-            transaction = self.get_transaction_by_hash(transaction)
-        transaction["timestamp_appeal"] = timestamp_appeal
-
-    def set_transaction_appeal_processing_time(self, transaction_hash: str):
-        transaction = self.get_transaction_by_hash(transaction_hash)
-        transaction["appeal_processing_time"] += (
-            round(time.time()) - transaction["timestamp_appeal"]
-        )
-
-    def reset_transaction_appeal_processing_time(self, transaction_hash: str):
-        transaction = self.get_transaction_by_hash(transaction_hash)
-        transaction["appeal_processing_time"] = 0
-=======
     def update_consensus_history(
         self,
         transaction_hash: str,
@@ -179,7 +161,23 @@
             ]
 
         transaction["consensus_history"]["current_status_changes"] = []
->>>>>>> 60f955c6
+
+    def set_transaction_timestamp_appeal(
+        self, transaction: dict | str, timestamp_appeal: int
+    ):
+        if isinstance(transaction, str):  # hash
+            transaction = self.get_transaction_by_hash(transaction)
+        transaction["timestamp_appeal"] = timestamp_appeal
+
+    def set_transaction_appeal_processing_time(self, transaction_hash: str):
+        transaction = self.get_transaction_by_hash(transaction_hash)
+        transaction["appeal_processing_time"] += (
+            round(time.time()) - transaction["timestamp_appeal"]
+        )
+
+    def reset_transaction_appeal_processing_time(self, transaction_hash: str):
+        transaction = self.get_transaction_by_hash(transaction_hash)
+        transaction["appeal_processing_time"] = 0
 
 
 class SnapshotMock:
@@ -235,12 +233,9 @@
         "timestamp_awaiting_finalization": transaction.timestamp_awaiting_finalization,
         "appeal_failed": transaction.appeal_failed,
         "appeal_undetermined": transaction.appeal_undetermined,
-<<<<<<< HEAD
+        "consensus_history": transaction.consensus_history,
         "timestamp_appeal": transaction.timestamp_appeal,
         "appeal_processing_time": transaction.appeal_processing_time,
-=======
-        "consensus_history": transaction.consensus_history,
->>>>>>> 60f955c6
     }
 
 
