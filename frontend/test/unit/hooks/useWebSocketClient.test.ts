import { describe, it, expect, vi } from 'vitest';

// Mock WebSocket with readyState constants
const WebSocketMock: any = vi.fn(() => ({
  send: vi.fn(),
  close: vi.fn(),
  addEventListener: vi.fn(),
  removeEventListener: vi.fn(),
  readyState: 1, // OPEN
}));
Object.assign(WebSocketMock, {
  CONNECTING: 0,
  OPEN: 1,
  CLOSING: 2,
  CLOSED: 3,
});
(global as any).WebSocket = WebSocketMock;

describe('useWebSocketClient', () => {
<<<<<<< HEAD
  beforeEach(() => {
    mockOn.mockClear();
    (io as any).mockClear();
  });
=======
  it('should create a WebSocket client with the correct URL', async () => {
    const { useWebSocketClient } = await import('@/hooks/useWebSocketClient');
    const client = useWebSocketClient();
    const expectedUrl = (client as unknown as { url: string }).url;

    WebSocketMock.mockClear();
    client.connect();
>>>>>>> 520e4461

    expect(WebSocketMock).toHaveBeenCalledWith(expectedUrl);
  });

<<<<<<< HEAD
  it('should return a socket client instance', () => {
    const client = useWebSocketClient();

    expect(client).toHaveProperty('id', 'mocked-socket-id');
    expect(client).toHaveProperty('on');
  });

  it('should reuse the existing WebSocket client on subsequent calls', () => {
    const client1 = useWebSocketClient();
    const client2 = useWebSocketClient();
    expect(client1).toBe(client2);
=======
  it('should create a WebSocket client with the correct URL', async () => {
    const { useWebSocketClient } = await import('@/hooks/useWebSocketClient');
    const client = useWebSocketClient();
    expect(client).toBeDefined();
    expect(global.WebSocket).toHaveBeenCalled();
  });

  it('should have an emit method', async () => {
    const { useWebSocketClient } = await import('@/hooks/useWebSocketClient');
    const client = useWebSocketClient();
    expect(client.emit).toBeDefined();
    expect(typeof client.emit).toBe('function');
  });

  it('should have an on method for event handling', async () => {
    const { useWebSocketClient } = await import('@/hooks/useWebSocketClient');
    const client = useWebSocketClient();
    expect(client.on).toBeDefined();
    expect(typeof client.on).toBe('function');
  });

  it('should have an off method for removing event handlers', async () => {
    const { useWebSocketClient } = await import('@/hooks/useWebSocketClient');
    const client = useWebSocketClient();
    expect(client.off).toBeDefined();
    expect(typeof client.off).toBe('function');
  });

  it('should have a connect method', async () => {
    const { useWebSocketClient } = await import('@/hooks/useWebSocketClient');
    const client = useWebSocketClient();
    expect(client.connect).toBeDefined();
    expect(typeof client.connect).toBe('function');
  });

  it('should have a disconnect method', async () => {
    const { useWebSocketClient } = await import('@/hooks/useWebSocketClient');
    const client = useWebSocketClient();
    expect(client.disconnect).toBeDefined();
    expect(typeof client.disconnect).toBe('function');
  });

  it('should handle event listeners', async () => {
    const { useWebSocketClient } = await import('@/hooks/useWebSocketClient');
    const client = useWebSocketClient();
    const mockHandler = vi.fn();

    client.on('test-event', mockHandler);
    client.off('test-event', mockHandler);

    expect(mockHandler).not.toHaveBeenCalled();
>>>>>>> 520e4461
  });
});<|MERGE_RESOLUTION|>--- conflicted
+++ resolved
@@ -17,12 +17,6 @@
 (global as any).WebSocket = WebSocketMock;
 
 describe('useWebSocketClient', () => {
-<<<<<<< HEAD
-  beforeEach(() => {
-    mockOn.mockClear();
-    (io as any).mockClear();
-  });
-=======
   it('should create a WebSocket client with the correct URL', async () => {
     const { useWebSocketClient } = await import('@/hooks/useWebSocketClient');
     const client = useWebSocketClient();
@@ -30,24 +24,10 @@
 
     WebSocketMock.mockClear();
     client.connect();
->>>>>>> 520e4461
 
     expect(WebSocketMock).toHaveBeenCalledWith(expectedUrl);
   });
 
-<<<<<<< HEAD
-  it('should return a socket client instance', () => {
-    const client = useWebSocketClient();
-
-    expect(client).toHaveProperty('id', 'mocked-socket-id');
-    expect(client).toHaveProperty('on');
-  });
-
-  it('should reuse the existing WebSocket client on subsequent calls', () => {
-    const client1 = useWebSocketClient();
-    const client2 = useWebSocketClient();
-    expect(client1).toBe(client2);
-=======
   it('should create a WebSocket client with the correct URL', async () => {
     const { useWebSocketClient } = await import('@/hooks/useWebSocketClient');
     const client = useWebSocketClient();
@@ -99,6 +79,5 @@
     client.off('test-event', mockHandler);
 
     expect(mockHandler).not.toHaveBeenCalled();
->>>>>>> 520e4461
   });
 });