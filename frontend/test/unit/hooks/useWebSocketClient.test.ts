--- conflicted
+++ resolved
@@ -1,23 +1,11 @@
-<<<<<<< HEAD
-import { describe, it, expect, vi, beforeEach } from 'vitest';
-import { useWebSocketClient } from '@/hooks/useWebSocketClient';
-
-// Mock WebSocket
-global.WebSocket = vi.fn(() => ({
-=======
 import { describe, it, expect, vi } from 'vitest';
 
 // Mock WebSocket with readyState constants
 const WebSocketMock: any = vi.fn(() => ({
->>>>>>> 0bf315cb
   send: vi.fn(),
   close: vi.fn(),
   addEventListener: vi.fn(),
   removeEventListener: vi.fn(),
-<<<<<<< HEAD
-  readyState: WebSocket.OPEN,
-})) as any;
-=======
   readyState: 1, // OPEN
 }));
 Object.assign(WebSocketMock, {
@@ -27,7 +15,6 @@
   CLOSED: 3,
 });
 (global as any).WebSocket = WebSocketMock;
->>>>>>> 0bf315cb
 
 describe('useWebSocketClient', () => {
   it('should create a WebSocket client with the correct URL', async () => {
@@ -41,86 +28,56 @@
     expect(WebSocketMock).toHaveBeenCalledWith(expectedUrl);
   });
 
-<<<<<<< HEAD
-  it('should create a WebSocket client with the correct URL', () => {
+  it('should create a WebSocket client with the correct URL', async () => {
+    const { useWebSocketClient } = await import('@/hooks/useWebSocketClient');
     const client = useWebSocketClient();
     expect(client).toBeDefined();
     expect(global.WebSocket).toHaveBeenCalled();
   });
 
-  it('should have an emit method', () => {
-=======
   it('should have an emit method', async () => {
     const { useWebSocketClient } = await import('@/hooks/useWebSocketClient');
->>>>>>> 0bf315cb
     const client = useWebSocketClient();
     expect(client.emit).toBeDefined();
     expect(typeof client.emit).toBe('function');
   });
 
-<<<<<<< HEAD
-  it('should have an on method for event handling', () => {
-=======
   it('should have an on method for event handling', async () => {
     const { useWebSocketClient } = await import('@/hooks/useWebSocketClient');
->>>>>>> 0bf315cb
     const client = useWebSocketClient();
     expect(client.on).toBeDefined();
     expect(typeof client.on).toBe('function');
   });
 
-<<<<<<< HEAD
-  it('should have an off method for removing event handlers', () => {
-=======
   it('should have an off method for removing event handlers', async () => {
     const { useWebSocketClient } = await import('@/hooks/useWebSocketClient');
->>>>>>> 0bf315cb
     const client = useWebSocketClient();
     expect(client.off).toBeDefined();
     expect(typeof client.off).toBe('function');
   });
 
-<<<<<<< HEAD
-  it('should have a connect method', () => {
-=======
   it('should have a connect method', async () => {
     const { useWebSocketClient } = await import('@/hooks/useWebSocketClient');
->>>>>>> 0bf315cb
     const client = useWebSocketClient();
     expect(client.connect).toBeDefined();
     expect(typeof client.connect).toBe('function');
   });
 
-<<<<<<< HEAD
-  it('should have a disconnect method', () => {
-=======
   it('should have a disconnect method', async () => {
     const { useWebSocketClient } = await import('@/hooks/useWebSocketClient');
->>>>>>> 0bf315cb
     const client = useWebSocketClient();
     expect(client.disconnect).toBeDefined();
     expect(typeof client.disconnect).toBe('function');
   });
 
-<<<<<<< HEAD
-  it('should handle event listeners', () => {
-=======
   it('should handle event listeners', async () => {
     const { useWebSocketClient } = await import('@/hooks/useWebSocketClient');
->>>>>>> 0bf315cb
     const client = useWebSocketClient();
     const mockHandler = vi.fn();
 
     client.on('test-event', mockHandler);
-<<<<<<< HEAD
-    // Note: In a real test, you'd trigger the event and verify the handler is called
-
-    client.off('test-event', mockHandler);
-    // Note: In a real test, you'd verify the handler is removed
-=======
     client.off('test-event', mockHandler);
 
     expect(mockHandler).not.toHaveBeenCalled();
->>>>>>> 0bf315cb
   });
 });