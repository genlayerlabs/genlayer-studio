import { WebDriver, By, until } from 'selenium-webdriver';
import { Select } from 'selenium-webdriver/lib/select';
import { SettingsPage } from '../pages/SettingsPage.js'
import { ContractsPage } from '../pages/ContractsPage.js'
import { before, describe, after, it } from 'node:test'
import { expect } from 'chai'
import { getDriver } from '../utils/driver.js'

let driver: WebDriver
let settingsPage: SettingsPage
let contractsPage: ContractsPage

describe('Settings - Update Node Validator', () => {
  before(async () => {
    driver = await getDriver()
    settingsPage = new SettingsPage(driver)
    contractsPage = new ContractsPage(driver)
  })

  it('should update an existing validator', async () => {
    await contractsPage.navigate()
    await contractsPage.waitUntilVisible()
    await contractsPage.skipTutorial()

    await settingsPage.navigate()
    await settingsPage.waitUntilVisible()

    await settingsPage.createValidator({
      provider: 'heuristai',
      model: 'mistralai/mixtral-8x7b-instruct',
      stake: 7
    })
    const existingValidators = await settingsPage.getValidatorsElements()
    expect(
      existingValidators.length,
      'number of validators should be greather than 0'
    ).be.greaterThan(0)
<<<<<<< HEAD
    

    const validator = await existingValidators[0].findElement(
      By.xpath("//div[@data-testid = 'validator-item']"),
=======

    const validator = await existingValidators[0].findElement(
      By.xpath("//div[@data-testid = 'validator-item']")
>>>>>>> 2daae8eb
    )
    await validator.click()

    // provider select
    const selectProviderElement = await driver.wait(
      until.elementLocated(
        By.xpath("//select[contains(@data-testid, 'dropdown-provider')]"),
      ),
      2000,
    )
    const selectProvider = new Select(selectProviderElement)
    await selectProvider.selectByValue('ollama')

    // model select
    const selectModelElement = await driver.wait(
      until.elementLocated(By.xpath("//select[contains(@data-testid, 'dropdown-model')]")),
      2000,
    )
    const selectModel = new Select(selectModelElement)
    await selectModel.selectByValue('llama2')

    const stakeInput = await driver.wait(
      until.elementLocated(By.xpath("//input[@data-testid='input-stake']")),
      2000,
    )
    await stakeInput.clear()
    await stakeInput.sendKeys(8)

    const updateValidatorBtn = await driver.wait(
      until.elementLocated(By.xpath("//button[@data-testid='btn-update-validator']")),
      2000,
    )
    // call save validator button
    await updateValidatorBtn.click()

    driver.sleep(10000)
    const validators = await settingsPage.getValidatorsElements()
    const provider = await validators[0].findElement(
<<<<<<< HEAD
      By.xpath("//span[@data-testid = 'validator-item-provider']"),
    )
    const model = await validators[0].findElement(
      By.xpath("//span[@data-testid = 'validator-item-model']"),
=======
      By.xpath("//span[@data-testid = 'validator-item-provider']")
    )
    const model = await validators[0].findElement(
      By.xpath("//span[@data-testid = 'validator-item-model']")
>>>>>>> 2daae8eb
    )
    const providerText = await provider.getText()
    const modelText = await model.getText()
    expect(providerText, 'provider should be ollama').be.equal('ollama')
    expect(modelText, 'model should be llama2').be.equal('llama2')
  })

  after(() => driver.quit())
})<|MERGE_RESOLUTION|>--- conflicted
+++ resolved
@@ -35,16 +35,9 @@
       existingValidators.length,
       'number of validators should be greather than 0'
     ).be.greaterThan(0)
-<<<<<<< HEAD
-    
 
     const validator = await existingValidators[0].findElement(
       By.xpath("//div[@data-testid = 'validator-item']"),
-=======
-
-    const validator = await existingValidators[0].findElement(
-      By.xpath("//div[@data-testid = 'validator-item']")
->>>>>>> 2daae8eb
     )
     await validator.click()
 
@@ -83,17 +76,10 @@
     driver.sleep(10000)
     const validators = await settingsPage.getValidatorsElements()
     const provider = await validators[0].findElement(
-<<<<<<< HEAD
       By.xpath("//span[@data-testid = 'validator-item-provider']"),
     )
     const model = await validators[0].findElement(
       By.xpath("//span[@data-testid = 'validator-item-model']"),
-=======
-      By.xpath("//span[@data-testid = 'validator-item-provider']")
-    )
-    const model = await validators[0].findElement(
-      By.xpath("//span[@data-testid = 'validator-item-model']")
->>>>>>> 2daae8eb
     )
     const providerText = await provider.getText()
     const modelText = await model.getText()
