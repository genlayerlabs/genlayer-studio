--- conflicted
+++ resolved
@@ -1,81 +1,25 @@
-import { fileURLToPath } from 'node:url'
+import { fileURLToPath, URL } from 'node:url'
+
+import { defineConfig } from 'vite'
 import vue from '@vitejs/plugin-vue'
 import vueJsx from '@vitejs/plugin-vue-jsx'
-<<<<<<< HEAD
 import VueDevTools from 'vite-plugin-vue-devtools'
-=======
-import AutoImport from 'unplugin-auto-import/vite'
-import Components from 'unplugin-vue-components/vite'
-import { defineConfig } from 'vite'
-import vuetify from 'vite-plugin-vuetify'
-import svgLoader from 'vite-svg-loader'
->>>>>>> 8db53cfd
 
 // https://vitejs.dev/config/
 export default defineConfig({
   plugins: [
     vue(),
     vueJsx(),
-<<<<<<< HEAD
     VueDevTools(),
   ],
-=======
-
-    // Docs: https://github.com/vuetifyjs/vuetify-loader/tree/master/packages/vite-plugin
-    vuetify({
-      styles: {
-        configFile: 'src/assets/styles/variables/_vuetify.scss'
-      }
-    }),
-    Components({
-      dirs: ['src/@core/components', 'src/components'],
-      dts: true,
-      resolvers: [
-        (componentName) => {
-          // Auto import `VueApexCharts`
-          if (componentName === 'VueApexCharts')
-            return { name: 'default', from: 'vue3-apexcharts', as: 'VueApexCharts' }
-        }
-      ]
-    }),
-
-    // Docs: https://github.com/antfu/unplugin-auto-import#unplugin-auto-import
-    AutoImport({
-      imports: ['vue', 'vue-router', '@vueuse/core', '@vueuse/math', 'pinia'],
-      vueTemplate: true,
-
-      // ℹ️ Disabled to avoid confusion & accidental usage
-      ignore: ['useCookies', 'useStorage']
-    }),
-    svgLoader()
-  ],
-  define: { 'process.env': {} },
->>>>>>> 8db53cfd
   resolve: {
     alias: {
-      '@': fileURLToPath(new URL('./src', import.meta.url)),
-      '@core': fileURLToPath(new URL('./src/@core', import.meta.url)),
-      '@layouts': fileURLToPath(new URL('./src/@layouts', import.meta.url)),
-      '@images': fileURLToPath(new URL('./src/assets/images/', import.meta.url)),
-      '@styles': fileURLToPath(new URL('./src/assets/styles/', import.meta.url)),
-      '@configured-variables': fileURLToPath(
-        new URL('./src/assets/styles/variables/_template.scss', import.meta.url)
-      )
+      '@': fileURLToPath(new URL('./src', import.meta.url))
     }
-  },
-  build: {
-    chunkSizeWarningLimit: 5000
-  },
-  optimizeDeps: {
-    exclude: ['vuetify'],
-    entries: ['./src/**/*.vue']
   },
   server: {
     host: true,
     port: 8080
   }
-<<<<<<< HEAD
   
-=======
->>>>>>> 8db53cfd
 })