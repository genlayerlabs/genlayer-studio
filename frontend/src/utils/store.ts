import { useAccountsStore, useContractsStore, useTransactionsStore } from '@/stores'
import { db } from './db'
import { v4 as uuidv4 } from 'uuid'

// for old version and local storage
export const examplesNames = [
  'football_prediction_market.py',
  'llm_erc20.py',
  'storage.py',
  'user_storage.py',
  'wizard_of_coin.py'
]

export const setupStores = async () => {
  const contractsStore = useContractsStore()
  const accountsStore = useAccountsStore()
  const transactionsStore = useTransactionsStore()
  const contractFiles = await db.contractFiles.toArray()
  const filteredFiles = contractFiles.filter((c) => (c.example && !c.updatedAt ) || (!c.example && !c.updatedAt))
  
  if (filteredFiles.length === 0) {
    const contractsBlob = import.meta.glob('@/assets/examples/contracts/*.py', {
      query: '?raw',
      import: 'default'
    })
    for (const key of Object.keys(contractsBlob)) {
      const raw = await contractsBlob[key]()
      const name = key.split('/').pop() || 'ExampleContract.py'
      if(!contractFiles.some((c) => c.name === name)) {
        const contract = {
          id: uuidv4(),
          name,
          content: ((raw as string) || '').trim(),
          example: true
        }
        contractsStore.addContractFile(contract)
      }
    }
  } else {
    contractsStore.contracts = await db.contractFiles.toArray()
  }

  contractsStore.deployedContracts = await db.deployedContracts.toArray()
  transactionsStore.transactions = await db.transactions.toArray()
<<<<<<< HEAD
  if ( accountsStore.privateKeys.length < 1) {
    accountsStore.generateNewAccount()
  } else {
    accountsStore.privateKeys = localStorage.getItem('accountsStore.privateKeys')
      ? ((localStorage.getItem('accountsStore.privateKeys') || '').split(',') as `0x${string}`[])
=======
  if (accountsStore.accounts.length < 1) {
    await accountsStore.generateNewAccount()
  } else {
    accountsStore.accounts = localStorage.getItem('accountsStore.accounts')
      ? (localStorage.getItem('accountsStore.accounts') || '').split(',')
>>>>>>> 79f05749
      : []
  }
}

export const getContractFileName = (name: string) => {
  const tokens = name.split('.')
  if (tokens.length > 0) {
    return `${tokens[0]}.gpy`
  }
  return `${name}.gpy`
}<|MERGE_RESOLUTION|>--- conflicted
+++ resolved
@@ -16,8 +16,10 @@
   const accountsStore = useAccountsStore()
   const transactionsStore = useTransactionsStore()
   const contractFiles = await db.contractFiles.toArray()
-  const filteredFiles = contractFiles.filter((c) => (c.example && !c.updatedAt ) || (!c.example && !c.updatedAt))
-  
+  const filteredFiles = contractFiles.filter(
+    (c) => (c.example && !c.updatedAt) || (!c.example && !c.updatedAt)
+  )
+
   if (filteredFiles.length === 0) {
     const contractsBlob = import.meta.glob('@/assets/examples/contracts/*.py', {
       query: '?raw',
@@ -26,7 +28,7 @@
     for (const key of Object.keys(contractsBlob)) {
       const raw = await contractsBlob[key]()
       const name = key.split('/').pop() || 'ExampleContract.py'
-      if(!contractFiles.some((c) => c.name === name)) {
+      if (!contractFiles.some((c) => c.name === name)) {
         const contract = {
           id: uuidv4(),
           name,
@@ -42,19 +44,11 @@
 
   contractsStore.deployedContracts = await db.deployedContracts.toArray()
   transactionsStore.transactions = await db.transactions.toArray()
-<<<<<<< HEAD
-  if ( accountsStore.privateKeys.length < 1) {
+  if (accountsStore.privateKeys.length < 1) {
     accountsStore.generateNewAccount()
   } else {
     accountsStore.privateKeys = localStorage.getItem('accountsStore.privateKeys')
       ? ((localStorage.getItem('accountsStore.privateKeys') || '').split(',') as `0x${string}`[])
-=======
-  if (accountsStore.accounts.length < 1) {
-    await accountsStore.generateNewAccount()
-  } else {
-    accountsStore.accounts = localStorage.getItem('accountsStore.accounts')
-      ? (localStorage.getItem('accountsStore.accounts') || '').split(',')
->>>>>>> 79f05749
       : []
   }
 }
