<script setup lang="ts">
import ConstructorParameters from '@/components/Simulator/ConstructorParameters.vue';
import ContractReadMethods from '@/components/Simulator/ContractReadMethods.vue';
import ContractWriteMethods from '@/components/Simulator/ContractWriteMethods.vue';
import TransactionsList from '@/components/Simulator/TransactionsList.vue';
import { useContractQueries, useConfig } from '@/hooks';
import MainTitle from '@/components/Simulator/MainTitle.vue';
import { ref, watch, computed } from 'vue';
import {
  useContractsStore,
  useNodeStore,
  useConsensusStore,
  useUIStore,
} from '@/stores';

import ContractInfo from '@/components/Simulator/ContractInfo.vue';
import BooleanField from '@/components/global/fields/BooleanField.vue';
import FieldError from '@/components/global/fields/FieldError.vue';
import NumberInput from '@/components/global/inputs/NumberInput.vue';

const uiStore = useUIStore();
const contractsStore = useContractsStore();
const { isDeployed, address, contract } = useContractQueries();
const nodeStore = useNodeStore();
const consensusStore = useConsensusStore();
const leaderOnly = ref(false);

const isDeploymentOpen = ref(!isDeployed.value);
const finalityWindow = computed({
  get: () => consensusStore.finalityWindow,
  set: (newTime) => {
    if (isFinalityWindowValid(newTime)) {
      consensusStore.setFinalityWindowTime(newTime);
    }
  },
});
const isLoading = computed(() => consensusStore.isLoading);
const { canUpdateFinalityWindow } = useConfig();

// Hide constructors by default when contract is already deployed
const setConstructorVisibility = () => {
  isDeploymentOpen.value = !isDeployed.value;
};

watch(
  [() => contract.value?.id, () => isDeployed.value, () => address.value],
  setConstructorVisibility,
);

function isFinalityWindowValid(value: number) {
  return Number.isInteger(value) && value >= 0;
}
</script>

<template>
  <div class="flex max-h-[93vh] w-full flex-col overflow-y-auto">
    <MainTitle data-testid="run-debug-page-title">Run and Debug</MainTitle>

    <template
      v-if="contractsStore.currentContract && contractsStore.currentContractId"
    >
      <BooleanField
        v-model="leaderOnly"
        name="leaderOnly"
        label="Leader Only (Fast Execution)"
        class="p-2"
      />

      <div v-if="isLoading">Loading finality window...</div>
      <div v-else>
        <div v-if="canUpdateFinalityWindow" class="p-2">
          <div class="flex flex-wrap items-center gap-2">
            <label for="finalityWindow" class="text-xs"
              >Finality Window (seconds)</label
            >
            <NumberInput
              id="finalityWindow"
              name="finalityWindow"
              :min="0"
              :step="1"
              v-model.number="finalityWindow"
              required
              testId="input-finalityWindow"
              :disabled="false"
              class="w-20"
              tiny
            />
          </div>

          <FieldError v-if="!isFinalityWindowValid"
            >Please enter a positive integer.</FieldError
          >
<<<<<<< HEAD
          <NumberInput
            id="finalityWindow"
            name="finalityWindow"
            :min="1"
            :step="1"
            :invalid="!isFinalityWindowValid"
            v-model.number="finalityWindow"
            required
            testId="input-finalityWindow"
            :disabled="false"
            class="h-6 w-20"
            tiny
          />
=======
>>>>>>> dadacb0e
        </div>
      </div>

      <ContractInfo
        :showNewDeploymentButton="!isDeploymentOpen"
        @openDeployment="isDeploymentOpen = true"
      />

      <template v-if="nodeStore.hasAtLeastOneValidator || uiStore.showTutorial">
        <ConstructorParameters
          id="tutorial-how-to-deploy"
          v-if="isDeploymentOpen"
          @deployedContract="isDeploymentOpen = false"
          :leaderOnly="leaderOnly"
        />

        <ContractReadMethods
          v-if="isDeployed"
          id="tutorial-read-methods"
          :leaderOnly="leaderOnly"
        />
        <ContractWriteMethods
          v-if="isDeployed"
          id="tutorial-write-methods"
          :leaderOnly="leaderOnly"
        />
        <TransactionsList
          id="tutorial-tx-response"
          :finalityWindow="finalityWindow"
        />
      </template>
    </template>

    <div
      v-else
      class="flex w-full flex-col bg-slate-100 px-2 py-2 dark:dark:bg-zinc-700"
    >
      <div class="text-sm">
        Please first select an intelligent contract in the
        <RouterLink
          :to="{ name: 'contracts' }"
          class="text-primary underline dark:text-white"
        >
          Files list.
        </RouterLink>
      </div>
    </div>
  </div>
</template><|MERGE_RESOLUTION|>--- conflicted
+++ resolved
@@ -82,7 +82,7 @@
               required
               testId="input-finalityWindow"
               :disabled="false"
-              class="w-20"
+              class="h-6 w-20"
               tiny
             />
           </div>
@@ -90,22 +90,6 @@
           <FieldError v-if="!isFinalityWindowValid"
             >Please enter a positive integer.</FieldError
           >
-<<<<<<< HEAD
-          <NumberInput
-            id="finalityWindow"
-            name="finalityWindow"
-            :min="1"
-            :step="1"
-            :invalid="!isFinalityWindowValid"
-            v-model.number="finalityWindow"
-            required
-            testId="input-finalityWindow"
-            :disabled="false"
-            class="h-6 w-20"
-            tiny
-          />
-=======
->>>>>>> dadacb0e
         </div>
       </div>
 
