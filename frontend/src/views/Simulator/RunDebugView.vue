--- conflicted
+++ resolved
@@ -23,12 +23,6 @@
 const handleGetContractState = async (contractAddress: string, method: string) => {
   const { result } = await rpcClient.call({
     method: 'get_contract_state',
-<<<<<<< HEAD
-    params: [contractAddress]
-  })
-
-  contractState.value = result.data.state
-=======
     params: [contractAddress, method]
   })
 
@@ -36,7 +30,6 @@
     ...contractState.value,
     [method]: result.data.result
   }
->>>>>>> d8e2a9b8
 }
 
 const handleCallContractMethod = async ({ method, params }: { method: string; params: any[] }) => {
@@ -99,12 +92,7 @@
 
 const setDefaultState = async (contract: DeployedContract) => {
   try {
-<<<<<<< HEAD
-    defaultContractState.value = contract.defaultState
-    await getContractState(contract.address)
-=======
     contractContructorParams.value = contract.defaultState
->>>>>>> d8e2a9b8
 
     const { result } = await rpcClient.call({
       method: 'get_icontract_schema',
@@ -159,17 +147,12 @@
         </div>
         <div class="flex flex-col p-2 w-full justify-center">
           <ToolTip text="Deploy" :options="{ placement: 'top' }" />
-<<<<<<< HEAD
-          <button @click="handleDeployContract"
-            class="bg-primary hover:opacity-80 text-white font-semibold px-4 py-2 rounded">Deploy</button>
-=======
           <button
             @click="handleDeployContract"
             class="bg-primary hover:opacity-80 text-white font-semibold px-4 py-2 rounded"
           >
             Deploy
           </button>
->>>>>>> d8e2a9b8
         </div>
       </div>
       <div class="flex flex-col" v-if="deployedContract">
@@ -191,15 +174,9 @@
       </div>
     </div>
     <div class="flex flex-col px-2 py-2 w-full bg-slate-100 dark:dark:bg-zinc-700" v-else>
-<<<<<<< HEAD
-      <div class="text-sm">Please select an intelligent contract first, you can go to <RouterLink
-          :to="{ name: 'simulator.contracts' }" class=" dark:text-white text-primary">
-
-=======
       <div class="text-sm">
         Please select an intelligent contract first, you can go to
-        <RouterLink :to="{ name: 'simulator.contracts' }" class="text-primary">
->>>>>>> d8e2a9b8
+        <RouterLink :to="{ name: 'simulator.contracts' }" class="text-primary dark:text-white">
           Files llist.
         </RouterLink>
       </div>
