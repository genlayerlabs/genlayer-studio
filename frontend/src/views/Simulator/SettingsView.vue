--- conflicted
+++ resolved
@@ -1,207 +1,16 @@
 <script setup lang="ts">
-<<<<<<< HEAD
-import { notify } from '@kyvg/vue3-notification';
-import { useNodeStore, useContractsStore } from '@/stores';
-import ValidatorItem from '@/components/Simulator/ValidatorItem.vue';
-import ValidatorModal from '@/components/Simulator/ValidatorModal.vue';
-import { ref, computed } from 'vue';
-import MainTitle from '@/components/Simulator/MainTitle.vue';
-import PageSection from '@/components/Simulator/PageSection.vue';
-import { ArchiveBoxXMarkIcon } from '@heroicons/vue/24/solid';
-import { PlusIcon } from '@heroicons/vue/16/solid';
-import EmptyListPlaceholder from '@/components/Simulator/EmptyListPlaceholder.vue';
-import { uniqBy } from 'lodash-es';
-import GhostBtn from '@/components/global/GhostBtn.vue';
-import ProviderItem from '@/components/Simulator/ProviderItem.vue';
-import ProviderModal from '@/components/Simulator/ProviderModal.vue';
-
-const contractsStore = useContractsStore();
-const nodeStore = useNodeStore();
-const isNewValidatorModalOpen = ref(false);
-const isNewProviderModalOpen = ref(false);
-const isResetStorageModalOpen = ref(false);
-const isResetting = ref(false);
-
-const modelGroups = computed(() => {
-  return uniqBy(nodeStore.nodeProviders, 'provider').map((provider: any) => ({
-    provider: provider.provider,
-    models: nodeStore.nodeProviders.filter(
-      (p) => p.provider === provider.provider,
-    ),
-  }));
-});
-
-const handleResetStorage = async () => {
-  isResetting.value = true;
-  try {
-    await contractsStore.resetStorage();
-
-    notify({
-      title: 'Storage reset successfully',
-      type: 'success',
-    });
-  } catch (error) {
-    console.error(error);
-    notify({
-      title: 'Error',
-      text: (error as Error)?.message || 'Error resetting the storage',
-      type: 'error',
-    });
-  } finally {
-    isResetStorageModalOpen.value = false;
-    isResetting.value = false;
-  }
-};
-=======
 import MainTitle from '@/components/Simulator/MainTitle.vue';
 import AccountSection from '@/components/Simulator/settings/AccountSection.vue';
 import ProviderSection from '@/components/Simulator/settings/ProviderSection.vue';
 import SimulatorSection from '@/components/Simulator/settings/SimulatorSection.vue';
->>>>>>> 1844561b
 </script>
 
 <template>
   <div class="flex max-h-[93vh] w-full flex-col overflow-y-auto">
     <MainTitle data-testid="settings-page-title">Settings</MainTitle>
 
-<<<<<<< HEAD
-    <PageSection id="tutorial-validators">
-      <template #title>
-        Validators
-        <span class="opacity-50">{{ nodeStore.validators.length }}</span>
-      </template>
-
-      <template #actions>
-        <GhostBtn
-          @click="isNewValidatorModalOpen = true"
-          v-tooltip="'New Validator'"
-          testId="create-new-validator-btn"
-        >
-          <PlusIcon class="h-4 w-4" />
-        </GhostBtn>
-      </template>
-
-      <ContentLoader v-if="nodeStore.isLoadingValidatorData" />
-
-      <EmptyListPlaceholder v-else-if="nodeStore.validators.length < 1">
-        No validators.
-      </EmptyListPlaceholder>
-
-      <div
-        class="overflow-hidden rounded-md border border-gray-300 dark:border-gray-800"
-        v-if="nodeStore.validators.length > 0"
-      >
-        <div class="divide-y divide-gray-200 dark:divide-gray-800">
-          <ValidatorItem
-            v-for="validator in nodeStore.validatorsOrderedById"
-            :key="validator.id"
-            :validator="validator"
-          />
-        </div>
-      </div>
-
-      <Btn
-        v-if="
-          !nodeStore.hasAtLeastOneValidator && !nodeStore.isLoadingValidatorData
-        "
-        @click="isNewValidatorModalOpen = true"
-        :icon="PlusIcon"
-      >
-        New Validator
-      </Btn>
-
-      <ValidatorModal
-        :open="isNewValidatorModalOpen"
-        @close="isNewValidatorModalOpen = false"
-      />
-    </PageSection>
-
-    <PageSection>
-      <template #title>Providers</template>
-
-      <template #actions>
-        <GhostBtn
-          @click="isNewProviderModalOpen = true"
-          v-tooltip="'New Provider'"
-          testId="create-new-validator-btn"
-        >
-          <PlusIcon class="h-4 w-4" />
-        </GhostBtn>
-      </template>
-
-      <div v-for="group in modelGroups" :key="group.provider">
-        {{ group.provider }} :
-
-        <div
-          class="overflow-hidden rounded-md border border-gray-300 dark:border-gray-800"
-          v-if="nodeStore.validators.length > 0"
-        >
-          <div class="divide-y divide-gray-200 dark:divide-gray-800"></div>
-          <ProviderItem
-            v-for="model in group.models"
-            :key="model"
-            :provider="model"
-          />
-        </div>
-      </div>
-
-      <ProviderModal
-        :open="isNewProviderModalOpen"
-        @close="isNewProviderModalOpen = false"
-      />
-    </PageSection>
-
-    <PageSection>
-      <template #title>Simulator Storage</template>
-
-      <Btn
-        @click="isResetStorageModalOpen = true"
-        :icon="ArchiveBoxXMarkIcon"
-        :disabled="nodeStore.contractsToDelete.length < 1"
-        secondary
-        v-tooltip="
-          nodeStore.contractsToDelete.length < 1 &&
-          'No contracts files to delete'
-        "
-      >
-        Reset Storage
-      </Btn>
-
-      <ConfirmationModal
-        :open="isResetStorageModalOpen"
-        @confirm="handleResetStorage"
-        @close="isResetStorageModalOpen = false"
-        buttonText="Reset Storage"
-        buttonTestId="btn-reset-storage"
-        :dangerous="true"
-        :confirming="isResetting"
-      >
-        <template #title>Reset Simulator Storage</template>
-        <template #description
-          >Are you sure? All the examples will be restored, and the following
-          intelligent contracts will be removed.</template
-        >
-
-        <template #info>
-          <div
-            class="text-xs"
-            v-for="contract in nodeStore.contractsToDelete"
-            :key="contract.id"
-          >
-            {{ contract.name }}
-          </div>
-        </template>
-
-        <div class="mt-1 text-xs italic">
-          <span class="font-semibold">Note:</span> if you want to preserve any
-          of these contracts, make a copy of them in the files section.
-        </div>
-      </ConfirmationModal>
-    </PageSection>
-=======
     <AccountSection />
     <ProviderSection />
     <SimulatorSection />
->>>>>>> 1844561b
   </div>
 </template>