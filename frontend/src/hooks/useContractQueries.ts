--- conflicted
+++ resolved
@@ -209,10 +209,7 @@
     method,
     args,
     leaderOnly,
-<<<<<<< HEAD
-=======
     consensusMaxRotations,
->>>>>>> b4aae1a8
     value,
   }: {
     method: string;
@@ -221,10 +218,7 @@
       kwargs: { [key: string]: CalldataEncodable };
     };
     leaderOnly: boolean;
-<<<<<<< HEAD
-=======
     consensusMaxRotations?: number;
->>>>>>> b4aae1a8
     value: bigint;
   }) {
     try {
@@ -236,11 +230,7 @@
         address: address.value as Address,
         functionName: method,
         args: args.args,
-<<<<<<< HEAD
-        value: BigInt(value),
-=======
         value: value,
->>>>>>> b4aae1a8
         leaderOnly,
         consensusMaxRotations,
       });
