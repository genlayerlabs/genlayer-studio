/**
 * Native WebSocket client implementation
 * Replaces Socket.IO with standard WebSockets for FastAPI compatibility
 */

interface WebSocketMessage {
  event: string;
  data?: any;
}

class NativeWebSocketClient {
  private ws: WebSocket | null = null;
  private url: string;
  private eventHandlers: Map<string, Set<Function>> = new Map();
  private reconnectTimeout: number = 1000;
  private maxReconnectTimeout: number = 30000;
  private reconnectAttempts: number = 0;
  private shouldReconnect: boolean = true;
  private subscribedTopics: Set<string> = new Set();
  public id: string | null = null;
  public connected: boolean = false;

  constructor(url: string) {
    // Convert HTTP URL to WebSocket URL
    this.url = url.replace('http://', 'ws://').replace('https://', 'wss://');
    // Append /ws endpoint for FastAPI
    if (!this.url.endsWith('/ws')) {
      this.url = this.url.replace(/\/$/, '') + '/ws';
    }
    this.connect();
  }

<<<<<<< HEAD
  return webSocketClient;
=======
  public connect() {
    try {
      this.ws = new WebSocket(this.url);

      this.ws.onopen = () => {
        this.id = `ws-${Date.now()}`;
        this.connected = true;
        this.reconnectAttempts = 0;
        this.reconnectTimeout = 1000;

        // Trigger connect event
        this.triggerEvent('connect', null);

        // Re-subscribe to topics after reconnection
        if (this.subscribedTopics.size > 0) {
          this.emit('subscribe', Array.from(this.subscribedTopics));
        }
      };

      this.ws.onmessage = (event) => {
        try {
          const message: WebSocketMessage = JSON.parse(event.data);
          this.handleMessage(message);
        } catch (error) {
          console.error('Failed to parse WebSocket message:', error);
        }
      };

      this.ws.onerror = (error) => {
        console.error('WebSocket error:', error);
      };

      this.ws.onclose = () => {
        this.id = null;
        this.connected = false;
        this.triggerEvent('disconnect', null);

        if (this.shouldReconnect) {
          this.reconnect();
        }
      };
    } catch (error) {
      console.error('Failed to create WebSocket connection:', error);
      this.reconnect();
    }
  }

  private reconnect() {
    if (!this.shouldReconnect) {
      return;
    }

    this.reconnectAttempts++;
    const timeout = Math.min(
      this.reconnectTimeout * Math.pow(2, this.reconnectAttempts - 1),
      this.maxReconnectTimeout,
    );

    setTimeout(() => {
      if (this.shouldReconnect) {
        this.connect();
      }
    }, timeout);
  }

  private handleMessage(message: WebSocketMessage) {
    const { event, data } = message;

    // Handle internal events
    if (event === 'subscribed') {
      if (data?.room) {
        this.subscribedTopics.add(data.room);
      }
    } else if (event === 'unsubscribed') {
      if (data?.room) {
        this.subscribedTopics.delete(data.room);
      }
    }

    // Trigger event handlers
    this.triggerEvent(event, data);
  }

  private triggerEvent(event: string, data: any) {
    const handlers = this.eventHandlers.get(event);
    if (handlers) {
      handlers.forEach((handler) => {
        try {
          handler(data);
        } catch (error) {
          console.error('Error in event handler for %s:', event, error);
        }
      });
    }
  }

  public on(event: string, handler: Function) {
    if (!this.eventHandlers.has(event)) {
      this.eventHandlers.set(event, new Set());
    }
    this.eventHandlers.get(event)!.add(handler);
  }

  public off(event: string, handler: Function) {
    const handlers = this.eventHandlers.get(event);
    if (handlers) {
      handlers.delete(handler);
      if (handlers.size === 0) {
        this.eventHandlers.delete(event);
      }
    }
  }

  public emit(event: string, data?: any) {
    if (this.ws && this.ws.readyState === WebSocket.OPEN) {
      const message: WebSocketMessage = { event, data };
      this.ws.send(JSON.stringify(message));

      // Track subscriptions locally
      if (event === 'subscribe' && Array.isArray(data)) {
        data.forEach((topic) => this.subscribedTopics.add(topic));
      } else if (event === 'unsubscribe' && Array.isArray(data)) {
        data.forEach((topic) => this.subscribedTopics.delete(topic));
      }
    } else {
      console.warn(
        'WebSocket is not connected. Message not sent:',
        event,
        data,
      );
    }
  }

  public disconnect() {
    this.shouldReconnect = false;
    if (this.ws) {
      this.ws.close();
      this.ws = null;
    }
  }

  public reconnectNow() {
    this.shouldReconnect = true;
    if (!this.ws || this.ws.readyState !== WebSocket.OPEN) {
      this.connect();
    }
  }
}

// Singleton instance with initialization state tracking
let webSocketClient: NativeWebSocketClient | null = null;
let isInitializing: boolean = false;

export function useWebSocketClient(): NativeWebSocketClient {
  // Return existing client if already created or currently initializing
  if (webSocketClient && (webSocketClient.connected || isInitializing)) {
    return webSocketClient;
  }

  // Create new client if none exists
  if (!webSocketClient && !isInitializing) {
    isInitializing = true;
    const wsUrl = import.meta.env.VITE_WS_SERVER_URL || 'ws://localhost:4000';
    webSocketClient = new NativeWebSocketClient(wsUrl);

    // Reset initialization flag when connection completes (success or failure)
    webSocketClient.on('connect', () => {
      isInitializing = false;
    });

    // Also handle connection failures
    webSocketClient.on('disconnect', () => {
      if (isInitializing) {
        isInitializing = false;
      }
    });
  }

  return webSocketClient!;
}

export async function useWebSocketClientAsync(): Promise<NativeWebSocketClient> {
  const client = useWebSocketClient();

  if (client.connected) {
    return client;
  }

  return new Promise<NativeWebSocketClient>((resolve) => {
    client.on('connect', () => {
      resolve(client);
    });
  });
>>>>>>> 520e4461
}<|MERGE_RESOLUTION|>--- conflicted
+++ resolved
@@ -30,9 +30,6 @@
     this.connect();
   }
 
-<<<<<<< HEAD
-  return webSocketClient;
-=======
   public connect() {
     try {
       this.ws = new WebSocket(this.url);
@@ -226,5 +223,4 @@
       resolve(client);
     });
   });
->>>>>>> 520e4461
 }