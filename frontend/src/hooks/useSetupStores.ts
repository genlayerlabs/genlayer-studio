import {
  useAccountsStore,
  useContractsStore,
  useTransactionsStore,
  useNodeStore,
  useTutorialStore,
  useConsensusStore,
} from '@/stores';
import {
  useDb,
  useGenlayer,
  useTransactionListener,
  useContractListener,
  useWebSocketClientAsync,
} from '@/hooks';
import { v4 as uuidv4 } from 'uuid';

export const useSetupStores = () => {
  const setupStores = async () => {
    const contractsStore = useContractsStore();
    const accountsStore = useAccountsStore();
    const tutorialStore = useTutorialStore();
    const db = useDb();
    const genlayer = useGenlayer();

    await useWebSocketClientAsync();

    const transactionsStore = useTransactionsStore();
    const nodeStore = useNodeStore();
    const consensusStore = useConsensusStore();

    const transactionListener = useTransactionListener();
    const contractListener = useContractListener();
    const contractFiles = await db.contractFiles.toArray();
    const exampleFiles = contractFiles.filter((c) => c.example);

    if (exampleFiles.length === 0) {
      const contractsBlob = import.meta.glob(
        '@/assets/examples/contracts/*.py',
        {
          query: '?raw',
          import: 'default',
        },
      );
      for (const key of Object.keys(contractsBlob)) {
        const raw = await contractsBlob[key]();
        const name = key.split('/').pop() || 'ExampleContract.py';
        if (!contractFiles.some((c) => c.name === name)) {
          const contract = {
            id: uuidv4(),
            name,
            content: ((raw as string) || '').trim(),
            example: true,
          };
          contractsStore.addContractFile(contract);
        }
      }
    } else {
      contractsStore.contracts = await db.contractFiles.toArray();
    }

    contractsStore.deployedContracts = await db.deployedContracts.toArray();
    transactionsStore.transactions = await db.transactions.toArray();

    transactionsStore.initSubscriptions();
    transactionsStore.refreshPendingTransactions();
    transactionListener.init();
    contractListener.init();
    contractsStore.getInitialOpenedFiles();
    tutorialStore.resetTutorialState();
    nodeStore.getValidatorsData();
    nodeStore.getProvidersData();
<<<<<<< HEAD
    await consensusStore.fetchFinalityWindowTime();
    consensusStore.setupReconnectionListener();
=======
>>>>>>> 520e4461

    if (accountsStore.accounts.length < 1) {
      accountsStore.generateNewAccount();
    }

    genlayer.initClient();
  };

  return {
    setupStores,
  };
};<|MERGE_RESOLUTION|>--- conflicted
+++ resolved
@@ -70,11 +70,8 @@
     tutorialStore.resetTutorialState();
     nodeStore.getValidatorsData();
     nodeStore.getProvidersData();
-<<<<<<< HEAD
     await consensusStore.fetchFinalityWindowTime();
     consensusStore.setupReconnectionListener();
-=======
->>>>>>> 520e4461
 
     if (accountsStore.accounts.length < 1) {
       accountsStore.generateNewAccount();
