import type { IRpcClient } from '@/clients/rpc';
import type { IJsonRpcService } from './IJsonRpcService';
import type {
  GetContractStateRequest,
  GetContractStateResult,
  GetContractSchemaRequest,
  GetDeployedContractSchemaRequest,
  CreateValidatorRequest,
  UpdateValidatorRequest,
  AddProviderRequest,
  UpdateProviderRequest,
  DeleteProviderRequest,
  TransactionItem,
  GetTransactionCountRequest,
} from '@/types';

export class JsonRpcService implements IJsonRpcService {
  constructor(protected rpcClient: IRpcClient) {}

  private async callRpcMethod<T>(
    method: string,
    params: any[],
    errorMessage: string,
  ): Promise<T | T[]> {
    const { result, error } = await this.rpcClient.call<T>({
      method,
      params,
    });
    if (error) {
      console.error(error.message, error.code);
      throw new Error(errorMessage);
    }
    return result;
  }

  async getContractState({
    to,
    from,
    data,
  }: GetContractStateRequest): Promise<GetContractStateResult> {
    return this.callRpcMethod<GetContractStateResult>(
      'eth_call',
      [{ to, from, data }],
      'Error getting contract state',
    );
  }

  async sendTransaction(signedTransaction: string): Promise<any> {
    return this.callRpcMethod<any>(
      'eth_sendRawTransaction',
      [signedTransaction],
      'Error sending transaction',
    );
  }

  async getContractSchema({ code }: GetContractSchemaRequest): Promise<any> {
    return this.callRpcMethod<any>(
      'gen_getContractSchemaForCode',
      [code],
      'Error getting contract schema',
    );
  }

  async getDeployedContractSchema({
    address,
  }: GetDeployedContractSchemaRequest): Promise<any> {
    return this.callRpcMethod<any>(
      'gen_getContractSchema',
      [address],
      'Error getting deployed contract schema',
    );
  }

  async getValidators(): Promise<any> {
    return this.callRpcMethod<any>(
      'sim_getAllValidators',
      [],
      'Error getting validators',
    );
  }

  async addProvider({
    provider,
    model,
    config,
    plugin,
    plugin_config,
  }: AddProviderRequest): Promise<any> {
    return this.callRpcMethod<any>(
      'sim_addProvider',
      [{ provider, model, config, plugin, plugin_config }],
      'Error adding provider',
    );
  }

  async updateProvider({
    id,
    provider,
    model,
    config,
    plugin,
    plugin_config,
  }: UpdateProviderRequest): Promise<any> {
    return this.callRpcMethod<any>(
      'sim_updateProvider',
      [id, { provider, model, config, plugin, plugin_config }],
      'Error updating provider',
    );
  }

  async deleteProvider({ id }: DeleteProviderRequest): Promise<any> {
    return this.callRpcMethod<any>(
      'sim_deleteProvider',
      [id],
      'Error deleting provider',
    );
  }

  async getProvidersAndModels(): Promise<any> {
    return this.callRpcMethod<any>(
      'sim_getProvidersAndModels',
      [],
      'Error getting providers and models',
    );
  }

  async resetDefaultsLlmProviders(): Promise<any> {
    return this.callRpcMethod<any>(
      'sim_resetDefaultsLlmProviders',
      [],
      'Error resetting default LLM providers',
    );
  }

  async createValidator({
    stake,
    provider,
    model,
    config,
    plugin,
    plugin_config,
  }: CreateValidatorRequest): Promise<any> {
    return this.callRpcMethod<any>(
      'sim_createValidator',
      [stake, provider, model, config, plugin, plugin_config],
      'Error creating validator',
    );
  }

  async updateValidator({
    address,
    stake,
    provider,
    model,
    config,
  }: UpdateValidatorRequest): Promise<any> {
    return this.callRpcMethod<any>(
      'sim_updateValidator',
      [address, stake, provider, model, config],
      'Error updating validator',
    );
  }

  async deleteValidator({ address }: { address: string }): Promise<any> {
    return this.callRpcMethod<any>(
      'sim_deleteValidator',
      [address],
      'Error deleting validator',
    );
  }

  async getTransactionByHash(txId: string): Promise<TransactionItem> {
    return this.callRpcMethod<TransactionItem>(
      'eth_getTransactionByHash',
      [String(txId)],
      'Error getting transaction by ID',
    ) as Promise<TransactionItem>;
  }

  async getTransactionCount({
    address,
  }: GetTransactionCountRequest): Promise<number> {
    return this.callRpcMethod<any>(
      'eth_getTransactionCount',
      [address],
      'Error getting transaction count',
    );
  }

  async setTransactionAppeal(tx_address: string): Promise<any> {
    return this.callRpcMethod<any>(
      'sim_appealTransaction',
      [String(tx_address)],
      'Error setting transaction appeal flag',
    );
  }
<<<<<<< HEAD
=======

  async setFinalityWindowTime(time: number): Promise<any> {
    console.log('Setting finality window time:', time, 'Type:', typeof time);
    return this.callRpcMethod<any>(
      'sim_setFinalityWindowTime',
      [time],
      'Error setting finality window duration',
    );
  }
>>>>>>> 3f0aecb7
}<|MERGE_RESOLUTION|>--- conflicted
+++ resolved
@@ -194,8 +194,6 @@
       'Error setting transaction appeal flag',
     );
   }
-<<<<<<< HEAD
-=======
 
   async setFinalityWindowTime(time: number): Promise<any> {
     console.log('Setting finality window time:', time, 'Type:', typeof time);
@@ -205,5 +203,4 @@
       'Error setting finality window duration',
     );
   }
->>>>>>> 3f0aecb7
 }