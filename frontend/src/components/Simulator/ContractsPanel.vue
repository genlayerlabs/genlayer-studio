--- conflicted
+++ resolved
@@ -7,15 +7,7 @@
 import { useRouter } from 'vue-router';
 
 
-<<<<<<< HEAD
-defineProps<{
-    parentHeight: number,
-    parentWidth: number
-}>()
 const store = useContractsStore()
-=======
-const store = useMainStore()
->>>>>>> d0a1b37d
 const router = useRouter()
 
 const handleRunDebug = () => {
