--- conflicted
+++ resolved
@@ -2,14 +2,9 @@
 import PageSection from '@/components/Simulator/PageSection.vue';
 import { CheckCircleIcon } from '@heroicons/vue/24/outline';
 import EmptyListPlaceholder from '@/components/Simulator/EmptyListPlaceholder.vue';
-import { PlusIcon } from '@heroicons/vue/16/solid';
 import { useNodeStore } from '@/stores';
-<<<<<<< HEAD
 import { useContractQueries, useShortAddress } from '@/hooks';
-=======
-import { useWallet, useContractQueries } from '@/hooks';
 import { UploadIcon } from 'lucide-vue-next';
->>>>>>> 4f1f948b
 
 const nodeStore = useNodeStore();
 const { shorten } = useShortAddress();
