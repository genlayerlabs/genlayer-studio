<script setup lang="ts">
import { ref, computed, watch } from 'vue';
import type { TransactionItem } from '@/types';
import TransactionStatusBadge from '@/components/Simulator/TransactionStatusBadge.vue';
import { useTimeAgo } from '@vueuse/core';
import ModalSection from '@/components/Simulator/ModalSection.vue';
import JsonViewer from '@/components/JsonViewer/json-viewer.vue';
import { useUIStore, useNodeStore, useTransactionsStore } from '@/stores';
import { CheckCircleIcon, XCircleIcon } from '@heroicons/vue/16/solid';
import CopyTextButton from '../global/CopyTextButton.vue';
import { FilterIcon } from 'lucide-vue-next';
<<<<<<< HEAD
import { GavelIcon } from 'lucide-vue-next';
=======
import * as calldata from '@/calldata';
>>>>>>> 663a89ea

const uiStore = useUIStore();
const nodeStore = useNodeStore();
const transactionsStore = useTransactionsStore();

const props = defineProps<{
  transaction: TransactionItem;
}>();

const isDetailsModalOpen = ref(false);

const timeThreshold = 6; // Number of hours after which the date should be displayed instead of time ago

const dateText = computed(() => {
  const currentDate = Date.now(); // Get the current timestamp in milliseconds
  const transactionDate = new Date(props.transaction.data.created_at).getTime(); // Convert transaction date to a timestamp
  const twelveHoursInMilliseconds = timeThreshold * 60 * 60 * 1000;

  if (currentDate - transactionDate > twelveHoursInMilliseconds) {
    return new Date(transactionDate).toLocaleString(); // Return formatted date string
  } else {
    return useTimeAgo(transactionDate).value; // Return time ago string (e.g., "3 hours ago")
  }
});

const leaderReceipt = computed(() => {
  return props.transaction?.data?.consensus_data?.leader_receipt;
});

const shortHash = computed(() => {
  return props.transaction.hash?.slice(0, 6);
});

<<<<<<< HEAD
const isAppealed = ref(false);

const handleSetTransactionAppeal = () => {
  transactionsStore.setTransactionAppeal(props.transaction.hash);

  isAppealed.value = true;
};

watch(
  () => props.transaction.status,
  (newStatus) => {
    if (newStatus !== 'ACCEPTED') {
      isAppealed.value = false;
    }
  },
);
=======
function prettifyTxData(x: any): any {
  const oldEqOutputs = x?.consensus_data?.leader_receipt?.eq_outputs;
  if (oldEqOutputs == undefined) {
    return x;
  }
  try {
    const new_eq_outputs = Object.fromEntries(
      Object.entries(oldEqOutputs).map(([k, v]) => {
        const val = Uint8Array.from(atob(v as string), (c) => c.charCodeAt(0));
        const rest = new Uint8Array(val).slice(1);
        if (val[0] == 0) {
          return [
            k,
            {
              status: 'success',
              data: calldata.toString(calldata.decode(rest)),
            },
          ];
        } else if (val[0] == 1) {
          return [
            k,
            { status: 'rollback', data: new TextDecoder('utf-8').decode(rest) },
          ];
        }
        return [k, v];
      }),
    );
    const ret = {
      ...x,
      consensus_data: {
        ...x.consensus_data,
        leader_receipt: {
          ...x.consensus_data.leader_receipt,
          eq_outputs: new_eq_outputs,
        },
      },
    };
    console.log(ret);
    return ret;
  } catch (e) {
    console.log(e);
    return x;
  }
}
>>>>>>> 663a89ea
</script>

<template>
  <div
    class="group flex cursor-pointer flex-row items-center justify-between gap-2 rounded p-0.5 pl-1 hover:bg-gray-100 dark:hover:bg-zinc-700"
    @click="isDetailsModalOpen = true"
  >
    <div class="flex flex-row text-xs text-gray-500 dark:text-gray-400">
      <span class="font-mono">{{ shortHash }}</span>
      <span class="font-normal">...</span>
    </div>

    <div class="grow truncate text-left text-[11px] font-medium">
      {{
        transaction.type === 'method'
          ? transaction.decodedData?.functionName
          : 'Deploy'
      }}
    </div>

    <div class="hidden flex-row items-center gap-1 group-hover:flex">
      <CopyTextButton
        :text="transaction.hash"
        v-tooltip="'Copy transaction hash'"
        class="h-4 w-4"
      />

      <button
        @click.stop="nodeStore.searchFilter = transaction.hash"
        class="active:scale-90"
      >
        <FilterIcon
          v-tooltip="'Filter logs by hash'"
          class="h-4 w-4 text-gray-400 outline-none transition-all hover:text-gray-500 dark:text-gray-500 dark:hover:text-gray-400"
        />
      </button>
    </div>

    <div class="flex items-center justify-between gap-2 p-1">
      <Loader :size="15" v-if="transaction.status !== 'FINALIZED'" />

      <TransactionStatusBadge
        as="button"
        @click.stop="handleSetTransactionAppeal"
        :class="{ '!bg-green-500': isAppealed }"
        v-if="transaction.status == 'ACCEPTED'"
        v-tooltip="'Appeal transaction'"
      >
        <div class="flex items-center gap-1">
          APPEAL
          <GavelIcon class="h-3 w-3" />
        </div>
      </TransactionStatusBadge>

      <TransactionStatusBadge class="px-[4px] py-[1px] text-[9px]">
        {{ transaction.status }}
      </TransactionStatusBadge>
    </div>

    <Modal :open="isDetailsModalOpen" @close="isDetailsModalOpen = false" wide>
      <template #title>
        <div class="flex flex-row items-center justify-between gap-2">
          <div>
            Transaction
            <span class="text-sm font-medium text-gray-400">
              {{
                transaction.type === 'method'
                  ? 'Method Call'
                  : 'Contract Deployment'
              }}
            </span>
          </div>

          <span class="text-[12px]">
            {{ dateText }}
          </span>
        </div>
      </template>

      <template #info>
        <div
          class="flex flex-row items-center justify-center gap-2 text-xs font-normal"
        >
          {{ transaction.hash }}
          <CopyTextButton :text="transaction.hash" />
        </div>
      </template>

      <div class="flex flex-col gap-4">
        <div class="mt-2 flex flex-col">
          <p
            class="text-md mb-1 flex flex-row items-center gap-2 font-semibold"
          >
            Status:
            <Loader :size="15" v-if="transaction.status !== 'FINALIZED'" />
            <TransactionStatusBadge>
              {{ transaction.status }}
            </TransactionStatusBadge>
          </p>
        </div>

        <ModalSection v-if="transaction.data.data">
          <template #title>Input</template>

          <pre
            class="overflow-hidden rounded bg-gray-200 p-1 text-xs text-gray-600 dark:bg-zinc-800 dark:text-gray-300"
            >{{ transaction.data.data }}</pre
          >
        </ModalSection>

        <ModalSection v-if="leaderReceipt">
          <template #title>
            Execution
            <TransactionStatusBadge
              :class="
                leaderReceipt.execution_result === 'ERROR'
                  ? '!bg-red-500'
                  : '!bg-green-500'
              "
            >
              {{ leaderReceipt.execution_result }}
            </TransactionStatusBadge>
          </template>

          <span class="text-sm font-semibold">Leader:</span>

          <div class="flex flex-row items-start gap-4 text-xs">
            <div>
              <div>
                <span class="font-medium">Gas used:</span>
                {{ leaderReceipt.gas_used }}
              </div>
              <div>
                <span class="font-medium"
                  >Stake: {{ leaderReceipt.node_config.stake }}</span
                >
              </div>
            </div>

            <div>
              <div>
                <span class="font-medium">Model:</span>
                {{ leaderReceipt.node_config.model }}
              </div>
              <div>
                <span class="font-medium">Provider:</span>
                {{ leaderReceipt.node_config.provider }}
              </div>
            </div>
          </div>
        </ModalSection>

        <ModalSection v-if="transaction.data.consensus_data">
          <template #title>Validators</template>

          <div
            class="divide-y overflow-hidden rounded border dark:border-gray-600"
          >
            <div
              class="flex flex-row items-center justify-between p-2 text-xs font-semibold dark:border-gray-600"
            >
              <div>Address</div>
              <div>Vote</div>
            </div>

            <div
              v-for="(vote, address) in transaction.data.consensus_data.votes"
              :key="address"
              class="flex flex-row items-center justify-between p-2 text-xs dark:border-gray-600"
            >
              <div class="font-mono text-xs">
                {{ address }}
              </div>

              <div class="flex flex-row items-center gap-1 capitalize">
                <template v-if="vote === 'agree'">
                  <CheckCircleIcon class="h-4 w-4 text-green-500" />
                  Agree
                </template>

                <template v-if="vote === 'disagree'">
                  <XCircleIcon class="h-4 w-4 text-red-500" />
                  Disagree
                </template>
              </div>
            </div>
          </div>
        </ModalSection>

        <ModalSection v-if="leaderReceipt?.eq_outputs?.leader">
          <template #title>Equivalence Principle Output</template>

          <pre
            class="overflow-x-auto rounded bg-gray-200 p-1 text-xs text-gray-600 dark:bg-zinc-800 dark:text-gray-300"
            >{{ leaderReceipt?.eq_outputs?.leader }}</pre
          >
        </ModalSection>

        <ModalSection v-if="transaction.data">
          <template #title>Full Transaction Data</template>

          <JsonViewer
            class="overflow-y-auto rounded-md bg-white p-2 dark:bg-zinc-800"
            :value="prettifyTxData(transaction.data || {})"
            :theme="uiStore.mode === 'light' ? 'light' : 'dark'"
            :expand="true"
            sort
          />
        </ModalSection>
      </div>
    </Modal>
  </div>
</template><|MERGE_RESOLUTION|>--- conflicted
+++ resolved
@@ -9,11 +9,8 @@
 import { CheckCircleIcon, XCircleIcon } from '@heroicons/vue/16/solid';
 import CopyTextButton from '../global/CopyTextButton.vue';
 import { FilterIcon } from 'lucide-vue-next';
-<<<<<<< HEAD
 import { GavelIcon } from 'lucide-vue-next';
-=======
 import * as calldata from '@/calldata';
->>>>>>> 663a89ea
 
 const uiStore = useUIStore();
 const nodeStore = useNodeStore();
@@ -47,7 +44,6 @@
   return props.transaction.hash?.slice(0, 6);
 });
 
-<<<<<<< HEAD
 const isAppealed = ref(false);
 
 const handleSetTransactionAppeal = () => {
@@ -64,7 +60,7 @@
     }
   },
 );
-=======
+
 function prettifyTxData(x: any): any {
   const oldEqOutputs = x?.consensus_data?.leader_receipt?.eq_outputs;
   if (oldEqOutputs == undefined) {
@@ -109,7 +105,6 @@
     return x;
   }
 }
->>>>>>> 663a89ea
 </script>
 
 <template>
