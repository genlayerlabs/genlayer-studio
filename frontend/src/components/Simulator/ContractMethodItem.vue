--- conflicted
+++ resolved
@@ -8,13 +8,8 @@
 import { ChevronDownIcon } from '@heroicons/vue/16/solid';
 import { useEventTracking } from '@/hooks';
 
-<<<<<<< HEAD
-const { callWriteMethod, callReadMethod } = useContractQueries();
-=======
 const { callWriteMethod, callReadMethod, contract } = useContractQueries();
 const { trackEvent } = useEventTracking();
-const accountsStore = useAccountsStore();
->>>>>>> 25343211
 
 const props = defineProps<{
   methodName: string;
