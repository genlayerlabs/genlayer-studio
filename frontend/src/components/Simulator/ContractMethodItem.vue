--- conflicted
+++ resolved
@@ -90,20 +90,11 @@
     let initialValue;
 
     switch (input.type) {
-<<<<<<< HEAD
-      case 'uint256':
-      case 'float':
-        initialValue = defaultValue || '0';
-        break;
-      case 'bool':
-        initialValue = defaultValue || 'false';
-=======
       case 'int':
         defaultValue = 0;
         break;
       case 'bool':
         defaultValue = false;
->>>>>>> 19cc640f
         break;
       case 'string':
         initialValue = defaultValue || '';
