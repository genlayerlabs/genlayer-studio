--- conflicted
+++ resolved
@@ -3,10 +3,6 @@
 import { ref, computed } from 'vue';
 import PageSection from '@/components/Simulator/PageSection.vue';
 import { ArrowUpTrayIcon } from '@heroicons/vue/16/solid';
-<<<<<<< HEAD
-import type { ContractMethodBase } from '@/types';
-=======
->>>>>>> 3f0aecb7
 import ContractParams from './ContractParams.vue';
 import { type ArgData, unfoldArgsData } from './ContractParams';
 
@@ -21,13 +17,7 @@
 
 const calldataArguments = ref<ArgData>({ args: [], kwargs: {} });
 
-<<<<<<< HEAD
-const ctorMethod = computed(
-  () => data.value?.ctor as ContractMethodBase | undefined,
-);
-=======
 const ctorMethod = computed(() => data.value.ctor);
->>>>>>> 3f0aecb7
 
 const emit = defineEmits(['deployed-contract']);
 
