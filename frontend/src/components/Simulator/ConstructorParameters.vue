--- conflicted
+++ resolved
@@ -53,24 +53,13 @@
     .reduce((prev: any, curr: any) => {
       switch (curr.type) {
         case 'bool':
-<<<<<<< HEAD
-          prev = { ...prev, [curr.name]: curr.default || 'false' };
-=======
           prev = { ...prev, [curr.name]: false };
->>>>>>> 19cc640f
           break;
         case 'string':
           prev = { ...prev, [curr.name]: curr.default || '' };
           break;
         case 'int':
-<<<<<<< HEAD
-          prev = { ...prev, [curr.name]: curr.default || '0' };
-          break;
-        case 'None':
-          prev = { ...prev, [curr.name]: curr.default || 'null' };
-=======
           prev = { ...prev, [curr.name]: 0 };
->>>>>>> 19cc640f
           break;
         default:
           prev = { ...prev, [curr.name]: curr.default || '' };
@@ -120,32 +109,6 @@
         class="flex flex-col justify-start gap-1"
         :class="isDeploying && 'pointer-events-none opacity-60'"
       >
-<<<<<<< HEAD
-        <template v-if="mode === 'form'">
-          <div v-for="input in constructorInputs" :key="input.name">
-            <component
-              :is="inputMap.getComponent(input.type)"
-              v-model="inputParams[input.name]"
-              :name="input.name"
-              :placeholder="input.name"
-              :label="input.name"
-              :data-testid="`constructor-input-${input.name}`"
-            />
-          </div>
-        </template>
-
-        <TextAreaInput
-          v-if="mode === 'json'"
-          id="state"
-          name="state"
-          :rows="5"
-          :invalid="!isValidDefaultState"
-          v-model="jsonParams"
-        />
-        <FieldError v-if="!isValidDefaultState"
-          >Please enter valid JSON.</FieldError
-        >
-=======
         <div v-for="input in constructorInputs" :key="input.name">
           <component
             :is="inputMap.getComponent(input.type)"
@@ -155,7 +118,6 @@
             :label="input.name"
           />
         </div>
->>>>>>> 19cc640f
       </div>
 
       <Btn
