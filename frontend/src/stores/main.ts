import { defineStore } from 'pinia'
import type { ContractFile, MainStoreState, DeployedContract } from '@/types'
<<<<<<< HEAD
import { rpcClient, getContractFileName, db, setupStores } from '@/utils'
=======
import { RpcClient, getContractFileName } from '@/utils'
>>>>>>> 5b19bc2a

const rpcClient = new RpcClient()
const getInitialOPenedFiles = (): string[] => {
  const storage = localStorage.getItem('mainStore.openedFiles')
  if (storage) return storage.split(',')
  return []
}

export const useMainStore = defineStore('mainStore', {
  state: (): MainStoreState => {
    return {
      contracts: [],
      openedFiles: getInitialOPenedFiles(),
      currentContractId: localStorage.getItem('mainStore.currentContractId') || '',
      deployedContracts: [],
      currentUserAddress: localStorage.getItem('mainStore.currentUserAddress') || '',
      nodeLogs: [],
      accounts: localStorage.getItem('mainStore.accounts')
        ? (localStorage.getItem('mainStore.accounts') || '').split(',')
        : [],
      contractTransactions: {}
    }
  },
  actions: {
    addContractFile(contract: ContractFile): void {
      const name = getContractFileName(contract.name)
      this.contracts.push({ ...contract, name })
    },
    removeContractFile(id: string): void {
      this.contracts = [...this.contracts.filter((c) => c.id !== id)]
      this.deployedContracts = [...this.deployedContracts.filter((c) => c.contractId !== id)]
    },
    updateContractFile(id: string, { name, content }: { name?: string; content?: string }) {
      this.contracts = [
        ...this.contracts.map((c) => {
          if (c.id === id) {
            const _name = getContractFileName(name || c.name)
            const _content = content || c.content
            return { ...c, name: _name, content: _content }
          }
          return c
        })
      ]
    },
    openFile(id: string) {
      const index = this.contracts.findIndex((c) => c.id === id)
      const openedIndex = this.openedFiles.findIndex((c) => c === id)

      if (index > -1 && openedIndex === -1) {
        this.openedFiles = [...this.openedFiles, id]
      }
      this.currentContractId = id
    },
    closeFile(id: string) {
      this.openedFiles = [...this.openedFiles.filter((c) => c !== id)]
      if (this.openedFiles.length > 0) {
        this.currentContractId = this.openedFiles[this.openedFiles.length - 1]
      } else {
        this.currentContractId = undefined
      }
    },
    addDeployedContract({ contractId, address, defaultState }: DeployedContract): void {
      const index = this.deployedContracts.findIndex((c) => c.contractId === contractId)
      if (index === -1)
        this.$patch((state) => state.deployedContracts.push({ contractId, address, defaultState }))
      else
        this.$patch(
          (state) => (state.deployedContracts[index] = { contractId, address, defaultState })
        )
    },
    removeDeployedContract(contractId: string): void {
      this.deployedContracts = [
        ...this.deployedContracts.filter((c) => c.contractId !== contractId)
      ]
    },
    setCurrentContractId(id?: string) {
      this.currentContractId = id
    },
    async generateNewAccount(): Promise<string | null> {
      try {
        const { result } = await rpcClient.call<any>({
          method: 'create_account',
          params: []
        })
        if (result && result.status === 'success') {
          this.accounts = [...this.accounts, result.data.address]
          this.currentUserAddress = result.data.address
          return result.data.address
        }
        return null
      } catch (error) {
        console.error
        return null
      }
    },
    async resetStorage(): Promise<void> {
      try {
        const contracts = await db.contractFiles.toArray()
        const idsToDelete = contracts.filter((c) => c.example && !c.updatedAt).map((c) => c.id)

        await db.deployedContracts.where('contractId').anyOf(idsToDelete).delete()
        await db.contractFiles.where('id').anyOf(idsToDelete).delete()

        this.deployedContracts = [
          ...this.deployedContracts.filter((c) => !idsToDelete.includes(c.contractId))
        ]
        this.contracts = [...this.contracts.filter((c) => !idsToDelete.includes(c.id))]
        this.openedFiles = [...this.openedFiles.filter((c) => !idsToDelete.includes(c))]
        if (this.currentContractId && idsToDelete.includes(this.currentContractId)) {
          this.currentContractId = ''
        }

        localStorage.setItem('mainStore.currentContractId', this.currentContractId || '')
        localStorage.setItem('mainStore.openedFiles', this.openedFiles.join(','))

        await setupStores()
      } catch (error) {
        console.error(error)
      }
    }
  }
})<|MERGE_RESOLUTION|>--- conflicted
+++ resolved
@@ -1,10 +1,6 @@
 import { defineStore } from 'pinia'
 import type { ContractFile, MainStoreState, DeployedContract } from '@/types'
-<<<<<<< HEAD
-import { rpcClient, getContractFileName, db, setupStores } from '@/utils'
-=======
-import { RpcClient, getContractFileName } from '@/utils'
->>>>>>> 5b19bc2a
+import { RpcClient, db, getContractFileName, setupStores } from '@/utils'
 
 const rpcClient = new RpcClient()
 const getInitialOPenedFiles = (): string[] => {
