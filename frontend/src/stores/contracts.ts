--- conflicted
+++ resolved
@@ -1,11 +1,6 @@
 import type { IJsonRpcService } from '@/services'
-<<<<<<< HEAD
-import type { ContractFile, DeployedContract } from '@/types'
+import type { ContractFile, DeployedContract, TransactionItem } from '@/types'
 import { db, getContractFileName, setupStores } from '@/utils'
-=======
-import type { ContractFile, DeployedContract, TransactionItem } from '@/types'
-import { getContractFileName } from '@/utils'
->>>>>>> 0801e972
 import { defineStore } from 'pinia'
 import { ref, inject, computed } from 'vue'
 import { useAccountsStore } from './accounts'
@@ -97,7 +92,6 @@
     currentContractId.value = id || ''
   }
 
-<<<<<<< HEAD
   async function resetStorage(): Promise<void> {
     try {
       const idsToDelete = contracts.value
@@ -125,7 +119,6 @@
     }
   }
 
-=======
   async function callContractMethod({
     userAccount,
     localContractId,
@@ -316,7 +309,6 @@
     return deployedContracts.value.find((c) => c.contractId === currentContractId.value)
   })
 
->>>>>>> 0801e972
   return {
     // state
     contracts,
@@ -346,14 +338,11 @@
     addDeployedContract,
     removeDeployedContract,
     setCurrentContractId,
-<<<<<<< HEAD
-    resetStorage
-=======
+    resetStorage,
     getCurrentContractAbi,
     callContractMethod,
     getContractState,
     deployContract,
     getConstructorInputs,
->>>>>>> 0801e972
   }
 })