--- conflicted
+++ resolved
@@ -13,7 +13,6 @@
   );
   const deployedContracts = ref<DeployedContract[]>([]);
 
-<<<<<<< HEAD
   function getInitialOpenedFiles() {
     const storage = localStorage.getItem('contractsStore.openedFiles');
 
@@ -27,11 +26,17 @@
     }
   }
 
-=======
->>>>>>> 9ef4a94f
-  function addContractFile(contract: ContractFile): void {
+  function addContractFile(
+    contract: ContractFile,
+    atBeginning?: boolean,
+  ): void {
     const name = getContractFileName(contract.name);
-    contracts.value.push({ ...contract, name });
+
+    if (atBeginning) {
+      contracts.value.unshift({ ...contract, name });
+    } else {
+      contracts.value.push({ ...contract, name });
+    }
   }
 
   function removeContractFile(id: string): void {
