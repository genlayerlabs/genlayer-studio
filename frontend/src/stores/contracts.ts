import type { IJsonRpcService } from '@/services'
import type { ContractFile, DeployedContract, TransactionItem } from '@/types'
<<<<<<< HEAD
import { getContractFileName } from '@/utils'
=======
import { db, getContractFileName, setupStores } from '@/utils'
>>>>>>> 4a06b068
import { defineStore } from 'pinia'
import { ref, inject, computed } from 'vue'
import { useAccountsStore } from './accounts'
import { useTransactionsStore } from './transactions'
const getInitialOPenedFiles = (): string[] => {
  const storage = localStorage.getItem('contractsStore.openedFiles')
  if (storage) return storage.split(',')
  return []
}

export const useContractsStore = defineStore('contractsStore', () => {
  const $jsonRpc = inject<IJsonRpcService>('$jsonRpc') // TODO: will be used in actions
  const accountsStore = useAccountsStore()
  const transactionsStore = useTransactionsStore()
  const contracts = ref<ContractFile[]>([])
  const openedFiles = ref<string[]>(getInitialOPenedFiles())

  const currentContractId = ref<string | undefined>(
    localStorage.getItem('contractsStore.currentContractId') || ''
  )
  const deployedContracts = ref<DeployedContract[]>([])
  const callingContractMethod = ref<boolean>(false)
  const callingContractState = ref<boolean>(false)
  const currentContractState = ref<Record<string, any>>({})

  const currentConstructorInputs = ref<{ [k: string]: string }>({})
  const currentErrorConstructorInputs = ref<Error>()
  const currentDeployedContractAbi = ref<any>()

  const loadingConstructorInputs = ref(false)
  const deployingContract = ref(false)

  function addContractFile(contract: ContractFile): void {
    const name = getContractFileName(contract.name)
    contracts.value.push({ ...contract, name })
  }

  function removeContractFile(id: string): void {
    contracts.value = [...contracts.value.filter((c) => c.id !== id)]
    deployedContracts.value = [...deployedContracts.value.filter((c) => c.contractId !== id)]
  }

  function updateContractFile(id: string, { name, content, updatedAt }: { name?: string; content?: string, updatedAt?: string }) {
    contracts.value = [
      ...contracts.value.map((c) => {
        if (c.id === id) {
          const _name = getContractFileName(name || c.name)
          const _content = content || c.content
          return { ...c, name: _name, content: _content, updatedAt }
        }
        return c
      })
    ]
  }

  function openFile(id: string) {
    const index = contracts.value.findIndex((c) => c.id === id)
    const openedIndex = openedFiles.value.findIndex((c) => c === id)

    if (index > -1 && openedIndex === -1) {
      openedFiles.value = [...openedFiles.value, id]
    }
    currentContractId.value = id
  }

  function closeFile(id: string) {
    openedFiles.value = [...openedFiles.value.filter((c) => c !== id)]
    if (openedFiles.value.length > 0) {
      currentContractId.value = openedFiles.value[openedFiles.value.length - 1]
    } else {
      currentContractId.value = undefined
    }
  }

  function addDeployedContract({ contractId, address, defaultState }: DeployedContract): void {
    const index = deployedContracts.value.findIndex((c) => c.contractId === contractId)
    const newItem = { contractId, address, defaultState }
    if (index === -1) deployedContracts.value.push(newItem)
    else deployedContracts.value = deployedContracts.value.splice(index, 1, newItem)
  }

  function removeDeployedContract(contractId: string): void {
    deployedContracts.value = [
      ...deployedContracts.value.filter((c) => c.contractId !== contractId)
    ]
  }

  function setCurrentContractId(id?: string) {
    currentContractId.value = id || ''
  }

  async function resetStorage(): Promise<void> {
    try {
      const idsToDelete = contracts.value
        .filter((c) => c.example || (!c.example && !c.updatedAt))
        .map((c) => c.id)

      await db.deployedContracts.where('contractId').anyOf(idsToDelete).delete()
      await db.contractFiles.where('id').anyOf(idsToDelete).delete()

      deployedContracts.value = [
        ...deployedContracts.value.filter((c) => !idsToDelete.includes(c.contractId))
      ]
      contracts.value = [...contracts.value.filter((c) => !idsToDelete.includes(c.id))]
      openedFiles.value = [...openedFiles.value.filter((c) => !idsToDelete.includes(c))]
      if (currentContractId.value && idsToDelete.includes(currentContractId.value)) {
        currentContractId.value = ''
      }

      localStorage.setItem('mainStore.currentContractId', currentContractId.value || '')
      localStorage.setItem('mainStore.openedFiles', openedFiles.value.join(','))

      await setupStores()
    } catch (error) {
      console.error(error)
    }
  }

  async function callContractMethod({
    userAccount,
    localContractId,
    method,
    params
  }: {
    userAccount: string
    localContractId: string
    method: string
    params: any[]
  }) {
    callingContractMethod.value = true
    try {
      const contract = deployedContracts.value.find((c) => c.contractId === localContractId)
      const result = await $jsonRpc?.callContractFunction({
        userAccount,
        contractAddress: contract?.address || '',
        method,
        params
      })

      callingContractMethod.value = false
      if (result?.status === 'success') {
<<<<<<< HEAD
        
=======
>>>>>>> 4a06b068
        transactionsStore.addTransaction({
          contractAddress: contract?.address || '',
          localContractId: contract?.contractId || '',
          txId: (result?.data as any).transaction_id,
          type: 'method',
          status: 'PENDING',
          data: {}
        })

        return true
      }
    } catch (error) {
      console.error(error)
      callingContractMethod.value = false
    }
    return false
  }

  async function getContractState(
    contractAddress: string,
    method: string,
    methodArguments: string[]
  ) {
    callingContractState.value = true
    try {
      const result = await $jsonRpc?.getContractState({ contractAddress, method, methodArguments })

      currentContractState.value = {
        ...currentContractState.value,
        [method]: result?.data
      }
      callingContractState.value = false
    } catch (error) {
      console.error(error)
      callingContractState.value = false
      throw new Error('Error getting the contract state')
    }
  }

  async function deployContract({
    constructorParams
  }: {
    constructorParams: { [k: string]: string }
  }) {
    if (currentContract.value) {
      if (
        Object.keys({ ...currentConstructorInputs.value }).length !==
        Object.keys(constructorParams).length
      ) {
        throw new Error('You should provide a valid default state')
      } else {
        // Getting the ABI to check the class name
        let contractSchema = null
        loadingConstructorInputs.value = true
        try {
          const result = await $jsonRpc?.getContractSchema({
            code: currentContract.value.content
          })

          contractSchema = result?.data
          loadingConstructorInputs.value = false
          currentErrorConstructorInputs.value = undefined
        } catch (error) {
          console.error(error)
          loadingConstructorInputs.value = false
          currentErrorConstructorInputs.value = error as Error

          throw new Error('Error getting the contract schema')
        }

        if (contractSchema) {
          // Deploy the contract
          deployingContract.value = true
          try {
            const constructorParamsAsString = JSON.stringify(constructorParams)
            const result = await $jsonRpc?.deployContract({
              userAccount: accountsStore.currentUserAddress || '',
              className: contractSchema.class,
              code: currentContract.value.content,
              constructorParams: constructorParamsAsString
            })
            deployingContract.value = false
            if (result?.status === 'success') {
              deployedContracts.value = deployedContracts.value.filter(
                (c) => c.contractId !== currentContract.value?.id
              )
              const tx: TransactionItem = {
                contractAddress: result?.data.contract_address,
                localContractId: currentContract.value.id,
                txId: result?.data.transaction_id,
                type: 'deploy',
                status: 'PENDING',
                data: {}
              }

              transactionsStore.addTransaction(tx)

              return tx
            } else {
              throw new Error(
                typeof result?.message === 'string'
                  ? result.message
                  : 'Error Deploying the contract'
              )
            }
          } catch (error) {
            console.error(error)
            throw new Error('Error Deploying the contract')
          }
        }
      }
    }
  }

  async function getCurrentContractAbi() {
    try {
      const result = await $jsonRpc?.getDeployedContractSchema({
        address: deployedContract.value?.address || ''
      })
      currentDeployedContractAbi.value = result?.data
    } catch (error) {
      console.error(error)
      if (deployedContract.value) {
        removeDeployedContract(deployedContract.value?.contractId || '')
      }
    }
  }

  async function getConstructorInputs() {
    {
      if (currentContract.value) {
        loadingConstructorInputs.value = true
        try {
          const result = await $jsonRpc?.getContractSchema({
            code: currentContract.value.content
          })
          if (!currentConstructorInputs.value) {
            currentConstructorInputs.value = result?.data?.methods['__init__']?.inputs
          } else {
            //compare existing inputs with new ones
            if (
              JSON.stringify(currentConstructorInputs.value) !==
              JSON.stringify(result?.data?.methods['__init__']?.inputs)
            ) {
              currentConstructorInputs.value = result?.data?.methods['__init__']?.inputs
            }
          }
          currentErrorConstructorInputs.value = undefined
        } catch (error) {
          console.error(error)
          currentErrorConstructorInputs.value = error as Error
        } finally {
          loadingConstructorInputs.value = false
        }
      }
    }
  }

<<<<<<< HEAD

=======
>>>>>>> 4a06b068
  const currentContract = computed(() => {
    return contracts.value.find((c) => c.id === currentContractId.value)
  })
  const deployedContract = computed(() => {
    return deployedContracts.value.find((c) => c.contractId === currentContractId.value)
  })

  return {
    // state
    contracts,
    openedFiles,
    currentContractId,
    deployedContracts,
<<<<<<< HEAD

=======
>>>>>>> 4a06b068
    currentContractState,
    callingContractState,
    callingContractMethod,
    currentConstructorInputs,
    currentErrorConstructorInputs,
    currentDeployedContractAbi,
    loadingConstructorInputs,
    deployingContract,

    //getters
    deployedContract,
    currentContract,

    //actions
    addContractFile,
    removeContractFile,
    updateContractFile,
    openFile,
    closeFile,
    addDeployedContract,
    removeDeployedContract,
    setCurrentContractId,
    resetStorage,
    getCurrentContractAbi,
    callContractMethod,
    getContractState,
    deployContract,
    getConstructorInputs,
  }
})<|MERGE_RESOLUTION|>--- conflicted
+++ resolved
@@ -1,10 +1,6 @@
 import type { IJsonRpcService } from '@/services'
 import type { ContractFile, DeployedContract, TransactionItem } from '@/types'
-<<<<<<< HEAD
-import { getContractFileName } from '@/utils'
-=======
 import { db, getContractFileName, setupStores } from '@/utils'
->>>>>>> 4a06b068
 import { defineStore } from 'pinia'
 import { ref, inject, computed } from 'vue'
 import { useAccountsStore } from './accounts'
@@ -146,10 +142,6 @@
 
       callingContractMethod.value = false
       if (result?.status === 'success') {
-<<<<<<< HEAD
-        
-=======
->>>>>>> 4a06b068
         transactionsStore.addTransaction({
           contractAddress: contract?.address || '',
           localContractId: contract?.contractId || '',
@@ -308,10 +300,6 @@
     }
   }
 
-<<<<<<< HEAD
-
-=======
->>>>>>> 4a06b068
   const currentContract = computed(() => {
     return contracts.value.find((c) => c.id === currentContractId.value)
   })
@@ -325,10 +313,6 @@
     openedFiles,
     currentContractId,
     deployedContracts,
-<<<<<<< HEAD
-
-=======
->>>>>>> 4a06b068
     currentContractState,
     callingContractState,
     callingContractMethod,
