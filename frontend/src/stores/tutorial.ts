--- conflicted
+++ resolved
@@ -131,13 +131,6 @@
   };
 
   async function addAndOpenContract() {
-<<<<<<< HEAD
-    const contractBlob = await import(
-      '../assets/examples/contracts/storage.py?raw'
-    );
-
-=======
->>>>>>> 9ef4a94f
     const contractFile = {
       id: mockContractId,
       name: 'tutorial_storage.py',
@@ -145,7 +138,7 @@
       example: true,
     };
 
-    contractsStore.addContractFile(contractFile);
+    contractsStore.addContractFile(contractFile, true);
     contractsStore.openFile(mockContractId);
   }
 
