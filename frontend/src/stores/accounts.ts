--- conflicted
+++ resolved
@@ -3,15 +3,8 @@
 import { getAccountFromPrivatekey, getPrivateKey } from '@/utils'
 
 export const useAccountsStore = defineStore('accountsStore', () => {
-<<<<<<< HEAD
   const key = localStorage.getItem('accountsStore.currentPrivateKey')
   const currentPrivateKey = ref<`0x${string}` | null>(key ? (key as `0x${string}`) : null)
-=======
-  const $jsonRpc = inject<IJsonRpcService>('$jsonRpc')
-  const currentUserAddress = ref<string>(
-    localStorage.getItem('accountsStore.currentUserAddress') || ''
-  )
->>>>>>> 79f05749
 
   const currentUserAddress = computed(() => {
     return currentPrivateKey.value ? getAccountFromPrivatekey(currentPrivateKey.value).address : ''
@@ -23,7 +16,6 @@
       : []
   )
 
-<<<<<<< HEAD
   function generateNewAccount(): `0x${string}` {
     const privateKey = getPrivateKey()
     privateKeys.value = [...privateKeys.value, privateKey]
@@ -33,23 +25,13 @@
 
   function accountFromPrivateKey(privateKey: `0x${string}`) {
     return getAccountFromPrivatekey(privateKey)
-=======
-  async function generateNewAccount(): Promise<string | null> {
-    try {
-      const result = await $jsonRpc?.createAccount()
-      if (result && result.status === 'success') {
-        const address = result.data.account_address
-        accounts.value = [...accounts.value, address]
-        currentUserAddress.value = address
-        return address
-      }
-      return null
-    } catch (error) {
-      console.error
-      return null
-    }
->>>>>>> 79f05749
   }
 
-  return { currentUserAddress, currentPrivateKey, privateKeys, generateNewAccount, accountFromPrivateKey }
+  return {
+    currentUserAddress,
+    currentPrivateKey,
+    privateKeys,
+    generateNewAccount,
+    accountFromPrivateKey
+  }
 })