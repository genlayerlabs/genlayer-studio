--- conflicted
+++ resolved
@@ -1,11 +1,8 @@
 import { defineStore } from 'pinia';
 import { computed, ref } from 'vue';
 import { getAccountFromPrivatekey, getPrivateKey } from '@/utils';
-<<<<<<< HEAD
 import type { Address } from '@/types';
-=======
 import { shortenAddress } from '@/utils';
->>>>>>> bf77065b
 
 export const useAccountsStore = defineStore('accountsStore', () => {
   const key = localStorage.getItem('accountsStore.currentPrivateKey');
@@ -36,7 +33,7 @@
     return getAccountFromPrivatekey(privateKey);
   }
 
-  function removeAccount(privateKey: `0x${string}`) {
+  function removeAccount(privateKey: Address) {
     privateKeys.value = privateKeys.value.filter((k) => k !== privateKey);
 
     if (currentPrivateKey.value === privateKey) {
@@ -44,7 +41,7 @@
     }
   }
 
-  function setCurrentAccount(privateKey: `0x${string}`) {
+  function setCurrentAccount(privateKey: Address) {
     currentPrivateKey.value = privateKey;
   }
 
