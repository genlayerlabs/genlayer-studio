import type { NodeLog, NewValidatorDataModel, ValidatorModel } from '@/types';
import { defineStore } from 'pinia';
import { computed, ref } from 'vue';
import { useContractsStore } from './contracts';
import { notify } from '@kyvg/vue3-notification';
import { useRpcClient, useWebSocketClient } from '@/hooks';

export const useNodeStore = defineStore('nodeStore', () => {
  const rpcClient = useRpcClient();
  const webSocketClient = useWebSocketClient();
  const logs = ref<NodeLog[]>([]);
  const listenWebsocket = ref<boolean>(true);
  const contractsStore = useContractsStore();
  const nodeProviders = ref<Record<string, string[]>>({});
  // state
  const validators = ref<ValidatorModel[]>([]);
  const isLoadingValidatorData = ref<boolean>(true);

  if (!webSocketClient.connected) webSocketClient.connect();
  webSocketClient.on('status_update', (event) => {
    if (listenWebsocket.value) {
      if (event.message?.function !== 'get_transaction_by_hash') {
        if (event.message?.function === 'intelligent_contract_execution') {
          const executionLogs: string[] =
            event.message.response.message.split('\n\n');
          executionLogs
            .filter((log: string) => log.trim().length > 0)
            .forEach((log: string) => {
              logs.value.push({
                date: new Date().toISOString(),
                message: {
                  function: 'Intelligent Contract Execution Log',
                  trace_id: String(Math.random() * 100),
                  response: {
                    status: 'contractLog',
                    message: log,
                  },
                },
              });
            });
        } else {
          logs.value.push({
            date: new Date().toISOString(),
            message: event.message,
          });
        }
      }
    }
  });

  async function getValidatorsData() {
    isLoadingValidatorData.value = true;

    try {
      const [validatorsResult, modelsResult] = await Promise.all([
        rpcClient.getValidators(),
        rpcClient.getProvidersAndModels(),
      ]);
<<<<<<< HEAD
      validators.value = validatorsResult;
      nodeProviders.value = modelsResult;
=======

      if (validatorsResult?.status === 'success') {
        validators.value = validatorsResult.data;
      } else {
        throw new Error('Error getting validators');
      }

      if (modelsResult?.status === 'success') {
        nodeProviders.value = modelsResult.data.reduce(
          (acc: Record<string, string[]>, llmprovider) => {
            const provider = llmprovider.provider;
            if (!acc[provider]) {
              acc[provider] = [];
            }
            acc[provider].push(llmprovider.model);
            return acc;
          },
          {},
        );
      } else {
        throw new Error('Error getting Providers and Models data');
      }
>>>>>>> e4e4d16a
    } catch (error) {
      console.error(error);
      notify({
        title: 'Error',
        text: (error as Error)?.message || 'Error loading validators',
        type: 'error',
      });
    } finally {
      isLoadingValidatorData.value = false;
    }
  }

  async function updateValidator(
    validator: ValidatorModel,
    newValidatorData: NewValidatorDataModel,
  ) {
    const { stake, provider, model, config } = newValidatorData;

    if (stake <= 0 || !provider || !model || !config) {
      throw new Error('Please fill all the required fields');
    }
    const validatorConfig = JSON.parse(config || '{}');
    const result = await rpcClient.updateValidator({
      address: validator.address || '',
      stake,
      provider,
      model,
      config: validatorConfig,
    });
    const index = validators.value.findIndex(
      (v) => v.address === validator.address,
    );

    if (index >= 0) {
      validators.value.splice(index, 1, result);
    }
  }

  const deleteValidator = async (validator: ValidatorModel) => {
    if (validators.value.length === 1) {
      throw new Error('You must have at least one validator');
    }
    await rpcClient.deleteValidator({
      address: validator.address || '',
    });
    validators.value = validators.value.filter(
      (v) => v.address !== validator.address,
    );
  };

  async function createNewValidator(newValidatorData: NewValidatorDataModel) {
    const { stake, provider, model, config } = newValidatorData;
    const validatorConfig = JSON.parse(config || '{}');
    const result = await rpcClient.createValidator({
      stake,
      provider,
      model,
      config: validatorConfig,
    });
    validators.value.push(result);
  }

  async function cloneValidator(validator: ValidatorModel) {
    const result = await rpcClient.createValidator(validator);
    validators.value.push(result);
  }

  const contractsToDelete = computed(() =>
    contractsStore.contracts.filter((c) => c.example),
  );

  const validatorsOrderedById = computed(() =>
    validators.value.slice().sort((a, b) => a.id - b.id),
  );

  const clearLogs = () => {
    logs.value = [];
  };

  const hasAtLeastOneValidator = computed(() => validators.value.length >= 1);

  return {
    logs,
    listenWebsocket,
    validators,
    nodeProviders,
    contractsToDelete,
    isLoadingValidatorData,

    getValidatorsData,
    createNewValidator,
    cloneValidator,
    deleteValidator,
    updateValidator,
    clearLogs,

    validatorsOrderedById,
    hasAtLeastOneValidator,
  };
});<|MERGE_RESOLUTION|>--- conflicted
+++ resolved
@@ -56,33 +56,20 @@
         rpcClient.getValidators(),
         rpcClient.getProvidersAndModels(),
       ]);
-<<<<<<< HEAD
       validators.value = validatorsResult;
       nodeProviders.value = modelsResult;
-=======
 
-      if (validatorsResult?.status === 'success') {
-        validators.value = validatorsResult.data;
-      } else {
-        throw new Error('Error getting validators');
-      }
-
-      if (modelsResult?.status === 'success') {
-        nodeProviders.value = modelsResult.data.reduce(
-          (acc: Record<string, string[]>, llmprovider) => {
-            const provider = llmprovider.provider;
-            if (!acc[provider]) {
-              acc[provider] = [];
-            }
-            acc[provider].push(llmprovider.model);
-            return acc;
-          },
-          {},
-        );
-      } else {
-        throw new Error('Error getting Providers and Models data');
-      }
->>>>>>> e4e4d16a
+      nodeProviders.value = modelsResult.reduce(
+        (acc: Record<string, string[]>, llmprovider: any) => {
+          const provider = llmprovider.provider;
+          if (!acc[provider]) {
+            acc[provider] = [];
+          }
+          acc[provider].push(llmprovider.model);
+          return acc;
+        },
+        {},
+      );
     } catch (error) {
       console.error(error);
       notify({
