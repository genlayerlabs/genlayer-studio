import { defineStore } from 'pinia';
import { ref } from 'vue';
import { useRpcClient, useWebSocketClient } from '@/hooks';

export const useConsensusStore = defineStore('consensusStore', () => {
  const rpcClient = useRpcClient();
  const webSocketClient = useWebSocketClient();
  const finalityWindow = ref(Number(import.meta.env.VITE_FINALITY_WINDOW));
  const isLoading = ref<boolean>(true); // Needed for the delay between creating the variable and fetching the initial value
  const maxRotations = ref(Number(import.meta.env.VITE_MAX_ROTATIONS));

<<<<<<< HEAD
  // Track initialization state to prevent duplicate loading state changes
  let hasInitialized = false;
=======
  type FinalityWindowPayload = {
    data: {
      time: number;
    };
  };

  // Track initialization state to prevent duplicate loading state changes
  let hasInitialized = false;
  let listenersRegistered = false;
>>>>>>> 0bf315cb

  // Get the value when the frontend or backend is reloaded
  const handleConnect = () => {
    void fetchFinalityWindowTime();
  };

  async function fetchFinalityWindowTime() {
    try {
      finalityWindow.value = await rpcClient.getFinalityWindowTime(); // Assume this RPC method exists
      if (!hasInitialized) {
        isLoading.value = false;
        hasInitialized = true;
      }
    } catch (error) {
      console.error('Failed to fetch initial finality window time: ', error);
      if (!hasInitialized) {
        isLoading.value = false;
        hasInitialized = true;
      }
    }
  }

  // Get the value when the backend updates its value from an RPC request
  const handleFinalityWindowUpdate = (eventData: FinalityWindowPayload) => {
    if (eventData?.data?.time !== undefined) {
      finalityWindow.value = eventData.data.time;
    }
  };
  if (!listenersRegistered) {
    webSocketClient.on('connect', handleConnect);
    webSocketClient.on(
      'finality_window_time_updated',
      handleFinalityWindowUpdate,
    );
    listenersRegistered = true;
  }

  // Set the value when the frontend updates its value
  async function setFinalityWindowTime(time: number) {
    await rpcClient.setFinalityWindowTime(time);
    finalityWindow.value = time;
  }

  function setMaxRotations(rotations: number) {
    maxRotations.value = rotations;
  }

  function disposeListeners() {
    webSocketClient.off('connect', handleConnect);
    webSocketClient.off(
      'finality_window_time_updated',
      handleFinalityWindowUpdate,
    );
    listenersRegistered = false;
  }

  if (import.meta.hot) {
    import.meta.hot.dispose(() => {
      disposeListeners();
    });
  }

  return {
    finalityWindow,
    setFinalityWindowTime,
    fetchFinalityWindowTime,
    isLoading,
    maxRotations,
    setMaxRotations,
  };
});<|MERGE_RESOLUTION|>--- conflicted
+++ resolved
@@ -9,10 +9,6 @@
   const isLoading = ref<boolean>(true); // Needed for the delay between creating the variable and fetching the initial value
   const maxRotations = ref(Number(import.meta.env.VITE_MAX_ROTATIONS));
 
-<<<<<<< HEAD
-  // Track initialization state to prevent duplicate loading state changes
-  let hasInitialized = false;
-=======
   type FinalityWindowPayload = {
     data: {
       time: number;
@@ -22,7 +18,6 @@
   // Track initialization state to prevent duplicate loading state changes
   let hasInitialized = false;
   let listenersRegistered = false;
->>>>>>> 0bf315cb
 
   // Get the value when the frontend or backend is reloaded
   const handleConnect = () => {
