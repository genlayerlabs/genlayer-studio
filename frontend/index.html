--- conflicted
+++ resolved
@@ -1,15 +1,8 @@
 <!DOCTYPE html>
 <html lang="en">
-<<<<<<< HEAD
   <head>
     <meta charset="UTF-8" />
     <title>GenLayer - The Intelligence Layer of the Internet</title>
-=======
-
-<head>
-  <meta charset="UTF-8" />
-  <title>GenLayer - The Intelligence Layer of the Internet</title>
->>>>>>> 8db53cfd
     <meta
       name="description"
       content="GenLayer is a new L2 Blockchain that shatters the bounds of Smart Contracts by making them AI-Powered and connected to the Internet."
@@ -96,7 +89,6 @@
       name="msapplication-TileImage"
       content="https://genlayer.com/images/favicon/ms-icon-144x144.png"
     />
-<<<<<<< HEAD
     <link rel="stylesheet" type="text/css" href="/loader.css" />
     <link href="/dist/main.css" rel="stylesheet" />
   </head>
@@ -117,35 +109,4 @@
     <script type="module" src="/src/main.ts"></script>
     <script></script>
   </body>
-=======
-  <link rel="stylesheet" type="text/css" href="/loader.css" />
-</head>
-
-<body>
-  <div id="app">
-    <div id="loading-bg">
-      <div class="loading-logo">
-        <img src="@/assets/logo.png" alt="">
-      </div>
-      <div class="loading">
-        <div class="effect-1 effects"></div>
-        <div class="effect-2 effects"></div>
-        <div class="effect-3 effects"></div>
-      </div>
-    </div>
-  </div>
-  <script type="module" src="/src/main.ts"></script>
-  <script>
-    const loaderColor = localStorage.getItem('materio-initial-loader-bg') || '#FFFFFF'
-    const primaryColor = localStorage.getItem('materio-initial-loader-color') || '#429293'
-
-    if (loaderColor)
-      document.documentElement.style.setProperty('--initial-loader-bg', loaderColor)
-
-    if (primaryColor)
-      document.documentElement.style.setProperty('--initial-loader-color', primaryColor)
-  </script>
-</body>
-
->>>>>>> 8db53cfd
 </html>