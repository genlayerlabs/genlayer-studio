{
  "name": "genlayer-simulator",
  "version": "0.0.0",
  "private": true,
  "type": "module",
  "scripts": {
    "dev": "vite",
    "build": "run-p type-check \"build-only {@}\" --",
    "preview": "vite preview",
    "test": "vitest",
    "test:unit": "vitest run",
    "test:e2e": "npm run cp-examples && npm run build && start-server-and-test preview http://localhost:8080 'mocha -r tsx test/e2e/*spec.ts'",
    "test:e2e:dev": "start-server-and-test 'vite dev --port 8080' http://localhost:8080 'mocha -r tsx test/e2e/*spec.ts'",
    "test:ui": "vitest --ui",
    "coverage": "vitest run --coverage",
    "build-only": "vite build",
    "type-check": "vue-tsc --build --force",
    "lint": "eslint . --ext .vue,.js,.jsx,.cjs,.mjs,.ts,.tsx,.cts,.mts --fix --ignore-path .gitignore",
    "format": "prettier --write src/ test/",
    "cp-examples": "node scripts/contract-examples.js"
  },
  "dependencies": {
    "@globalhive/vuejs-tour": "^1.6.0",
    "@headlessui/vue": "^1.7.23",
    "@heroicons/vue": "^2.1.3",
    "@kyvg/vue3-notification": "^3.2.1",
    "@popperjs/core": "^2.11.8",
    "@tailwindcss/container-queries": "^0.1.1",
    "@tanstack/vue-query": "^5.51.17",
    "@vueuse/core": "^12.0.0",
    "@vueuse/integrations": "^12.0.0",
    "ajv": "^8.17.1",
    "clipboard": "^2.0.11",
    "cross-env": "^7.0.3",
    "defu": "^6.1.4",
    "dexie": "^4.0.4",
    "floating-vue": "^5.2.2",
<<<<<<< HEAD
    "genlayer-js": "^0.5.0",
=======
    "genlayer-js": "^0.6.1",
>>>>>>> b9a9226c
    "hash-sum": "^2.0.0",
    "jump.js": "^1.0.2",
    "lodash-es": "^4.17.21",
    "lucide-vue-next": "^0.456.0",
    "monaco-editor": "^0.52.0",
    "path": "^0.12.7",
    "pinia": "^2.1.7",
    "socket.io-client": "^4.7.5",
    "sortablejs": "^1.15.3",
    "splitpanes": "^3.1.5",
    "tippy.js": "^6.3.7",
    "typescript-parsec": "^0.3.4",
    "uuid": "^10.0.0",
    "v-plausible": "^1.2.0",
    "viem": "^2.16.5",
    "vite-svg-loader": "^5.1.0",
    "vue": "^3.4.21",
    "vue-collapsed": "^1.3.4",
    "vue-router": "^4.0.13",
    "vue3-spinners": "^1.2.2"
  },
  "devDependencies": {
    "@rushstack/eslint-patch": "^1.8.0",
    "@tailwindcss/forms": "^0.5.7",
    "@tsconfig/node20": "^20.1.4",
    "@types/chai": "^5.0.0",
    "@types/jsdom": "^21.1.6",
    "@types/lodash-es": "^4.17.12",
    "@types/mocha": "^10.0.6",
    "@types/node": "^22.0.0",
    "@types/selenium-webdriver": "^4.1.22",
    "@types/sinon": "^17.0.3",
    "@types/splitpanes": "^2.2.6",
    "@types/uuid": "^10.0.0",
    "@vitejs/plugin-vue": "^5.0.4",
    "@vitejs/plugin-vue-jsx": "^4.0.0",
    "@vitest/coverage-v8": "^1.6.0",
    "@vitest/ui": "^1.6.0",
    "@vue/eslint-config-prettier": "^10.0.0",
    "@vue/eslint-config-typescript": "^13.0.0",
    "@vue/test-utils": "^2.4.5",
    "@vue/tsconfig": "^0.6.0",
    "autoprefixer": "^10.4.19",
    "chai": "^5.1.1",
    "eslint": "^8.56.0",
    "eslint-plugin-vue": "^9.23.0",
    "jsdom": "^24.0.0",
    "mocha": "^10.4.0",
    "ncp": "^2.0.0",
    "npm-run-all2": "^6.1.2",
    "postcss": "^8.4.38",
    "postcss-import": "^16.1.0",
    "prettier": "^3.3.3",
    "prettier-plugin-tailwindcss": "^0.6.5",
    "selenium-webdriver": "^4.21.0",
    "sinon": "^18.0.0",
    "start-server-and-test": "^2.0.3",
    "tailwindcss": "^3.4.3",
    "tsx": "^4.11.0",
    "typescript": "~5.6.0",
    "vite": "^5.2.8",
    "vite-plugin-vue-devtools": "^7.0.25",
    "vitest": "^1.6.0",
    "vue-tsc": "^2.0.11"
  }
}<|MERGE_RESOLUTION|>--- conflicted
+++ resolved
@@ -35,11 +35,7 @@
     "defu": "^6.1.4",
     "dexie": "^4.0.4",
     "floating-vue": "^5.2.2",
-<<<<<<< HEAD
-    "genlayer-js": "^0.5.0",
-=======
     "genlayer-js": "^0.6.1",
->>>>>>> b9a9226c
     "hash-sum": "^2.0.0",
     "jump.js": "^1.0.2",
     "lodash-es": "^4.17.21",
