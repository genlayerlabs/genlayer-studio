# Postgres Database Configuration
DBHOST="postgres"
DBNAME="genlayer_state"
DBUSER="postgres"
DBPASSWORD="postgres"
DBPORT="5432"
POSTGRES_HOST="${DBHOST}"
POSTGRES_DB="${DBNAME}"
POSTGRES_USER="${DBUSER}"
POSTGRES_PASSWORD="${DBPASSWORD}"
POSTGRES_PORT="${DBPORT}"

# Logging Configuration
LOGCONFIG="dev"  # dev/prod
LOG_LEVEL="info"  # debug/info/warning/error/critical
FLASK_LOG_LEVEL="ERROR"  # legacy; ignored by FastAPI
DISABLE_INFO_LOGS_ENDPOINTS="[\"ping\", \"eth_getTransactionByHash\",\"gen_getContractSchemaForCode\",\"gen_getContractSchema\"]"

# JsonRPC Server Configuration
RPCPROTOCOL="http"
RPCHOST="jsonrpc"
RPCPORT="4000"
RPCDEBUGPORT="4678"
JSONRPC_REPLICAS="1"
ENABLE_DEBUG_ENDPOINTS="false"

# GenVM Configuration
<<<<<<< HEAD
GENVMROOT           = "/genvm"
=======
GENVM_BIN="/genvm/bin"
GENVM_LLM_DEBUG="0"
>>>>>>> cbaaeb11

# VSCode Debug Configuration
VSCODEDEBUG="false"

# Ollama Server Configuration
OLAMAPROTOCOL="http"
OLAMAHOST="ollama"
OLAMAPORT="11434"

# WebRequest Server Configuration
WEBDRIVERHOST="webdriver"
WEBDRIVERPORT="5001"

# NGINX Server Configuration
SERVER_NAME="studio.genlayer.com"

# Frontend Configuration
# If you want to run the frontend in production, change http to https and ws to wss
VITE_JSON_RPC_SERVER_URL="http://127.0.0.1:4000/api"  # if VITE_PROXY_ENABLED = 'true' change to '/api'
VITE_WS_SERVER_URL="ws://127.0.0.1:4000"  # if VITE_PROXY_ENABLED = 'true' change to '/'
VITE_PLAUSIBLE_DOMAIN="studio.genlayer.com"
FRONTEND_PORT="8080"
FRONTEND_BUILD_TARGET="final"  # change to 'dev' to run in dev mode

# Vite Proxy Configuration (for local development)
VITE_PROXY_ENABLED="false"
VITE_PROXY_JSON_RPC_SERVER_URL="http://jsonrpc:4000"
VITE_PROXY_WS_SERVER_URL="ws://jsonrpc:4000"
VITE_IS_HOSTED="false"

# Backend Configuration
BACKEND_BUILD_TARGET="debug"  # change to 'prod' or remove to run in prod mode

# Production Configuration
FLASK_DEBUG="0"  # '0' or '1' (never use '1' in production)
FLASK_ENV="production"  # 'development' or 'production'
WEB_CONCURRENCY="1"  # Number of worker processes
DATABASE_POOL_SIZE="20"  # Database connection pool size
DATABASE_MAX_OVERFLOW="10"  # Maximum overflow connections
REDIS_URL="redis://redis:6379/0"  # Redis URL for WebSocket broadcast
REDIS_PORT="6379"
STATSD_HOST=""
ALLOW_UNSAFE_WERKZEUG="false"  # Only set to 'true' for development

# Hardhat port
HARDHAT_URL="http://hardhat"
HARDHAT_PORT="8545"
HARDHAT_PRIVATE_KEY="0xac0974bec39a17e36ba4a6b4d238ff944bacb478cbed5efcae784d7bf4f2ff80"

# Consensus Parameters
DEFAULT_VALIDATORS_COUNT="5"
CONSENSUS_CONTRACT_ADDRESS="0x0000000000000000000000000000000000000000"
DEFAULT_NUM_INITIAL_VALIDATORS="5"
DEFAULT_CONSENSUS_MAX_ROTATIONS="3"

# LLM Providers Configuration
# If you want to use OpenAI LLMs, add your key here
OPENAIKEY="<add_your_openai_api_key_here>"

# If you want to use Anthropic AI LLMs, add your key here
ANTHROPIC_API_KEY="<add_your_anthropic_api_key_here>"

# If you want to use Google AI LLMs, add your key here
GEMINI_API_KEY="<add_your_gemini_api_key_here>"

# If you want to use XAI LLMs, add your key here
XAI_API_KEY="<add_your_xai_api_key_here>"

# If you want to use Heurist AI LLMs, add your key here
HEURISTAIURL="https://llm-gateway.heurist.xyz"
HEURISTAIMODELSURL="https://raw.githubusercontent.com/heurist-network/heurist-models/main/models.json"
HEURISTAIAPIKEY="<add_your_heuristai_api_key_here>"

# Validator Configuration
# JSON array of initial validators to be created on startup.
# Example:
# VALIDATORS_CONFIG_JSON='[
#   {"stake": 100, "provider": "openai", "model": "gpt-4o", "amount": 2},
#   {"stake": 100, "provider": "openai", "model": "gpt-4-1106-preview", "amount": 2},
#   {"stake": 100, "provider": "xai", "model": "grok-2-1212", "amount": 2},
#   {"stake": 100, "provider": "anthropic", "model": "claude-3-5-haiku-20241022", "amount": 2},
#   {"stake": 100, "provider": "anthropic", "model": "claude-3-7-sonnet-20250219", "amount": 2},
#   {"stake": 100, "provider": "heuristai", "model": "mistralai/mixtral-8x7b-instruct", "amount": 1},
#   {"stake": 100, "provider": "heuristai", "model": "meta-llama/llama-3.3-70b-instruct", "amount": 1},
#   {"stake": 100, "provider": "heuristai", "model": "deepseek/deepseek-v3", "amount": 1},
#   {"stake": 100, "provider": "google", "model": "gemini-2.0-flash-lite-001", "amount": 2}
# ]'
VALIDATORS_CONFIG_JSON=""

# Consensus mechanism
VITE_FINALITY_WINDOW="1800"  # in seconds
VITE_FINALITY_WINDOW_APPEAL_FAILED_REDUCTION="0.2"  # 20% reduction per appeal failed
VITE_MAX_ROTATIONS="3"

# Set the compose profile to 'hardhat' to use the hardhat network
COMPOSE_PROFILES="hardhat"
REMOTE_DATABASE="false"
COMPOSE_CPU_LIMIT="12"
COMPOSE_CPU_RESERVATION="2"
COMPOSE_MEM_LIMIT="42gb"
COMPOSE_MEM_RESERVATION="8gb"

# Hardhat chain ID
HARDHAT_CHAIN_ID="61999"

# Load test parameters
REQUESTS="10"
CONCURRENCY="5"

# Tests parameters
TEST_WITH_MOCK_LLMS="false"

# Validator configuration for sim_createValidator
VALIDATOR_STAKE="1"
VALIDATOR_PROVIDER="openai"
VALIDATOR_MODEL="gpt-4-1106-preview"
VALIDATOR_PLUGIN="openai-compatible"

# Funding parameters
FUND_AMOUNT="100"
<|MERGE_RESOLUTION|>--- conflicted
+++ resolved
@@ -25,12 +25,8 @@
 ENABLE_DEBUG_ENDPOINTS="false"
 
 # GenVM Configuration
-<<<<<<< HEAD
-GENVMROOT           = "/genvm"
-=======
-GENVM_BIN="/genvm/bin"
+GENVMROOT= "/genvm"
 GENVM_LLM_DEBUG="0"
->>>>>>> cbaaeb11
 
 # VSCode Debug Configuration
 VSCODEDEBUG="false"
