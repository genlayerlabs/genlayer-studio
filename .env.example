--- conflicted
+++ resolved
@@ -63,14 +63,10 @@
 HEURISTAIMODELSURL      = 'https://raw.githubusercontent.com/heurist-network/heurist-models/main/models.json'
 HEURISTAIAPIKEY         = '<add_your_heuristai_api_key_here>'
 
-<<<<<<< HEAD
-FRONTEND_BUILD_TARGET = 'final' # change to 'dev' to run in dev mode
-
-# Consensus mechanism
-FINALITY_WINDOW = 1800 # in seconds
-=======
 # Validator Configuration
 # JSON array of initial validators to be created on startup.
 # Example: VALIDATORS_CONFIG_JSON = '[{"stake": 100, "provider": "openai", "model": "gpt-4o", "amount": 2}, {"stake": 200, "provider": "anthropic", "model": "claude-3-haiku-20240307", "amount": 1}]'
 VALIDATORS_CONFIG_JSON = ''
->>>>>>> 663a89ea
+
+# Consensus mechanism
+FINALITY_WINDOW = 1800 # in seconds