# Postgres Database Configuration
DBHOST                    = 'postgres'
DBNAME                    = 'genlayer_state'
DBUSER                    = 'postgres'
DBPASSWORD                = 'postgres'
DBPORT                    = '5432'

# Logging Configuration
LOGCONFIG                   = 'dev'     # dev/prod
FLASK_LOG_LEVEL             = 'ERROR'   # DEBUG/INFO/WARNING/ERROR/CRITICAL
DISABLE_INFO_LOGS_ENDPOINTS = '["ping", "eth_getTransactionByHash","gen_getContractSchemaForCode","gen_getContractSchema"]'

# JsonRPC Server Configuration
RPCPROTOCOL         = 'http'
RPCHOST             = 'jsonrpc'
RPCPORT             = '4000'
RPCDEBUGPORT        = '4678'      # debugpy listening port
JSONRPC_REPLICAS    = '1'         # number of JsonRPC container replicas to run, used to scale up for production

# GenVM Configuration
GENVM_BIN           = "/genvm/bin"

# VSCode Debug Configuration
VSCODEDEBUG             = "false"     # "true" or "false"

# Ollama Server Configuration
OLAMAPROTOCOL           = 'http'
OLAMAHOST               = 'ollama'
OLAMAPORT               = '11434'

# WebRequest Server Configuration
WEBREQUESTPROTOCOL      = 'http'
WEBREQUESTHOST          = 'webrequest'
WEBREQUESTPORT          = '5000'
WEBREQUESTSELENIUMPORT  = '5001'

# NGINX Server Configuration
SERVER_NAME = 'studio.genlayer.com'

# Frontend Configuration
# If you want to run the frontend in production, change http to https and ws to wss
VITE_JSON_RPC_SERVER_URL = 'http://127.0.0.1:4000/api'  # if VITE_PROXY_ENABLED = 'true' change to '/api'
VITE_WS_SERVER_URL       = 'ws://127.0.0.1:4000'        # if VITE_PROXY_ENABLED = 'true' change to '/'
VITE_PLAUSIBLE_DOMAIN    = 'studio.genlayer.com'
FRONTEND_PORT            = '8080'
FRONTEND_BUILD_TARGET    = 'final'     # change to 'dev' to run in dev mode

# Vite Proxy Configuration (for local development)
VITE_PROXY_ENABLED             = 'false'
VITE_PROXY_JSON_RPC_SERVER_URL = 'http://jsonrpc:4000'
VITE_PROXY_WS_SERVER_URL       = 'ws://jsonrpc:4000'
VITE_IS_HOSTED                 = 'false'

# LLM Providers Configuration
# If you want to use OpenAI LLMs, add your key here
OPENAIKEY               = '<add_your_openai_api_key_here>'

# If you want to use Anthropic AI LLMs, add your key here
ANTHROPIC_API_KEY       = '<add_your_anthropic_api_key_here>'

# If you want to use Heurist AI LLMs, add your key here
HEURISTAIURL            = 'https://llm-gateway.heurist.xyz'
HEURISTAIMODELSURL      = 'https://raw.githubusercontent.com/heurist-network/heurist-models/main/models.json'
HEURISTAIAPIKEY         = '<add_your_heuristai_api_key_here>'

<<<<<<< HEAD
FRONTEND_BUILD_TARGET = 'final' # change to 'dev' to run in dev mode

# Hardhat port
HARDHATPORT = '8545'
HARDHAT_PRIVATE_KEY = '0xac0974bec39a17e36ba4a6b4d238ff944bacb478cbed5efcae784d7bf4f2ff80'
=======
# Validator Configuration
# JSON array of initial validators to be created on startup.
# Example: VALIDATORS_CONFIG_JSON = '[{"stake": 100, "provider": "openai", "model": "gpt-4o", "amount": 2}, {"stake": 200, "provider": "anthropic", "model": "claude-3-haiku-20240307", "amount": 1}]'
VALIDATORS_CONFIG_JSON = ''
>>>>>>> 663a89ea
<|MERGE_RESOLUTION|>--- conflicted
+++ resolved
@@ -51,6 +51,12 @@
 VITE_PROXY_WS_SERVER_URL       = 'ws://jsonrpc:4000'
 VITE_IS_HOSTED                 = 'false'
 
+FRONTEND_BUILD_TARGET = 'final' # change to 'dev' to run in dev mode
+
+# Hardhat port
+HARDHAT_URL = 'http://hardhat'
+HARDHATPORT = '8545'
+HARDHAT_PRIVATE_KEY = '0xac0974bec39a17e36ba4a6b4d238ff944bacb478cbed5efcae784d7bf4f2ff80'
 # LLM Providers Configuration
 # If you want to use OpenAI LLMs, add your key here
 OPENAIKEY               = '<add_your_openai_api_key_here>'
@@ -63,15 +69,7 @@
 HEURISTAIMODELSURL      = 'https://raw.githubusercontent.com/heurist-network/heurist-models/main/models.json'
 HEURISTAIAPIKEY         = '<add_your_heuristai_api_key_here>'
 
-<<<<<<< HEAD
-FRONTEND_BUILD_TARGET = 'final' # change to 'dev' to run in dev mode
-
-# Hardhat port
-HARDHATPORT = '8545'
-HARDHAT_PRIVATE_KEY = '0xac0974bec39a17e36ba4a6b4d238ff944bacb478cbed5efcae784d7bf4f2ff80'
-=======
 # Validator Configuration
 # JSON array of initial validators to be created on startup.
 # Example: VALIDATORS_CONFIG_JSON = '[{"stake": 100, "provider": "openai", "model": "gpt-4o", "amount": 2}, {"stake": 200, "provider": "anthropic", "model": "claude-3-haiku-20240307", "amount": 1}]'
-VALIDATORS_CONFIG_JSON = ''
->>>>>>> 663a89ea
+VALIDATORS_CONFIG_JSON = ''