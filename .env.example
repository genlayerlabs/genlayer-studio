--- conflicted
+++ resolved
@@ -25,13 +25,6 @@
 GENVMCONLOC         = '/tmp'
 # TODO: Will be removed with the new logging
 GENVMDEBUG          = 1
-<<<<<<< HEAD
-GENVMDEBUGPORT     = '6678'
-GENVMSTATICLLM      = ''  # llama2, gemma, mistral, mixtral, gpt-3.5-turbo
-GENVMOPENAIMODELS   = 'gpt-3.5-turbo'
-GENVMOPENAIKEY      = '<add_your_open_ai_key_here>'
-=======
->>>>>>> 36c28e56
 
 # Ollama server details
 OLAMAPROTOCOL       = 'http'
