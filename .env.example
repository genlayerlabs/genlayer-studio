# Location and credentials of the postgres database
DBHOST              = 'postgres'
DBNAME              = 'genlayer_state'
DBUSER              = 'postgres'
DBPASSWORD          = 'postgres'
DBPORT              = '5432'

# The total number of validators the simulator
# will have access to at the begining
TOTALVALIDATORS     = 10
# The number of validators that will be used
# to form consensus
NUMVALIDATORS       = 4

# JsonRPC server details
RPCPROTOCOL         = 'http'
RPCHOST             = 'jsonrpc'
RPCPORT             = '4000'

# GenVM server details
GENVMPROTOCOL       = 'http'
GENVMHOST           = 'genvm'
GENVMPORT           = '6000'
# Location of file excuted inside the GenVM
GENVMCONLOC         = '/tmp'
# TODO: Will be removed with the new logging
GENVMDEBUG          = 1
<<<<<<< HEAD
GENVMSTATICLLM      = ''  # llama2, gemma, mistral, mixtral, gpt-3.5-turbo
GENVMOPENAIMODELS   = 'gpt-3.5-turbo'
=======
GENVMOPENAIKEY      = '<add_your_open_ai_key_here>'
>>>>>>> cd91f393

# Ollama server details
OLAMAPROTOCOL       = 'http'
OLAMAHOST           = 'ollama'
OLAMAPORT           = '11434'

# WebRequest server details
# (container for getting web pages)
WEBREQUESTPROTOCOL  = 'http'
WEBREQUESTHOST      = 'webrequest'
WEBREQUESTPORT      = '5000'

# If you want to use OpenAI add your key here
OPENAIKEY           = '<add_your_open_ai_key_here>'

# Heurist AI Details
HEURISTAIURL        = 'https://llm-gateway.heurist.xyz'
HEURISTAIMODELSURL  = 'https://raw.githubusercontent.com/heurist-network/heurist-models/main/models.json'
# If you want to use Heurist AI add your key here
HEURISTAIAPIKEY     = '<add_your_heurist_api_key_here>'

# Front end container details
VITE_JSON_RPC_SERVER_URL  = 'http://127.0.0.1:4000/api'
VITE_WS_SERVER_URL   = 'ws://127.0.0.1:4000'
FRONTEND_PORT   = '8080'<|MERGE_RESOLUTION|>--- conflicted
+++ resolved
@@ -25,12 +25,6 @@
 GENVMCONLOC         = '/tmp'
 # TODO: Will be removed with the new logging
 GENVMDEBUG          = 1
-<<<<<<< HEAD
-GENVMSTATICLLM      = ''  # llama2, gemma, mistral, mixtral, gpt-3.5-turbo
-GENVMOPENAIMODELS   = 'gpt-3.5-turbo'
-=======
-GENVMOPENAIKEY      = '<add_your_open_ai_key_here>'
->>>>>>> cd91f393
 
 # Ollama server details
 OLAMAPROTOCOL       = 'http'
