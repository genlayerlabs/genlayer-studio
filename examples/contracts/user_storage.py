from backend.node.genvm.icontract import IContract


# contract class
class UserStorage(IContract):

    # constructor
    def __init__(self):
        self.storage = {}

    # read methods must start with get_
    def get_complete_storage(self) -> dict:
        return self.storage

<<<<<<< HEAD
    def get_account_storage(self, account_address: str):
=======
    def get_account_storage(self, account_address: str) -> str:
>>>>>>> 4a06b068
        return self.storage[account_address]

    # write method
    def update_storage(self, new_storage: str) -> None:
        self.storage[contract_runner["from_address"]] = new_storage<|MERGE_RESOLUTION|>--- conflicted
+++ resolved
@@ -12,11 +12,7 @@
     def get_complete_storage(self) -> dict:
         return self.storage
 
-<<<<<<< HEAD
-    def get_account_storage(self, account_address: str):
-=======
     def get_account_storage(self, account_address: str) -> str:
->>>>>>> 4a06b068
         return self.storage[account_address]
 
     # write method
