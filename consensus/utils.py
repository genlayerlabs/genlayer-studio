--- conflicted
+++ resolved
@@ -59,10 +59,6 @@
     current_contract = {class_name}(**{contract_state})
     
     current_contract.mode = "{run_by}"
-<<<<<<< HEAD
-    current_contract.method_name = "{function_name}"
-    await current_contract.{function_name}({args_str})
-=======
     
     if current_contract.mode == "validator":
         current_contract._load_leader_eq_outputs()
@@ -73,7 +69,6 @@
         current_contract.{function_name}({args_str})
     
     current_contract._write_receipt('{function_name}', [{args_str}])
->>>>>>> 96be12e9
 
 if __name__=="__main__":
     import asyncio    
