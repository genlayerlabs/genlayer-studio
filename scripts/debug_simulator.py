import os
import sys
import time
import json

from dotenv import load_dotenv
load_dotenv()

cwd = os.path.abspath(os.getcwd())


# Make sure the file is being run from the project folder (not the scipts folder)
if not os.path.exists("scripts/debug_simulator.py"):
    print(cwd)
    print('Run this script from the project root')
    sys.exit()

# make sure the PYTHONPATH is set
# (export PYTHONPATH="/home/personal/Projects/Genlayer/genlayer-prototype")
if "PYTHONPATH" not in os.environ:
    print("Run the following command:")
    print(('$ export PYTHONPATH="'+os.getcwd()+'"').format(42))
    sys.exit()


from cli.genlayer import (
    create_random_validators_logic,
    count_validators_logic,
    create_db_logic,
    create_tables_logic,
    last_contracts_logic,
    deploy_logic,
    contract_logic,
    create_account_logic,
    fund_account_logic,
)

# create the db and tables if you need to
print('Creating db and tables...')
create_db_logic()
create_tables_logic()

# create initial data
print('Creating validadtors and account...')
response = count_validators_logic()
if 'result' in response and 'count' in response['result']['data']:
    if response['result']['data']['count'] == 0:
        print('Creating validators...')
        create_random_validators_logic(int(os.environ['TOTALVALIDATORS']), 1, 10)
    else:
        print('Validators already created.')
else:
    raise Exception('The count_validators rpc function failed!')

# Create a new account
create_account_result = create_account_logic()

new_account = None
if 'result' in create_account_result and 'address' in create_account_result['result']['data']:
    new_account = create_account_result['result']['data']['address']
    print('Account created! ('+new_account+')')
else:
    raise Exception('Could not create new account!') 

# Fund the new account
balance = 10
fund_account_result = fund_account_logic(new_account, balance)

if 'result' in fund_account_result and 'address' in fund_account_result['result']['data']:
    print('Account funded! ('+str(balance)+')')

# Your hardcoded values
contract_file_path = 'examples/contracts/wizzard_of_coin.py'
function_to_execute = 'WizzardOfCoin.ask_for_coin'
<<<<<<< HEAD
class_name = 'WizzardOfCoin'
initial_contract_state = '{"have_coin": True}'

# Deploy the contract
with open(contract_file_path, 'rb') as contract_file:
    deploy_output = deploy_logic(new_account, class_name, contract_file, initial_contract_state)
=======
initial_contract_state = '{"have_coin": "True"}'

# Deploy the contract
with open(contract_file_path, 'rb') as contract_file:
    deploy_output = deploy_logic(new_account, 'WizzardOfCoin', contract_file, initial_contract_state)
>>>>>>> e736d21a
    print("Deploy command output:", deploy_output)

# Retrieve the last contract ID (you should parse the actual ID from the output)
last_contract_output = last_contracts_logic(1)
<<<<<<< HEAD
last_contract_id = last_contract_output['result'][0]['contract_id']  # Example parsing
=======
print("Last contract command output:", last_contract_output)
last_contract_id = last_contract_output['result']['data'][0]['address']  # Example parsing
>>>>>>> e736d21a


# Call the contract
args = ["Can you please return me my coin?"]
call_contract_output = contract_logic(new_account, last_contract_id, function_to_execute, args)
print("Call contract command output:")
print(json.dumps(call_contract_output, indent=4))<|MERGE_RESOLUTION|>--- conflicted
+++ resolved
@@ -72,30 +72,18 @@
 # Your hardcoded values
 contract_file_path = 'examples/contracts/wizzard_of_coin.py'
 function_to_execute = 'WizzardOfCoin.ask_for_coin'
-<<<<<<< HEAD
 class_name = 'WizzardOfCoin'
 initial_contract_state = '{"have_coin": True}'
 
 # Deploy the contract
 with open(contract_file_path, 'rb') as contract_file:
-    deploy_output = deploy_logic(new_account, class_name, contract_file, initial_contract_state)
-=======
-initial_contract_state = '{"have_coin": "True"}'
-
-# Deploy the contract
-with open(contract_file_path, 'rb') as contract_file:
-    deploy_output = deploy_logic(new_account, 'WizzardOfCoin', contract_file, initial_contract_state)
->>>>>>> e736d21a
+    deploy_output = deploy_logic(new_account, contract_file, initial_contract_state)
     print("Deploy command output:", deploy_output)
 
 # Retrieve the last contract ID (you should parse the actual ID from the output)
 last_contract_output = last_contracts_logic(1)
-<<<<<<< HEAD
+print("Last contract command output:", last_contract_output)
 last_contract_id = last_contract_output['result'][0]['contract_id']  # Example parsing
-=======
-print("Last contract command output:", last_contract_output)
-last_contract_id = last_contract_output['result']['data'][0]['address']  # Example parsing
->>>>>>> e736d21a
 
 
 # Call the contract
