FROM ubuntu:24.04 AS base

ARG TARGETPLATFORM
ARG TARGETARCH

ARG GENVM_TAG=v0.2.0

ENV GENVM_TAG=$GENVM_TAG

ARG path=/app
WORKDIR $path

SHELL ["/bin/bash", "-x", "-c"]
RUN apt-get update -y \
    && DEBIAN_FRONTEND=noninteractive TZ=Etc/UTC apt-get install -y --no-install-recommends \
<<<<<<< HEAD
        curl unzip xz-utils ca-certificates python3.12 python3.12-dev libssl3 gcc \
=======
        curl unzip xz-utils ca-certificates python3.12 python3.12-venv libssl3 \
>>>>>>> 6a62c033
    && mkdir -p "$HOME/.config/pip/" \
    && printf "[global]\nbreak-system-packages = true\n" >> "$HOME/.config/pip/pip.conf" \
    && update-alternatives --install /usr/bin/python3 python3 /usr/bin/python3.12 2 \
    && curl -sS https://bootstrap.pypa.io/get-pip.py | python3.12 \
    && python3.12 -m pip --version \
    && apt-get clean \
    && rm -rf /var/lib/apt/lists/*

ADD backend/protocol_rpc/requirements.txt backend/protocol_rpc/requirements.txt
RUN --mount=type=cache,target=/root/.cache/pip \
    pip install --cache-dir=/root/.cache/pip -r backend/protocol_rpc/requirements.txt

RUN groupadd -r backend-group \
    && useradd -r -g backend-group backend-user \
    && mkdir -p /home/backend-user/.cache/huggingface \
    && chown -R backend-user:backend-group /home/backend-user \
    && chown -R backend-user:backend-group $path \
    && mkdir -p /genvm

ENV PYTHONPATH "${PYTHONPATH}:/${path}"
ENV FLASK_APP backend/protocol_rpc/server.py
ENV HUGGINGFACE_HUB_CACHE /home/backend-user/.cache/huggingface

ENV RUST_BACKTRACE=1

ADD \
   https://github.com/genlayerlabs/genvm/releases/download/$GENVM_TAG/genvm-linux-amd64.tar.xz \
   /genvm/genvm-linux-amd64.tar.xz

ADD \
   https://github.com/genlayerlabs/genvm/releases/download/$GENVM_TAG/genvm-linux-arm64.tar.xz \
   /genvm/genvm-linux-arm64.tar.xz

ADD \
   https://github.com/genlayerlabs/genvm/releases/download/$GENVM_TAG/genvm-universal.tar.xz \
   /genvm/genvm-universal.tar.xz

RUN cd /genvm \
<<<<<<< HEAD
    && arch="${TARGETARCH:-}" \
    && if [[ -z "$arch" ]]; then \
        # Fallback when TARGETARCH is not provided by the builder
        arch="$(dpkg --print-architecture)"; \
    fi \
    && case "$arch" in \
        amd64) unzip genvm-linux-amd64.zip ;; \
        arm64|aarch64) unzip genvm-linux-arm64.zip ;; \
        *) echo "Unsupported architecture: $arch (TARGETPLATFORM=$TARGETPLATFORM)"; exit 1 ;; \
    esac \
    && unzip genvm-runners.zip \
    && rm *.zip \
=======
    && if [[ "$TARGETPLATFORM" == "linux/amd64" ]] ; \
        then \
            tar -xf genvm-linux-amd64.tar.xz ; \
        elif [[ "$TARGETPLATFORM" == "linux/arm64" ]] ; \
        then \
            tar -xf genvm-linux-arm64.tar.xz ; \
        else \
            echo "Sorry, $TARGETPLATFORM is not supported yet" ; exit 1 ; \
        fi \
    && tar -xf genvm-universal.tar.xz \
    && rm *.tar.xz \
>>>>>>> 6a62c033
    && ls -R . \
    && chown -R backend-user:backend-group /genvm \
    && su - backend-user -c "/genvm/executor/$GENVM_TAG/bin/post-install.py" \
    && cd "$path" \
    && true

COPY ../.env .
COPY backend $path/backend
COPY asgi.py $path/asgi.py
COPY uvicorn_config.py $path/uvicorn_config.py

HEALTHCHECK --interval=1s --timeout=1s --retries=30 --start-period=3s CMD python3 backend/healthcheck.py --port ${FLASK_SERVER_PORT}

###########START NEW IMAGE : DEBUGGER ###################
FROM base AS debug
RUN --mount=type=cache,target=/root/.cache/pip \
    pip install --cache-dir=/root/.cache/pip debugpy
USER backend-user
# Use uvicorn's native --reload flag for hot reloading
# This watches all Python files and automatically restarts on changes
CMD python3 -m debugpy --listen 0.0.0.0:${RPCDEBUGPORT} -m uvicorn asgi:application --host 0.0.0.0 --port ${FLASK_SERVER_PORT} --reload --reload-dir /app/backend

###########START NEW IMAGE: PRODUCTION ###################
FROM base AS prod
# Install uvicorn and production dependencies as root
USER root
RUN --mount=type=cache,target=/root/.cache/pip \
    pip install --cache-dir=/root/.cache/pip setuptools uvicorn[standard] hypercorn asgiref redis psutil prometheus-flask-exporter
# Switch back to backend-user
USER backend-user
CMD uvicorn asgi:application --host 0.0.0.0 --port ${RPCPORT:-4000} --workers ${WEB_CONCURRENCY:-1} --log-level ${LOG_LEVEL:-info}<|MERGE_RESOLUTION|>--- conflicted
+++ resolved
@@ -13,11 +13,7 @@
 SHELL ["/bin/bash", "-x", "-c"]
 RUN apt-get update -y \
     && DEBIAN_FRONTEND=noninteractive TZ=Etc/UTC apt-get install -y --no-install-recommends \
-<<<<<<< HEAD
-        curl unzip xz-utils ca-certificates python3.12 python3.12-dev libssl3 gcc \
-=======
         curl unzip xz-utils ca-certificates python3.12 python3.12-venv libssl3 \
->>>>>>> 6a62c033
     && mkdir -p "$HOME/.config/pip/" \
     && printf "[global]\nbreak-system-packages = true\n" >> "$HOME/.config/pip/pip.conf" \
     && update-alternatives --install /usr/bin/python3 python3 /usr/bin/python3.12 2 \
@@ -56,7 +52,6 @@
    /genvm/genvm-universal.tar.xz
 
 RUN cd /genvm \
-<<<<<<< HEAD
     && arch="${TARGETARCH:-}" \
     && if [[ -z "$arch" ]]; then \
         # Fallback when TARGETARCH is not provided by the builder
@@ -69,19 +64,6 @@
     esac \
     && unzip genvm-runners.zip \
     && rm *.zip \
-=======
-    && if [[ "$TARGETPLATFORM" == "linux/amd64" ]] ; \
-        then \
-            tar -xf genvm-linux-amd64.tar.xz ; \
-        elif [[ "$TARGETPLATFORM" == "linux/arm64" ]] ; \
-        then \
-            tar -xf genvm-linux-arm64.tar.xz ; \
-        else \
-            echo "Sorry, $TARGETPLATFORM is not supported yet" ; exit 1 ; \
-        fi \
-    && tar -xf genvm-universal.tar.xz \
-    && rm *.tar.xz \
->>>>>>> 6a62c033
     && ls -R . \
     && chown -R backend-user:backend-group /genvm \
     && su - backend-user -c "/genvm/executor/$GENVM_TAG/bin/post-install.py" \
