FROM python:3.12.2-slim AS base

ARG path=/app

<<<<<<< HEAD
RUN mkdir $path
=======
>>>>>>> b354fe3f
WORKDIR $path

ADD backend/protocol_rpc/requirements.txt backend/protocol_rpc/requirements.txt
RUN pip install --no-cache-dir -r backend/protocol_rpc/requirements.txt

ENV PYTHONPATH "${PYTHONPATH}:/${path}"
ENV FLASK_APP=backend/protocol_rpc/server.py
RUN groupadd -r backend-user && useradd -r -g backend-user backend-user \
    && chown -R backend-user:backend-user $path

COPY ../.env .
COPY backend $path/backend

###########START NEW IMAGE : DEBUGGER ###################
<<<<<<< HEAD
FROM base as debug
RUN pip install debugpy
USER backend-user
CMD python -m debugpy --listen 0.0.0.0:${RPCDEBUGPORT} -m flask run -h 0.0.0.0 -p ${FLASK_SERVER_PORT}

###########START NEW IMAGE: PRODUCTION ###################
FROM base as prod
USER backend-user
=======
FROM base AS debug
RUN pip install --no-cache-dir debugpy watchdog

CMD watchmedo auto-restart --recursive --pattern="*.py" --ignore-patterns="*.pyc;*__pycache__*" -- python -m debugpy --listen 0.0.0.0:${RPCDEBUGPORT} -m flask run -h 0.0.0.0 -p ${FLASK_SERVER_PORT}

###########START NEW IMAGE: PRODUCTION ###################
FROM base AS prod

>>>>>>> b354fe3f
CMD flask run -h 0.0.0.0 -p ${FLASK_SERVER_PORT}<|MERGE_RESOLUTION|>--- conflicted
+++ resolved
@@ -2,10 +2,7 @@
 
 ARG path=/app
 
-<<<<<<< HEAD
 RUN mkdir $path
-=======
->>>>>>> b354fe3f
 WORKDIR $path
 
 ADD backend/protocol_rpc/requirements.txt backend/protocol_rpc/requirements.txt
@@ -20,23 +17,12 @@
 COPY backend $path/backend
 
 ###########START NEW IMAGE : DEBUGGER ###################
-<<<<<<< HEAD
-FROM base as debug
-RUN pip install debugpy
-USER backend-user
-CMD python -m debugpy --listen 0.0.0.0:${RPCDEBUGPORT} -m flask run -h 0.0.0.0 -p ${FLASK_SERVER_PORT}
-
-###########START NEW IMAGE: PRODUCTION ###################
-FROM base as prod
-USER backend-user
-=======
 FROM base AS debug
 RUN pip install --no-cache-dir debugpy watchdog
-
+USER backend-user
 CMD watchmedo auto-restart --recursive --pattern="*.py" --ignore-patterns="*.pyc;*__pycache__*" -- python -m debugpy --listen 0.0.0.0:${RPCDEBUGPORT} -m flask run -h 0.0.0.0 -p ${FLASK_SERVER_PORT}
 
 ###########START NEW IMAGE: PRODUCTION ###################
 FROM base AS prod
 
->>>>>>> b354fe3f
 CMD flask run -h 0.0.0.0 -p ${FLASK_SERVER_PORT}