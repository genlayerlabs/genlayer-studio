<<<<<<< HEAD
FROM python:3.13.1-slim AS base
=======
FROM ubuntu:24.04 AS base
>>>>>>> 04fae826

ARG TARGETPLATFORM

ARG GENVM_TAG=v0.0.12

ARG path=/app
WORKDIR $path

SHELL ["/bin/bash", "-x", "-c"]
RUN apt-get update -y \
    && DEBIAN_FRONTEND=noninteractive TZ=Etc/UTC apt-get install -y --no-install-recommends \
        curl unzip xz-utils ca-certificates python3.12 \
    && mkdir -p "$HOME/.config/pip/" \
    && printf "[global]\nbreak-system-packages = true\n" >> "$HOME/.config/pip/pip.conf" \
    && update-alternatives --install /usr/bin/python3 python3 /usr/bin/python3.12 2 \
    && curl -sS https://bootstrap.pypa.io/get-pip.py | python3.12 \
    && python3.12 -m pip --version \
    && apt-get clean \
    && rm -rf /var/lib/apt/lists/*

ADD backend/protocol_rpc/requirements.txt backend/protocol_rpc/requirements.txt
RUN --mount=type=cache,target=/root/.cache/pip \
    pip install --cache-dir=/root/.cache/pip -r backend/protocol_rpc/requirements.txt

RUN groupadd -r backend-group \
    && useradd -r -g backend-group backend-user \
    && mkdir -p /home/backend-user/.cache/huggingface \
    && chown -R backend-user:backend-group /home/backend-user \
    && chown -R backend-user:backend-group $path \
    && mkdir -p /genvm

ENV PYTHONPATH "${PYTHONPATH}:/${path}"
ENV FLASK_APP backend/protocol_rpc/server.py
ENV HUGGINGFACE_HUB_CACHE /home/backend-user/.cache/huggingface

ENV RUST_BACKTRACE=1

RUN cd /genvm \
    && if [[ "$TARGETPLATFORM" == "linux/amd64" ]] ; \
       then \
           EXECUTOR_URL="https://github.com/yeagerai/genvm/releases/download/$GENVM_TAG/genvm-linux-amd64.zip" ; \
       elif [[ "$TARGETPLATFORM" == "linux/arm64" ]] ; \
       then \
           EXECUTOR_URL="https://github.com/yeagerai/genvm/releases/download/$GENVM_TAG/genvm-linux-arm64.zip" && \
           DIR="$(pwd)" && \
           mkdir -p /openssl && cd /openssl && \
           curl -L --fail-with-body -H 'Accept: application/octet-stream' -o "openssl.tar.xz" "http://mirror.archlinuxarm.org/aarch64/core/openssl-1.0-1.0.2.u-1-aarch64.pkg.tar.xz" && \
           tar -xf openssl.tar.xz && \
           cp usr/lib/*.so* /usr/lib/ && \
           cd "$DIR" || exit 1 ; \
       else echo "Sorry, $TARGETPLATFORM is not supported yet" ; exit 1 ; \
       fi \
    && curl -L --fail-with-body -H 'Accept: application/octet-stream' -o executor.zip "$EXECUTOR_URL" \
    && RUNNERS_URL="https://github.com/yeagerai/genvm/releases/download/$GENVM_TAG/genvm-runners.zip" \
    && curl -L --fail-with-body -H 'Accept: application/octet-stream' -o runners.zip "$RUNNERS_URL" \
    && unzip runners.zip && unzip executor.zip && rm runners.zip executor.zip \
    && ls -R . \
    && cd "$path" \
    && true

RUN su - backend-user -c '/genvm/bin/genvm precompile'

COPY ../.env .
COPY backend $path/backend

HEALTHCHECK --interval=1s --timeout=1s --retries=30 --start-period=3s CMD python3 backend/healthcheck.py --port ${FLASK_SERVER_PORT}

###########START NEW IMAGE : DEBUGGER ###################
FROM base AS debug
RUN --mount=type=cache,target=/root/.cache/pip \
    pip install --cache-dir=/root/.cache/pip debugpy watchdog
USER backend-user
CMD watchmedo auto-restart --no-restart-on-command-exit --recursive --pattern="*.py" --ignore-patterns="*.pyc;*__pycache__*" -- python3 -m debugpy --listen 0.0.0.0:${RPCDEBUGPORT} -m flask run -h 0.0.0.0 -p ${FLASK_SERVER_PORT}

###########START NEW IMAGE: PRODUCTION ###################
FROM base AS prod
USER backend-user
CMD flask run -h 0.0.0.0 -p ${FLASK_SERVER_PORT}<|MERGE_RESOLUTION|>--- conflicted
+++ resolved
@@ -1,8 +1,4 @@
-<<<<<<< HEAD
-FROM python:3.13.1-slim AS base
-=======
 FROM ubuntu:24.04 AS base
->>>>>>> 04fae826
 
 ARG TARGETPLATFORM
 
