--- conflicted
+++ resolved
@@ -3,14 +3,10 @@
 ARG TARGETPLATFORM
 ARG TARGETARCH
 
-<<<<<<< HEAD
-ARG GENVM_TAG=v0.2.4
-=======
 
 ARG GENVM_TAG=v0.2.4
 
 ENV GENVM_TAG=$GENVM_TAG
->>>>>>> b7d64176
 
 ARG path=/app
 WORKDIR $path
