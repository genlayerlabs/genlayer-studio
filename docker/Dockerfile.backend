--- conflicted
+++ resolved
@@ -1,8 +1,3 @@
-# Build arguments that can be overridden
-<<<<<<< HEAD
-=======
-
->>>>>>> 8955af6a
 FROM ubuntu:24.04 AS base
 
 ARG TARGETPLATFORM
