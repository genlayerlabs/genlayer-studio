--- conflicted
+++ resolved
@@ -14,11 +14,7 @@
 SHELL ["/bin/bash", "-x", "-c"]
 RUN apt-get update -y \
     && DEBIAN_FRONTEND=noninteractive TZ=Etc/UTC apt-get install -y --no-install-recommends \
-<<<<<<< HEAD
-        curl unzip xz-utils ca-certificates python3.12 python3.12-venv libssl3 \
-=======
         curl unzip xz-utils ca-certificates python3.12 python3-dev gcc libssl3 \
->>>>>>> cbaaeb11
     && mkdir -p "$HOME/.config/pip/" \
     && printf "[global]\nbreak-system-packages = true\n" >> "$HOME/.config/pip/pip.conf" \
     && update-alternatives --install /usr/bin/python3 python3 /usr/bin/python3.12 2 \
