--- conflicted
+++ resolved
@@ -22,16 +22,7 @@
 @jsonrpc.method("leader_executes_transaction")
 def leader_executes_transaction(icontract: str, node_config: dict) -> dict:
 
-<<<<<<< HEAD
-    error_file = '/tmp/error.json'
-
-    if os.path.exists(error_file):
-        os.remove(error_file)
-
-    return_data = {'status': 'error', 'data': None}
-=======
     return_data = {"status": "error", "data": None}
->>>>>>> 1bd74799
 
     icontract_file, recipt_file, _, _ = transaction_files()
 
@@ -74,16 +65,7 @@
     icontract: str, node_config: dict, leader_recipt: dict
 ) -> dict:
 
-<<<<<<< HEAD
-    error_file = '/tmp/error.json'
-
-    if os.path.exists(error_file):
-        os.remove(error_file)
-
-    return_data = {'status': 'error', 'message': '', 'data': None}
-=======
     return_data = {"status": "error", "data": None}
->>>>>>> 1bd74799
 
     icontract_file, recipt_file, _, leader_recipt_file = transaction_files()
 
@@ -103,15 +85,7 @@
     debug_output("LLM Result", result)
 
     if result.returncode != 0:
-<<<<<<< HEAD
-        return_data['message'] = str(result.stderr)
-        if os.path.exists(error_file):
-            file = open(error_file, 'r')
-            return_data['data'] = json.load(file)
-            file.close()
-=======
         return_data["data"] = str(result.returncode) + ": " + str(result.stderr)
->>>>>>> 1bd74799
         return return_data
 
     # Access the output of the subprocess.run command
