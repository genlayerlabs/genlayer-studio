import os
import json

from dotenv import load_dotenv

load_dotenv()


def gas_model_logic():
    return 1


def serialize(obj):
    exclude_attrs = [
        "mode",
        "gas_used",
        "eq_num",
        "eq_outputs",
        "node_config",
    ]

    if isinstance(obj, (str, int, float, bool)) or obj is None:
        return obj
    elif isinstance(obj, dict):
        return {k: serialize(v) for k, v in obj.items()}
    elif isinstance(obj, list):
        return [serialize(item) for item in obj]
    elif hasattr(obj, "__dict__"):
        return {
            k: serialize(v)
            for k, v in obj.__dict__.items()
            if not k.startswith("_") and k not in exclude_attrs
        }
    else:
        raise TypeError(f"Type {type(obj)} not serializable")


class IContract:
    def __init__(self):
        self.node_config = json.load(
            open(os.environ.get("GENVMCONLOC") + "/node-config.json")
        )
        self.mode = None
        self.gas_used = 0
        self.eq_num = 0
        self.eq_outputs = {}
        self.eq_outputs["leader"] = {}

<<<<<<< HEAD
    def load_leader_eq_outputs(self):
        with open(os.environ.get("GENVMCONLOC") + "/leader-recipt.json", "r") as file:
=======
    def _load_leader_eq_outputs(self):
        with open(os.environ.get("GENVMCONLOC") + "/receipt_leader.json", "r") as file:
>>>>>>> 96be12e9
            self.eq_outputs = json.loads(file.read())["result"]["eq_outputs"]

    def _write_receipt(self, method_name, args):
        receipt = {
            # You can't get the name of the inherited class here
            "class": self.__class__.__name__,
            "method": method_name,
            "args": args,
            "gas_used": self.gas_used,
            "mode": self.mode,
            "contract_state": serialize(self),
            "node_config": self.node_config,
            "eq_outputs": self.eq_outputs,
        }

        with open(
            os.environ.get("GENVMCONLOC") + "/receipt.json", "w"
        ) as file:
            json.dump(receipt, file, indent=4)<|MERGE_RESOLUTION|>--- conflicted
+++ resolved
@@ -46,13 +46,8 @@
         self.eq_outputs = {}
         self.eq_outputs["leader"] = {}
 
-<<<<<<< HEAD
-    def load_leader_eq_outputs(self):
-        with open(os.environ.get("GENVMCONLOC") + "/leader-recipt.json", "r") as file:
-=======
     def _load_leader_eq_outputs(self):
         with open(os.environ.get("GENVMCONLOC") + "/receipt_leader.json", "r") as file:
->>>>>>> 96be12e9
             self.eq_outputs = json.loads(file.read())["result"]["eq_outputs"]
 
     def _write_receipt(self, method_name, args):
