--- conflicted
+++ resolved
@@ -1,10 +1,6 @@
 import os
 import json
 import requests
-<<<<<<< HEAD
-=======
-from dotenv import load_dotenv
->>>>>>> 96be12e9
 
 from dotenv import load_dotenv
 load_dotenv()
