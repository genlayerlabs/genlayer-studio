--- conflicted
+++ resolved
@@ -25,15 +25,12 @@
     name: Unit Tests
     if: ${{ github.event.review.state == 'APPROVED' || github.event_name == 'pull_request' }}
     uses: ./.github/workflows/frontend-unit-tests.yml
-<<<<<<< HEAD
+    secrets:
+      codecov_token: ${{ secrets.CODECOV_TOKEN }}
 
   load-test:
     name: Load Tests
     if: ${{ github.event.review.state == 'APPROVED' || github.event_name == 'pull_request' }}
     uses: ./.github/workflows/load-test-oha.yml
     with:
-      oha-version: 'v1.4.5'
-=======
-    secrets:
-      codecov_token: ${{ secrets.CODECOV_TOKEN }}
->>>>>>> 3bc136d6
+      oha-version: 'v1.4.5'